--- conflicted
+++ resolved
@@ -1,15 +1,5 @@
 import type { Readable, Writable } from 'svelte/store';
-<<<<<<< HEAD
-import type {
-	AccountCfg,
-	NewConfig,
-	OrderbookCfg,
-	SubgraphCfg,
-	SgTokenAddress
-} from '@rainlanguage/orderbook';
-=======
 import type { AccountCfg, Address, Hex, NewConfig } from '@rainlanguage/orderbook';
->>>>>>> 978c1197
 
 export interface AppStoresInterface {
 	settings: Writable<NewConfig>;
@@ -19,18 +9,6 @@
 	showInactiveOrders: Writable<boolean>;
 	orderHash: Writable<Hex>;
 	hideZeroBalanceVaults: Writable<boolean>;
-<<<<<<< HEAD
-	activeNetworkRef: Writable<string | undefined>;
-	activeOrderbookRef: Writable<string | undefined>;
-	activeOrderbook: Readable<OrderbookCfg | undefined>;
-	subgraph: Readable<SubgraphCfg | undefined>;
+	activeTokens: Writable<Address[]>;
 	showMyItemsOnly: Writable<boolean>;
-	activeNetworkOrderbooks: Readable<Record<string, OrderbookCfg>>;
-	activeTokens: Writable<SgTokenAddress[]>;
-=======
-	activeAccounts: Readable<{
-		[k: string]: AccountCfg;
-	}>;
-	showMyItemsOnly: Writable<boolean>;
->>>>>>> 978c1197
 }