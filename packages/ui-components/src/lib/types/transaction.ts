--- conflicted
+++ resolved
@@ -12,12 +12,8 @@
 	deploymentCalldata: DepositAndAddOrderCalldataResult;
 	orderbookAddress: string;
 	chainId: number;
-<<<<<<< HEAD
-	subgraphUrl: string;
-=======
 	subgraphUrl?: string;
 	network: string;
->>>>>>> ea4f99db
 };
 
 export type DepositOrWithdrawArgs = {
