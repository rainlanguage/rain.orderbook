--- conflicted
+++ resolved
@@ -1,17 +1,7 @@
 import type { ExtendedApprovalCalldata } from '$lib/stores/transactionStore';
-<<<<<<< HEAD
-import type { DepositAndAddOrderCalldataResult } from '@rainlanguage/orderbook';
 import type { Hex } from 'viem';
-import type { SgOrder, SgVault } from '@rainlanguage/orderbook';
-=======
-import type { Hex } from 'viem';
-import type {
-	DepositAndAddOrderCalldataResult,
-	SgOrder,
-	SgVault
-} from '@rainlanguage/orderbook/js_api';
+import type { DepositAndAddOrderCalldataResult, SgOrder, SgVault } from '@rainlanguage/orderbook';
 import type { Account } from '$lib/types/account';
->>>>>>> ea4f99db
 
 export type DeploymentArgs = {
 	approvals: ExtendedApprovalCalldata[];
