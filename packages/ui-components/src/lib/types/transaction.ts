import type { Hex } from 'viem';
import type {
	SgVault,
	VaultCalldataResult,
	DeploymentTransactionArgs
} from '@rainlanguage/orderbook';
import type { Config } from '@wagmi/core';
import type { ToastLink } from './toast';
import type { AwaitSubgraphConfig } from '$lib/services/awaitTransactionIndexing';

export type DeploymentArgs = DeploymentTransactionArgs & { subgraphUrl: string; network: string };

export type VaultActionArgs = {
	vault: SgVault;
	chainId: number;
<<<<<<< HEAD
	rpcUrls: string[];
=======
	onDeposit?: () => void;
	// rpcUrl is used to check balances
	rpcUrl: string;
>>>>>>> 3b19c6cb
	subgraphUrl: string;
	account: Hex;
};

export enum TransactionName {
	REMOVAL = 'Order Removal',
	WITHDRAWAL = 'Vault Withdrawal',
	APPROVAL = 'Token Approval',
	DEPOSIT = 'Vault Deposit'
}

export enum TransactionStatusMessage {
	IDLE = 'Idle',
	STARTING = 'Starting transaction...',
	CHECKING_ALLOWANCE = 'Checking your allowance...',
	PENDING_WALLET = 'Waiting for wallet confirmation...',
	PENDING_APPROVAL = 'Approving token spend...',
	PENDING_RECEIPT = 'Waiting for transaction receipt...',
	PENDING_DEPLOYMENT = 'Deploying your order...',
	PENDING_WITHDRAWAL = 'Withdrawing tokens...',
	PENDING_DEPOSIT = 'Depositing tokens...',
	PENDING_SUBGRAPH = 'Awaiting transaction indexing...',
	SUCCESS = 'Transaction confirmed',
	ERROR = 'Something went wrong'
}

export enum TransactionStoreErrorMessage {
	SWITCH_CHAIN_FAILED = 'Failed to switch chain.',
	SUBGRAPH_TIMEOUT_ERROR = 'The subgraph took too long to respond. Your transaction may still be processing.',
	SUBGRAPH_FAILED = 'Failed to index transaction.',
	RECEIPT_FAILED = 'Failed to get transaction receipt.'
}

export type DepositOrWithdrawTransactionArgs = {
	config: Config;
	approvalCalldata?: VaultCalldataResult;
	transactionCalldata: VaultCalldataResult;
	action: 'deposit' | 'withdraw';
	chainId: number;
	vault: SgVault;
	subgraphUrl: string;
};

export type InternalTransactionArgs = {
	chainId: number;
	txHash: Hex;
	networkKey: string;
	queryKey: string;
};

export type TransactionArgs = InternalTransactionArgs & {
	name: string;
	// Used for toast notifications upon final completion/failure
	errorMessage: string;
	successMessage: string;
	queryKey: string;
	toastLinks: ToastLink[];
	// Optional subgraphConfig for transactions that need to wait for indexing (e.g. deposit, but not approval)
	awaitSubgraphConfig?: AwaitSubgraphConfig;
};<|MERGE_RESOLUTION|>--- conflicted
+++ resolved
@@ -13,13 +13,9 @@
 export type VaultActionArgs = {
 	vault: SgVault;
 	chainId: number;
-<<<<<<< HEAD
+	onDeposit?: () => void;
+	// rpcUrls is used to check balances
 	rpcUrls: string[];
-=======
-	onDeposit?: () => void;
-	// rpcUrl is used to check balances
-	rpcUrl: string;
->>>>>>> 3b19c6cb
 	subgraphUrl: string;
 	account: Hex;
 };
