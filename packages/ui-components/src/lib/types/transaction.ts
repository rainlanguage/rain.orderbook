import type { Hex } from 'viem';
import type {
	SgVault,
	ApprovalCalldata,
	VaultCalldataResult,
	DepositAndAddOrderCalldataResult
} from '@rainlanguage/orderbook';
import type { Config } from '@wagmi/core';
import type { ToastLink } from './toast';
<<<<<<< HEAD
import type { AwaitSubgraphConfig } from '$lib/services/awaitTransactionIndexing';
=======
>>>>>>> 5b316505

export type ExtendedApprovalCalldata = ApprovalCalldata & { symbol?: string };

export type DeploymentArgs = {
	approvals: ExtendedApprovalCalldata[];
	deploymentCalldata: DepositAndAddOrderCalldataResult;
	orderbookAddress: Hex;
	chainId: number;
	subgraphUrl?: string;
	network: string;
};

export type VaultActionArgs = {
	vault: SgVault;
	chainId: number;
	onDeposit?: () => void;
	// rpcUrl is used to check balances
	rpcUrl: string;
	subgraphUrl: string;
	account: Hex;
};

export enum TransactionName {
<<<<<<< HEAD
	REMOVAL = 'Order Removal',
	WITHDRAWAL = 'Vault Withdrawal'
=======
	REMOVAL = 'Order Removal'
>>>>>>> 5b316505
}

export enum TransactionStatusMessage {
	IDLE = 'Idle',
	STARTING = 'Starting transaction...',
	CHECKING_ALLOWANCE = 'Checking your allowance...',
	PENDING_WALLET = 'Waiting for wallet confirmation...',
	PENDING_APPROVAL = 'Approving token spend...',
	PENDING_RECEIPT = 'Waiting for transaction receipt...',
	PENDING_DEPLOYMENT = 'Deploying your order...',
	PENDING_WITHDRAWAL = 'Withdrawing tokens...',
	PENDING_DEPOSIT = 'Depositing tokens...',
	PENDING_SUBGRAPH = 'Awaiting subgraph...',
	SUCCESS = 'Transaction confirmed',
	ERROR = 'Something went wrong'
}

export enum TransactionStoreErrorMessage {
	SWITCH_CHAIN_FAILED = 'Failed to switch chain.',
	SUBGRAPH_TIMEOUT_ERROR = 'The subgraph took too long to respond. Your transaction may still be processing.',
	SUBGRAPH_FAILED = 'Failed to index transaction.',
	RECEIPT_FAILED = 'Failed to get transaction receipt.'
}

export type DepositOrWithdrawTransactionArgs = {
	config: Config;
	approvalCalldata?: VaultCalldataResult;
	transactionCalldata: VaultCalldataResult;
	action: 'deposit' | 'withdraw';
	chainId: number;
	vault: SgVault;
	subgraphUrl: string;
};

export type InternalTransactionArgs = {
<<<<<<< HEAD
=======
	orderHash: string;
>>>>>>> 5b316505
	chainId: number;
	subgraphUrl: string;
	txHash: Hex;
	networkKey: string;
<<<<<<< HEAD
	queryKey: string;
=======
>>>>>>> 5b316505
};

export type TransactionArgs = InternalTransactionArgs & {
	name: TransactionName;
<<<<<<< HEAD
=======
	// Used for toast notifications upon final completion/failure
>>>>>>> 5b316505
	errorMessage: string;
	successMessage: string;
	queryKey: string;
	toastLinks: ToastLink[];
<<<<<<< HEAD
	awaitSubgraphConfig: AwaitSubgraphConfig;
=======
>>>>>>> 5b316505
};

export type DeploymentTransactionArgs = Omit<DeploymentArgs, 'account'> & {
	config: Config;
};<|MERGE_RESOLUTION|>--- conflicted
+++ resolved
@@ -7,10 +7,7 @@
 } from '@rainlanguage/orderbook';
 import type { Config } from '@wagmi/core';
 import type { ToastLink } from './toast';
-<<<<<<< HEAD
 import type { AwaitSubgraphConfig } from '$lib/services/awaitTransactionIndexing';
-=======
->>>>>>> 5b316505
 
 export type ExtendedApprovalCalldata = ApprovalCalldata & { symbol?: string };
 
@@ -34,12 +31,8 @@
 };
 
 export enum TransactionName {
-<<<<<<< HEAD
 	REMOVAL = 'Order Removal',
 	WITHDRAWAL = 'Vault Withdrawal'
-=======
-	REMOVAL = 'Order Removal'
->>>>>>> 5b316505
 }
 
 export enum TransactionStatusMessage {
@@ -75,34 +68,21 @@
 };
 
 export type InternalTransactionArgs = {
-<<<<<<< HEAD
-=======
-	orderHash: string;
->>>>>>> 5b316505
 	chainId: number;
 	subgraphUrl: string;
 	txHash: Hex;
 	networkKey: string;
-<<<<<<< HEAD
 	queryKey: string;
-=======
->>>>>>> 5b316505
 };
 
 export type TransactionArgs = InternalTransactionArgs & {
 	name: TransactionName;
-<<<<<<< HEAD
-=======
 	// Used for toast notifications upon final completion/failure
->>>>>>> 5b316505
 	errorMessage: string;
 	successMessage: string;
 	queryKey: string;
 	toastLinks: ToastLink[];
-<<<<<<< HEAD
 	awaitSubgraphConfig: AwaitSubgraphConfig;
-=======
->>>>>>> 5b316505
 };
 
 export type DeploymentTransactionArgs = Omit<DeploymentArgs, 'account'> & {
