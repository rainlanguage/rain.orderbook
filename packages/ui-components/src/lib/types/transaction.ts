--- conflicted
+++ resolved
@@ -2,11 +2,7 @@
 import type {
 	SgVault,
 	VaultCalldataResult,
-<<<<<<< HEAD
 	DeploymentTransactionArgs
-=======
-	DepositAndAddOrderCalldataResult
->>>>>>> b344b9d7
 } from '@rainlanguage/orderbook';
 import type { Config } from '@wagmi/core';
 import type { ToastLink } from './toast';
