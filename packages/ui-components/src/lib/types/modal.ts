<<<<<<< HEAD
import type { SgOrder, WasmEncodedResult } from '@rainlanguage/orderbook';
import type { DepositOrWithdrawArgs, DeploymentArgs } from './transaction';
import type { Hex } from 'viem';
=======
import type { SgOrder } from '@rainlanguage/orderbook';
import type { VaultActionArgs, OrderRemoveArgs, DeploymentArgs } from './transaction';
>>>>>>> 4c911607

export type VaultActionModalProps = {
	open: boolean;
	args: VaultActionArgs;
};

export type DeployModalProps = {
	open: boolean;
	args: DeploymentArgs;
};

export type DisclaimerModalProps = {
	open: boolean;
	onAccept: () => void;
};

export type TransactionConfirmationProps = {
	open: boolean;
	args: {
		// Chain ID for switching chains
		chainId: number;
		// Address to send the transaction to
		orderbookAddress: Hex;
		// Function to call when the transaction is confirmed in wallet
		onConfirm: (hash: Hex) => void;
		// Order to generate calldata for
		order: SgOrder;
		// Function to generate calldata for the transaction
		getCalldataFn: () => Promise<WasmEncodedResult<string>>;
	};
};

export type QuoteDebugModalHandler = (
	order: SgOrder,
	rpcUrl: string,
	orderbook: string,
	inputIOIndex: number,
	outputIOIndex: number,
	pair: string,
	blockNumber?: number
) => void;

export type DebugTradeModalHandler = (hash: string, rpcUrl: string) => void;<|MERGE_RESOLUTION|>--- conflicted
+++ resolved
@@ -1,11 +1,6 @@
-<<<<<<< HEAD
 import type { SgOrder, WasmEncodedResult } from '@rainlanguage/orderbook';
-import type { DepositOrWithdrawArgs, DeploymentArgs } from './transaction';
+import type { DeploymentArgs, VaultActionArgs } from './transaction';
 import type { Hex } from 'viem';
-=======
-import type { SgOrder } from '@rainlanguage/orderbook';
-import type { VaultActionArgs, OrderRemoveArgs, DeploymentArgs } from './transaction';
->>>>>>> 4c911607
 
 export type VaultActionModalProps = {
 	open: boolean;
