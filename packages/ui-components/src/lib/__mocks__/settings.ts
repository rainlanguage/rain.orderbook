import type { NewConfig } from '@rainlanguage/orderbook';
import { writable } from 'svelte/store';

<<<<<<< HEAD
export const mockConfigSource: ConfigSource = {
	version: '1',
	networks: {
		mainnet: {
			rpcs: ['https://mainnet.infura.io/v3/YOUR-PROJECT-ID'],
			'chain-id': 1,
			label: 'Ethereum Mainnet',
			currency: 'ETH'
=======
export const mockConfig: NewConfig = {
	orderbook: {
		networks: {
			mainnet: {
				key: 'mainnet',
				rpc: 'https://mainnet.infura.io/v3/YOUR-PROJECT-ID',
				chainId: 1,
				label: 'Ethereum Mainnet',
				currency: 'ETH'
			}
		},
		subgraphs: {
			mainnet: {
				key: 'mainnet',
				url: 'https://api.thegraph.com/subgraphs/name/mainnet'
			},
			flare: {
				key: 'flare',
				url: 'https://api.thegraph.com/subgraphs/name/flare'
			},
			testnet: {
				key: 'testnet',
				url: 'https://api.thegraph.com/subgraphs/name/testnet'
			}
		},
		orderbooks: {
			orderbook1: {
				key: 'orderbook1',
				address: '0xOrderbookAddress1',
				network: {
					key: 'mainnet',
					rpc: 'https://mainnet.infura.io/v3/YOUR-PROJECT-ID',
					chainId: 1,
					label: 'Ethereum Mainnet',
					currency: 'ETH'
				},
				subgraph: {
					key: 'uniswap',
					url: 'https://api.thegraph.com/subgraphs/name/uniswap'
				},
				label: 'Orderbook 1'
			}
		},
		deployers: {
			deployer1: {
				key: 'deployer1',
				address: '0xDeployerAddress1',
				network: {
					key: 'mainnet',
					rpc: 'https://mainnet.infura.io/v3/YOUR-PROJECT-ID',
					chainId: 1,
					label: 'Ethereum Mainnet',
					currency: 'ETH'
				}
			}
		},
		metaboards: {
			metaboard1: 'https://example.com/metaboard1'
		},
		accounts: {
			name_one: 'address_one',
			name_two: 'address_two'
>>>>>>> af5c089f
		}
	}
} as unknown as NewConfig;

const mockSettingsStoreWritable = writable<NewConfig>(mockConfig);

export const mockSettingsStore = {
	subscribe: mockSettingsStoreWritable.subscribe,
	set: mockSettingsStoreWritable.set,
	mockSetSubscribeValue: (value: NewConfig) => mockSettingsStoreWritable.set(value)
};<|MERGE_RESOLUTION|>--- conflicted
+++ resolved
@@ -1,22 +1,12 @@
 import type { NewConfig } from '@rainlanguage/orderbook';
 import { writable } from 'svelte/store';
 
-<<<<<<< HEAD
-export const mockConfigSource: ConfigSource = {
-	version: '1',
-	networks: {
-		mainnet: {
-			rpcs: ['https://mainnet.infura.io/v3/YOUR-PROJECT-ID'],
-			'chain-id': 1,
-			label: 'Ethereum Mainnet',
-			currency: 'ETH'
-=======
 export const mockConfig: NewConfig = {
 	orderbook: {
 		networks: {
 			mainnet: {
 				key: 'mainnet',
-				rpc: 'https://mainnet.infura.io/v3/YOUR-PROJECT-ID',
+				rpcs: ['https://mainnet.infura.io/v3/YOUR-PROJECT-ID'],
 				chainId: 1,
 				label: 'Ethereum Mainnet',
 				currency: 'ETH'
@@ -73,7 +63,6 @@
 		accounts: {
 			name_one: 'address_one',
 			name_two: 'address_two'
->>>>>>> af5c089f
 		}
 	}
 } as unknown as NewConfig;
