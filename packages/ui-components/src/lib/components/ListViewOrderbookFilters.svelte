<script lang="ts" generics="T">
	import { isEmpty } from 'lodash';
	import { Alert } from 'flowbite-svelte';
	import DropdownActiveSubgraphs from './dropdown/DropdownActiveSubgraphs.svelte';
	import DropdownOrderStatus from './dropdown/DropdownOrderStatus.svelte';
	import DropdownOrderListAccounts from './dropdown/DropdownOrderListAccounts.svelte';
	import InputOrderHash from './input/InputOrderHash.svelte';
	import CheckboxZeroBalanceVault from './CheckboxZeroBalanceVault.svelte';
	import type { Readable, Writable } from 'svelte/store';
	import type { ConfigSource } from '../typeshare/config';

	export let settings: Writable<ConfigSource | undefined>;
	export let accounts: Readable<Record<string, string>>;
	export let hideZeroBalanceVaults: Writable<boolean>;
	export let activeAccountsItems: Writable<Record<string, string>>;
	export let activeSubgraphs: Writable<Record<string, string>>;
	export let activeOrderStatus: Writable<boolean | undefined>;
	export let orderHash: Writable<string>;
	export let isVaultsPage: boolean;
	export let isOrdersPage: boolean;
</script>

<<<<<<< HEAD
<div class="flex flex-wrap items-center justify-end gap-x-2 lg:min-w-[600px]">
=======
<div
	class="grid w-full items-center gap-4 md:flex md:justify-end lg:min-w-[600px]"
	style="grid-template-columns: repeat(2, minmax(0, 1fr));"
>
>>>>>>> 73bf3420
	{#if isEmpty($settings?.networks)}
		<Alert color="gray" data-testid="no-networks-alert" class="w-full">
			No networks added to <a class="underline" href="/settings">settings</a>
		</Alert>
	{:else}
		{#if isVaultsPage}
			<div class="mt-4 w-full lg:w-auto">
				<CheckboxZeroBalanceVault {hideZeroBalanceVaults} />
			</div>
		{/if}

		{#if isOrdersPage}
			<InputOrderHash {orderHash} />
			<DropdownOrderStatus {activeOrderStatus} />
		{/if}
		<DropdownOrderListAccounts {accounts} {activeAccountsItems} />
		<DropdownActiveSubgraphs settings={$settings} {activeSubgraphs} />
	{/if}
</div><|MERGE_RESOLUTION|>--- conflicted
+++ resolved
@@ -20,14 +20,10 @@
 	export let isOrdersPage: boolean;
 </script>
 
-<<<<<<< HEAD
-<div class="flex flex-wrap items-center justify-end gap-x-2 lg:min-w-[600px]">
-=======
 <div
 	class="grid w-full items-center gap-4 md:flex md:justify-end lg:min-w-[600px]"
 	style="grid-template-columns: repeat(2, minmax(0, 1fr));"
 >
->>>>>>> 73bf3420
 	{#if isEmpty($settings?.networks)}
 		<Alert color="gray" data-testid="no-networks-alert" class="w-full">
 			No networks added to <a class="underline" href="/settings">settings</a>
