<script lang="ts">
	import Hash, { HashType } from '../Hash.svelte';
	import BadgeActive from '../BadgeActive.svelte';
	import OrderTradesChart from '../charts/OrderTradesChart.svelte';
	import OrderTradesListTable from '../tables/OrderTradesListTable.svelte';
	import TanstackOrderQuote from './TanstackOrderQuote.svelte';
	import TanstackPageContentDetail from './TanstackPageContentDetail.svelte';
	import CardProperty from '../CardProperty.svelte';
	import { formatTimestampSecondsAsLocal } from '../../utils/time';
	import ButtonVaultLink from '../ButtonVaultLink.svelte';
	import OrderVaultsVolTable from '../tables/OrderVaultsVolTable.svelte';
	import { QKEY_ORDER } from '../../queries/keys';
	import CodeMirrorRainlang from '../CodeMirrorRainlang.svelte';
	import { queryClient } from '../../stores/queryClient';
<<<<<<< HEAD
	import { getOrder, type SgOrder, type SgVault } from '@rainlanguage/orderbook/js_api';
=======
	import {
		getOrder,
		type OrderSubgraph,
		type OrderWithSortedVaults,
		type Vault
	} from '@rainlanguage/orderbook/js_api';
>>>>>>> a39712a5
	import { createQuery } from '@tanstack/svelte-query';
	import { Button, TabItem, Tabs } from 'flowbite-svelte';
	import { onDestroy } from 'svelte';
	import type { Writable } from 'svelte/store';
	import OrderApy from '../tables/OrderAPY.svelte';
	import { page } from '$app/stores';
	import DepositOrWithdrawButtons from './DepositOrWithdrawButtons.svelte';
	import type { Config } from 'wagmi';

	export let handleDepositOrWithdrawModal:
		| ((args: {
				vault: SgVault;
				onDepositOrWithdraw: () => void;
				action: 'deposit' | 'withdraw';
				chainId: number;
				rpcUrl: string;
				subgraphUrl: string;
		  }) => void)
		| undefined = undefined;
	export let handleOrderRemoveModal:
		| ((args: {
				order: SgOrder;
				onRemove: () => void;
				wagmiConfig: Config;
				chainId: number;
				orderbookAddress: string;
		  }) => void)
		| undefined = undefined;
	export let handleQuoteDebugModal:
		| undefined
		| ((
				order: SgOrder,
				rpcUrl: string,
				orderbook: string,
				inputIOIndex: number,
				outputIOIndex: number,
				pair: string,
				blockNumber?: number
		  ) => void) = undefined;
	export const handleDebugTradeModal: ((hash: string, rpcUrl: string) => void) | undefined =
		undefined;
	export let colorTheme;
	export let codeMirrorTheme;
	export let lightweightChartsTheme;
	export let orderbookAddress: string | undefined = undefined;
	export let id: string;
	export let rpcUrl: string;
	export let subgraphUrl: string;
	export let chainId: number | undefined;
	export let wagmiConfig: Writable<Config> | undefined = undefined;
	export let signerAddress: Writable<string | null> | undefined = undefined;
	let codeMirrorDisabled = true;
	let codeMirrorStyles = {};

<<<<<<< HEAD
	$: orderDetailQuery = createQuery<SgOrder>({
=======
	$: orderDetailQuery = createQuery<OrderWithSortedVaults>({
>>>>>>> a39712a5
		queryKey: [id, QKEY_ORDER + id],
		queryFn: () => {
			return getOrder(subgraphUrl, id);
		},
		enabled: !!subgraphUrl
	});

	const interval = setInterval(async () => {
		// This invalidate function invalidates
		// both order detail and order trades list queries
		await queryClient.invalidateQueries({
			queryKey: [id],
			refetchType: 'active',
			exact: false
		});
	}, 5000);

	onDestroy(() => {
		clearInterval(interval);
	});

	$: subgraphName = $page.url.pathname.split('/')[2]?.split('-')[0];
</script>

<TanstackPageContentDetail query={orderDetailQuery} emptyMessage="Order not found">
	<svelte:fragment slot="top" let:data>
		<div
			class="flex w-full flex-wrap justify-between gap-4 text-3xl font-medium lg:justify-normal dark:text-white"
		>
			<div class="flex gap-x-2">
				<span class="font-light">Order</span>
				<Hash shorten value={data.order.orderHash} />
			</div>
			<BadgeActive active={data.order.active} large />
			{#if data && $signerAddress === data.order.owner && data.order.active && handleOrderRemoveModal && $wagmiConfig && chainId && orderbookAddress}
				<Button
					data-testid="remove-button"
					color="dark"
					on:click={() =>
						handleOrderRemoveModal({
							order: data.order,
							onRemove: $orderDetailQuery.refetch,
							wagmiConfig: $wagmiConfig,
							chainId,
							orderbookAddress
						})}
					disabled={!handleOrderRemoveModal}
				>
					Remove
				</Button>
			{/if}
		</div>
	</svelte:fragment>
	<svelte:fragment slot="card" let:data>
		<div class="flex flex-col gap-y-6">
			<CardProperty>
				<svelte:fragment slot="key">Orderbook</svelte:fragment>
				<svelte:fragment slot="value">
					<Hash type={HashType.Identifier} shorten={false} value={data.order.orderbook.id} />
				</svelte:fragment>
			</CardProperty>

			<CardProperty>
				<svelte:fragment slot="key">Owner</svelte:fragment>
				<svelte:fragment slot="value">
					<Hash type={HashType.Wallet} shorten={false} value={data.order.owner} />
				</svelte:fragment>
			</CardProperty>

			<CardProperty>
				<svelte:fragment slot="key">Created</svelte:fragment>
				<svelte:fragment slot="value">
					{formatTimestampSecondsAsLocal(BigInt(data.order.timestampAdded))}
				</svelte:fragment>
			</CardProperty>

			{#each [{ key: 'Input vaults', type: 'inputs' }, { key: 'Output vaults', type: 'outputs' }, { key: 'Input & output vaults', type: 'inputs_outputs' }] as { key, type }}
				{#if data.vaults.get(type)?.length !== 0}
					<CardProperty>
						<svelte:fragment slot="key">{key}</svelte:fragment>
						<svelte:fragment slot="value">
							<div class="mt-2 space-y-2">
								{#each data.vaults.get(type) || [] as vault}
									<ButtonVaultLink tokenVault={vault} {subgraphName}>
										<svelte:fragment slot="buttons">
											{#if handleDepositOrWithdrawModal && $signerAddress === vault.owner && chainId}
												<DepositOrWithdrawButtons
													{vault}
													{chainId}
													{rpcUrl}
													query={orderDetailQuery}
													{handleDepositOrWithdrawModal}
													{subgraphUrl}
												/>
											{/if}
										</svelte:fragment>
									</ButtonVaultLink>
								{/each}
							</div>
						</svelte:fragment>
					</CardProperty>
				{/if}
			{/each}
		</div>
	</svelte:fragment>
	<svelte:fragment slot="chart">
		<OrderTradesChart {id} {subgraphUrl} {lightweightChartsTheme} {colorTheme} />
	</svelte:fragment>
	<svelte:fragment slot="below" let:data>
		<TanstackOrderQuote
			{id}
			order={data.order}
			{rpcUrl}
			{orderbookAddress}
			{handleQuoteDebugModal}
		/>
		<Tabs
			style="underline"
			contentClass="mt-4"
			defaultClass="flex flex-wrap space-x-2 rtl:space-x-reverse mt-4 list-none"
		>
			<TabItem title="Rainlang source">
				<div class="mb-8 overflow-hidden rounded-lg border dark:border-none">
					<CodeMirrorRainlang
						order={data.order}
						codeMirrorTheme={$codeMirrorTheme}
						{codeMirrorDisabled}
						{codeMirrorStyles}
					></CodeMirrorRainlang>
				</div>
			</TabItem>
			<TabItem open title="Trades">
				<OrderTradesListTable {id} {subgraphUrl} />
			</TabItem>
			<TabItem title="Volume">
				<OrderVaultsVolTable {id} {subgraphUrl} />
			</TabItem>
			<TabItem title="APY">
				<OrderApy {id} {subgraphUrl} />
			</TabItem>
		</Tabs>
	</svelte:fragment>
</TanstackPageContentDetail><|MERGE_RESOLUTION|>--- conflicted
+++ resolved
@@ -12,16 +12,12 @@
 	import { QKEY_ORDER } from '../../queries/keys';
 	import CodeMirrorRainlang from '../CodeMirrorRainlang.svelte';
 	import { queryClient } from '../../stores/queryClient';
-<<<<<<< HEAD
-	import { getOrder, type SgOrder, type SgVault } from '@rainlanguage/orderbook/js_api';
-=======
 	import {
 		getOrder,
-		type OrderSubgraph,
-		type OrderWithSortedVaults,
-		type Vault
+		type SgOrder,
+		type SgVault,
+		type OrderWithSortedVaults
 	} from '@rainlanguage/orderbook/js_api';
->>>>>>> a39712a5
 	import { createQuery } from '@tanstack/svelte-query';
 	import { Button, TabItem, Tabs } from 'flowbite-svelte';
 	import { onDestroy } from 'svelte';
@@ -76,11 +72,7 @@
 	let codeMirrorDisabled = true;
 	let codeMirrorStyles = {};
 
-<<<<<<< HEAD
-	$: orderDetailQuery = createQuery<SgOrder>({
-=======
 	$: orderDetailQuery = createQuery<OrderWithSortedVaults>({
->>>>>>> a39712a5
 		queryKey: [id, QKEY_ORDER + id],
 		queryFn: () => {
 			return getOrder(subgraphUrl, id);
