<script lang="ts">
	import Hash, { HashType } from '../Hash.svelte';
	import BadgeActive from '../BadgeActive.svelte';
	import OrderTradesChart from '../charts/OrderTradesChart.svelte';
	import OrderTradesListTable from '../tables/OrderTradesListTable.svelte';
	import TanstackOrderQuote from './TanstackOrderQuote.svelte';
	import TanstackPageContentDetail from './TanstackPageContentDetail.svelte';
	import CardProperty from '../CardProperty.svelte';
	import { formatTimestampSecondsAsLocal } from '../../utils/time';
	import ButtonVaultLink from '../ButtonVaultLink.svelte';
	import OrderVaultsVolTable from '../tables/OrderVaultsVolTable.svelte';
	import { QKEY_ORDER } from '../../queries/keys';
	import CodeMirrorRainlang from '../CodeMirrorRainlang.svelte';
	import { getOrder, type OrderWithSortedVaults } from '@rainlanguage/orderbook/js_api';
	import { createQuery } from '@tanstack/svelte-query';
	import { Button, TabItem, Tabs } from 'flowbite-svelte';
	import { onDestroy } from 'svelte';
	import type { Writable } from 'svelte/store';
	import OrderApy from '../tables/OrderAPY.svelte';
	import { page } from '$app/stores';
	import DepositOrWithdrawButtons from './DepositOrWithdrawButtons.svelte';
	import type { Config } from 'wagmi';
	import type { Hex } from 'viem';
	import type {
		DepositOrWithdrawModalProps,
		OrderRemoveModalProps,
		QuoteDebugModalHandler,
		DebugTradeModalHandler
	} from '../../types/modal';
	export let handleDepositOrWithdrawModal:
		| ((props: DepositOrWithdrawModalProps) => void)
		| undefined = undefined;
	export let handleOrderRemoveModal: ((props: OrderRemoveModalProps) => void) | undefined =
		undefined;
	export let handleQuoteDebugModal: QuoteDebugModalHandler | undefined = undefined;
	export const handleDebugTradeModal: DebugTradeModalHandler | undefined = undefined;
	export let colorTheme;
	export let codeMirrorTheme;
	export let lightweightChartsTheme;
	export let orderbookAddress: Hex;
	export let id: string;
	export let rpcUrl: string;
	export let subgraphUrl: string;
	export let chainId: number | undefined;
	export let wagmiConfig: Writable<Config> | undefined = undefined;
	export let signerAddress: Writable<string | null> | undefined = undefined;
	let codeMirrorDisabled = true;
	let codeMirrorStyles = {};
	import { useQueryClient } from '@tanstack/svelte-query';
	import Refresh from '../icon/Refresh.svelte';

	const queryClient = useQueryClient();

	$: orderDetailQuery = createQuery<OrderWithSortedVaults>({
		queryKey: [id, QKEY_ORDER + id],
		queryFn: () => {
			return getOrder(subgraphUrl, id);
		},
		enabled: !!subgraphUrl
	});

	const interval = setInterval(async () => {
		await queryClient.invalidateQueries({
			queryKey: [id],
			refetchType: 'all',
			exact: false
		});
	}, 5000);

	onDestroy(() => {
		clearInterval(interval);
	});

	$: subgraphName = $page.url.pathname.split('/')[2]?.split('-')[0];
</script>

<TanstackPageContentDetail query={orderDetailQuery} emptyMessage="Order not found">
	<svelte:fragment slot="top" let:data>
		<div
			class="flex w-full flex-wrap items-center justify-between gap-4 text-3xl font-medium lg:justify-between dark:text-white"
		>
			<div class="flex items-center gap-x-2">
				<div class="flex gap-x-2">
					<span class="font-light">Order</span>
					<Hash shorten value={data.order.orderHash} />
				</div>

				<BadgeActive active={data.order.active} large />
			</div>

			<div class="flex items-center gap-2">
				{#if data && $signerAddress === data.order.owner && data.order.active && handleOrderRemoveModal && $wagmiConfig && chainId && orderbookAddress}
					<Button
						data-testid="remove-button"
						color="dark"
						on:click={() =>
							handleOrderRemoveModal({
								open: true,
								args: {
									order: data.order,
									onRemove: $orderDetailQuery.refetch,
									chainId,
									orderbookAddress
								}
							})}
						disabled={!handleOrderRemoveModal}
					>
						Remove
					</Button>
				{/if}
				<Refresh
					on:click={() =>
<<<<<<< HEAD
						queryClient.invalidateQueries({
							queryKey: [id],
							refetchType: 'all',
							exact: false
=======
						handleOrderRemoveModal({
							open: true,
							args: {
								order: data.order,
								onRemove: $orderDetailQuery.refetch,
								chainId,
								orderbookAddress,
								subgraphUrl
							}
>>>>>>> b4967327
						})}
					spin={$orderDetailQuery.isLoading || $orderDetailQuery.isFetching}
				/>
			</div>
		</div>
	</svelte:fragment>
	<svelte:fragment slot="card" let:data>
		<div class="flex flex-col gap-y-6">
			<CardProperty>
				<svelte:fragment slot="key">Orderbook</svelte:fragment>
				<svelte:fragment slot="value">
					<Hash type={HashType.Identifier} shorten={false} value={data.order.orderbook.id} />
				</svelte:fragment>
			</CardProperty>

			<CardProperty>
				<svelte:fragment slot="key">Owner</svelte:fragment>
				<svelte:fragment slot="value">
					<Hash type={HashType.Wallet} shorten={false} value={data.order.owner} />
				</svelte:fragment>
			</CardProperty>

			<CardProperty>
				<svelte:fragment slot="key">Created</svelte:fragment>
				<svelte:fragment slot="value">
					{formatTimestampSecondsAsLocal(BigInt(data.order.timestampAdded))}
				</svelte:fragment>
			</CardProperty>

			{#each [{ key: 'Input vaults', type: 'inputs' }, { key: 'Output vaults', type: 'outputs' }, { key: 'Input & output vaults', type: 'inputs_outputs' }] as { key, type }}
				{#if data.vaults.get(type)?.length !== 0}
					<CardProperty>
						<svelte:fragment slot="key">{key}</svelte:fragment>
						<svelte:fragment slot="value">
							<div class="mt-2 space-y-2">
								{#each data.vaults.get(type) || [] as vault}
									<ButtonVaultLink tokenVault={vault} {subgraphName}>
										<svelte:fragment slot="buttons">
											{#if handleDepositOrWithdrawModal && $signerAddress === vault.owner && chainId}
												<DepositOrWithdrawButtons
													{vault}
													{chainId}
													{rpcUrl}
													query={orderDetailQuery}
													{handleDepositOrWithdrawModal}
													{subgraphUrl}
												/>
											{/if}
										</svelte:fragment>
									</ButtonVaultLink>
								{/each}
							</div>
						</svelte:fragment>
					</CardProperty>
				{/if}
			{/each}
		</div>
	</svelte:fragment>
	<svelte:fragment slot="chart">
		<OrderTradesChart {id} {subgraphUrl} {lightweightChartsTheme} {colorTheme} />
	</svelte:fragment>
	<svelte:fragment slot="below" let:data>
		<TanstackOrderQuote
			{id}
			order={data.order}
			{rpcUrl}
			{orderbookAddress}
			{handleQuoteDebugModal}
		/>
		<Tabs
			style="underline"
			contentClass="mt-4"
			defaultClass="flex flex-wrap space-x-2 rtl:space-x-reverse mt-4 list-none"
		>
			<TabItem title="Rainlang source">
				<div class="mb-8 overflow-hidden rounded-lg border dark:border-none">
					<CodeMirrorRainlang
						order={data.order}
						codeMirrorTheme={$codeMirrorTheme}
						{codeMirrorDisabled}
						{codeMirrorStyles}
					></CodeMirrorRainlang>
				</div>
			</TabItem>
			<TabItem open title="Trades">
				<OrderTradesListTable {id} {subgraphUrl} />
			</TabItem>
			<TabItem title="Volume">
				<OrderVaultsVolTable {id} {subgraphUrl} />
			</TabItem>
			<TabItem title="APY">
				<OrderApy {id} {subgraphUrl} />
			</TabItem>
		</Tabs>
	</svelte:fragment>
</TanstackPageContentDetail><|MERGE_RESOLUTION|>--- conflicted
+++ resolved
@@ -100,7 +100,8 @@
 									order: data.order,
 									onRemove: $orderDetailQuery.refetch,
 									chainId,
-									orderbookAddress
+									orderbookAddress,
+									subgraphUrl
 								}
 							})}
 						disabled={!handleOrderRemoveModal}
@@ -110,22 +111,10 @@
 				{/if}
 				<Refresh
 					on:click={() =>
-<<<<<<< HEAD
 						queryClient.invalidateQueries({
 							queryKey: [id],
 							refetchType: 'all',
 							exact: false
-=======
-						handleOrderRemoveModal({
-							open: true,
-							args: {
-								order: data.order,
-								onRemove: $orderDetailQuery.refetch,
-								chainId,
-								orderbookAddress,
-								subgraphUrl
-							}
->>>>>>> b4967327
 						})}
 					spin={$orderDetailQuery.isLoading || $orderDetailQuery.isFetching}
 				/>
