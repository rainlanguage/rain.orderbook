<script lang="ts">
	import Hash, { HashType } from '../Hash.svelte';
	import BadgeActive from '../BadgeActive.svelte';
	import OrderTradesChart from '../charts/OrderTradesChart.svelte';
	import OrderTradesListTable from '../tables/OrderTradesListTable.svelte';
	import TanstackOrderQuote from './TanstackOrderQuote.svelte';
	import TanstackPageContentDetail from './TanstackPageContentDetail.svelte';
	import CardProperty from '../CardProperty.svelte';
	import { formatTimestampSecondsAsLocal } from '../../utils/time';
	import ButtonVaultLink from '../ButtonVaultLink.svelte';
	import OrderVaultsVolTable from '../tables/OrderVaultsVolTable.svelte';
	import { QKEY_ORDER } from '../../queries/keys';
	import CodeMirrorRainlang from '../CodeMirrorRainlang.svelte';
	import {
		getOrderByHash,
		type OrderWithSortedVaults,
		type SgOrder
	} from '@rainlanguage/orderbook/js_api';
	import { createQuery, useQueryClient } from '@tanstack/svelte-query';
	import { Button, TabItem, Tabs, Tooltip } from 'flowbite-svelte';
	import { onDestroy } from 'svelte';
	import OrderApy from '../tables/OrderAPY.svelte';
	import { page } from '$app/stores';
<<<<<<< HEAD
	import DepositOrWithdrawButtons from './DepositOrWithdrawButtons.svelte';
	import type { Hex } from 'viem';
	import type {
		DepositOrWithdrawModalProps,
=======
	import type { Hex } from 'viem';
	import type {
		OrderRemoveModalProps,
>>>>>>> ea4f99db
		QuoteDebugModalHandler,
		DebugTradeModalHandler
	} from '../../types/modal';
	import Refresh from '../icon/Refresh.svelte';
	import { invalidateIdQuery } from '$lib/queries/queryClient';
	import { ArrowDownOutline, ArrowUpOutline, InfoCircleOutline } from 'flowbite-svelte-icons';
	import { useAccount } from '$lib/providers/wallet/useAccount';
	import { isAddressEqual, isAddress } from 'viem';
	import type { SgVault } from '@rainlanguage/orderbook/js_api';

<<<<<<< HEAD
	export let handleDepositOrWithdrawModal:
		| ((props: DepositOrWithdrawModalProps) => void)
		| undefined = undefined;
=======
	export let handleOrderRemoveModal: ((props: OrderRemoveModalProps) => void) | undefined =
		undefined;
>>>>>>> ea4f99db
	export let handleQuoteDebugModal: QuoteDebugModalHandler | undefined = undefined;
	export const handleDebugTradeModal: DebugTradeModalHandler | undefined = undefined;
	export let colorTheme;
	export let codeMirrorTheme;
	export let lightweightChartsTheme;
	export let orderbookAddress: Hex;
	export let orderHash: string;
	export let rpcUrl: string;
	export let subgraphUrl: string;
	export let chainId: number | undefined;
<<<<<<< HEAD
	export let onRemove: (order: SgOrder) => void;
=======
	/** Callback function when deposit action is triggered for a vault
	 * @param vault The vault to deposit into
	 */
	export let onDeposit: (vault: SgVault) => void;

	/** Callback function when withdraw action is triggered for a vault
	 * @param vault The vault to withdraw from
	 */
	export let onWithdraw: (vault: SgVault) => void;
>>>>>>> ea4f99db

	let codeMirrorDisabled = true;
	let codeMirrorStyles = {};

	const queryClient = useQueryClient();
	const { account } = useAccount();

	$: orderDetailQuery = createQuery<OrderWithSortedVaults>({
		queryKey: [orderHash, QKEY_ORDER + orderHash],
		queryFn: () => {
			return getOrderByHash(subgraphUrl, orderHash);
		},
		enabled: !!subgraphUrl
	});

	const interval = setInterval(async () => {
		await invalidateIdQuery(queryClient, orderHash);
	}, 10000);

	onDestroy(() => {
		clearInterval(interval);
	});

	$: subgraphName = $page.url.pathname.split('/')[2]?.split('-')[0];
</script>

<TanstackPageContentDetail query={orderDetailQuery} emptyMessage="Order not found">
	<svelte:fragment slot="top" let:data>
		<div
			class="flex w-full flex-wrap items-center justify-between gap-4 text-3xl font-medium lg:justify-between dark:text-white"
		>
			<div class="flex items-center gap-x-2">
				<div class="flex gap-x-2">
					<span class="font-light">Order</span>
					<Hash shorten value={data.order.orderHash} />
				</div>
				<BadgeActive active={data.order.active} large />
			</div>

			<div class="flex items-center gap-2">
<<<<<<< HEAD
				{#if $account && isAddress($account) && isAddress(data.order.owner) && isAddressEqual($account, data.order.owner)}
					{#if data.order.active}
						<Button
							on:click={() => onRemove(data.order)}
							data-testid="remove-button"
							aria-label="Remove order">Remove</Button
						>
					{/if}
=======
				{#if data && $account && isAddress($account) && isAddress(data.order.owner) && isAddressEqual($account, data.order.owner) && data.order.active && handleOrderRemoveModal && chainId && orderbookAddress}
					<Button
						data-testid="remove-button"
						color="dark"
						on:click={() =>
							handleOrderRemoveModal({
								open: true,
								args: {
									order: data.order,
									onRemove: $orderDetailQuery.refetch,
									chainId,
									orderbookAddress,
									subgraphUrl,
									account
								}
							})}
						disabled={!handleOrderRemoveModal}
					>
						Remove
					</Button>
>>>>>>> ea4f99db
				{/if}

				<Refresh
					testId="top-refresh"
					on:click={async () => await invalidateIdQuery(queryClient, orderHash)}
					spin={$orderDetailQuery.isLoading || $orderDetailQuery.isFetching}
				/>
			</div>
		</div>
	</svelte:fragment>
	<svelte:fragment slot="card" let:data>
		<div class="flex flex-col gap-y-6">
			<CardProperty>
				<svelte:fragment slot="key">Orderbook</svelte:fragment>
				<svelte:fragment slot="value">
					<Hash type={HashType.Identifier} shorten={false} value={data.order.orderbook.id} />
				</svelte:fragment>
			</CardProperty>

			<CardProperty>
				<svelte:fragment slot="key">Owner</svelte:fragment>
				<svelte:fragment slot="value">
					<Hash type={HashType.Wallet} shorten={false} value={data.order.owner} />
				</svelte:fragment>
			</CardProperty>

			<CardProperty>
				<svelte:fragment slot="key">Created</svelte:fragment>
				<svelte:fragment slot="value">
					{formatTimestampSecondsAsLocal(BigInt(data.order.timestampAdded))}
				</svelte:fragment>
			</CardProperty>

			{#each [{ key: 'Input vaults', type: 'inputs' }, { key: 'Output vaults', type: 'outputs' }, { key: 'Input & output vaults', type: 'inputs_outputs' }] as { key, type }}
				{#if data.vaults.get(type)?.length !== 0}
					<CardProperty>
						<svelte:fragment slot="key"
							><div class="flex items-center gap-x-2">
								{key}
								{#if type === 'inputs_outputs'}
									<InfoCircleOutline class="h-4 w-4" /><Tooltip
										>{'These vaults can be an input or an output for this order'}</Tooltip
									>{/if}
							</div></svelte:fragment
						>
						<svelte:fragment slot="value">
							<div class="mt-2 space-y-2">
								{#each data.vaults.get(type) || [] as vault}
									<ButtonVaultLink tokenVault={vault} {subgraphName}>
										<svelte:fragment slot="buttons">
											{#if $account && isAddress($account) && isAddress(vault.owner) && isAddressEqual($account, vault.owner) && chainId}
												<div class="flex gap-1">
													<Button
														color="light"
														size="xs"
														data-testid="deposit-button"
														on:click={() => onDeposit(vault)}
													>
														<ArrowDownOutline size="xs" />
													</Button>
													<Button
														color="light"
														size="xs"
														data-testid="withdraw-button"
														on:click={() => onWithdraw(vault)}
													>
														<ArrowUpOutline size="xs" />
													</Button>
												</div>
											{/if}
										</svelte:fragment>
									</ButtonVaultLink>
								{/each}
							</div>
						</svelte:fragment>
					</CardProperty>
				{/if}
			{/each}
		</div>
	</svelte:fragment>
	<svelte:fragment slot="chart" let:data>
		<OrderTradesChart id={data.order.id} {subgraphUrl} {lightweightChartsTheme} {colorTheme} />
	</svelte:fragment>
	<svelte:fragment slot="below" let:data>
		<TanstackOrderQuote
			id={data.order.id}
			order={data.order}
			{rpcUrl}
			{orderbookAddress}
			{handleQuoteDebugModal}
		/>
		<Tabs
			style="underline"
			contentClass="mt-4"
			defaultClass="flex flex-wrap space-x-2 rtl:space-x-reverse mt-4 list-none"
		>
			<TabItem title="Rainlang source">
				<div class="mb-8 overflow-hidden rounded-lg border dark:border-none">
					<CodeMirrorRainlang
						order={data.order}
						codeMirrorTheme={$codeMirrorTheme}
						{codeMirrorDisabled}
						{codeMirrorStyles}
					></CodeMirrorRainlang>
				</div>
			</TabItem>
			<TabItem open title="Trades">
				<OrderTradesListTable id={data.order.id} {subgraphUrl} />
			</TabItem>
			<TabItem title="Volume">
				<OrderVaultsVolTable id={data.order.id} {subgraphUrl} />
			</TabItem>
			<TabItem title="APY">
				<OrderApy id={data.order.id} {subgraphUrl} />
			</TabItem>
		</Tabs>
	</svelte:fragment>
</TanstackPageContentDetail><|MERGE_RESOLUTION|>--- conflicted
+++ resolved
@@ -21,16 +21,9 @@
 	import { onDestroy } from 'svelte';
 	import OrderApy from '../tables/OrderAPY.svelte';
 	import { page } from '$app/stores';
-<<<<<<< HEAD
-	import DepositOrWithdrawButtons from './DepositOrWithdrawButtons.svelte';
-	import type { Hex } from 'viem';
-	import type {
-		DepositOrWithdrawModalProps,
-=======
 	import type { Hex } from 'viem';
 	import type {
 		OrderRemoveModalProps,
->>>>>>> ea4f99db
 		QuoteDebugModalHandler,
 		DebugTradeModalHandler
 	} from '../../types/modal';
@@ -41,14 +34,6 @@
 	import { isAddressEqual, isAddress } from 'viem';
 	import type { SgVault } from '@rainlanguage/orderbook/js_api';
 
-<<<<<<< HEAD
-	export let handleDepositOrWithdrawModal:
-		| ((props: DepositOrWithdrawModalProps) => void)
-		| undefined = undefined;
-=======
-	export let handleOrderRemoveModal: ((props: OrderRemoveModalProps) => void) | undefined =
-		undefined;
->>>>>>> ea4f99db
 	export let handleQuoteDebugModal: QuoteDebugModalHandler | undefined = undefined;
 	export const handleDebugTradeModal: DebugTradeModalHandler | undefined = undefined;
 	export let colorTheme;
@@ -59,9 +44,7 @@
 	export let rpcUrl: string;
 	export let subgraphUrl: string;
 	export let chainId: number | undefined;
-<<<<<<< HEAD
 	export let onRemove: (order: SgOrder) => void;
-=======
 	/** Callback function when deposit action is triggered for a vault
 	 * @param vault The vault to deposit into
 	 */
@@ -71,7 +54,6 @@
 	 * @param vault The vault to withdraw from
 	 */
 	export let onWithdraw: (vault: SgVault) => void;
->>>>>>> ea4f99db
 
 	let codeMirrorDisabled = true;
 	let codeMirrorStyles = {};
@@ -112,7 +94,6 @@
 			</div>
 
 			<div class="flex items-center gap-2">
-<<<<<<< HEAD
 				{#if $account && isAddress($account) && isAddress(data.order.owner) && isAddressEqual($account, data.order.owner)}
 					{#if data.order.active}
 						<Button
@@ -121,28 +102,6 @@
 							aria-label="Remove order">Remove</Button
 						>
 					{/if}
-=======
-				{#if data && $account && isAddress($account) && isAddress(data.order.owner) && isAddressEqual($account, data.order.owner) && data.order.active && handleOrderRemoveModal && chainId && orderbookAddress}
-					<Button
-						data-testid="remove-button"
-						color="dark"
-						on:click={() =>
-							handleOrderRemoveModal({
-								open: true,
-								args: {
-									order: data.order,
-									onRemove: $orderDetailQuery.refetch,
-									chainId,
-									orderbookAddress,
-									subgraphUrl,
-									account
-								}
-							})}
-						disabled={!handleOrderRemoveModal}
-					>
-						Remove
-					</Button>
->>>>>>> ea4f99db
 				{/if}
 
 				<Refresh
