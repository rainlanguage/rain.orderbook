--- conflicted
+++ resolved
@@ -11,15 +11,11 @@
 	import OrderVaultsVolTable from '../tables/OrderVaultsVolTable.svelte';
 	import { QKEY_ORDER } from '../../queries/keys';
 	import CodeMirrorRainlang from '../CodeMirrorRainlang.svelte';
-<<<<<<< HEAD
-	import { getOrderByHash, type OrderWithSortedVaults } from '@rainlanguage/orderbook';
-=======
 	import {
 		getOrderByHash,
 		type OrderWithSortedVaults,
 		type SgOrder
-	} from '@rainlanguage/orderbook/js_api';
->>>>>>> e699ee07
+	} from '@rainlanguage/orderbook';
 	import { createQuery, useQueryClient } from '@tanstack/svelte-query';
 	import { Button, TabItem, Tabs, Tooltip } from 'flowbite-svelte';
 	import { onDestroy } from 'svelte';
