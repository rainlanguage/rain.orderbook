--- conflicted
+++ resolved
@@ -12,16 +12,7 @@
 	import { QKEY_ORDER } from '../../queries/keys';
 	import CodeMirrorRainlang from '../CodeMirrorRainlang.svelte';
 	import { queryClient } from '../../stores/queryClient';
-<<<<<<< HEAD
-	import {
-		getOrder,
-		type SgOrder,
-		type SgVault,
-		type OrderWithSortedVaults
-	} from '@rainlanguage/orderbook/js_api';
-=======
 	import { getOrder, type OrderWithSortedVaults } from '@rainlanguage/orderbook/js_api';
->>>>>>> 4d754716
 	import { createQuery } from '@tanstack/svelte-query';
 	import { Button, TabItem, Tabs } from 'flowbite-svelte';
 	import { onDestroy } from 'svelte';
@@ -38,42 +29,9 @@
 		DebugTradeModalHandler
 	} from '../../types/modal';
 	export let handleDepositOrWithdrawModal:
-<<<<<<< HEAD
-		| ((args: {
-				vault: SgVault;
-				onDepositOrWithdraw: () => void;
-				action: 'deposit' | 'withdraw';
-				chainId: number;
-				rpcUrl: string;
-				subgraphUrl: string;
-		  }) => void)
-		| undefined = undefined;
-	export let handleOrderRemoveModal:
-		| ((args: {
-				order: SgOrder;
-				onRemove: () => void;
-				wagmiConfig: Config;
-				chainId: number;
-				orderbookAddress: string;
-		  }) => void)
-		| undefined = undefined;
-	export let handleQuoteDebugModal:
-		| undefined
-		| ((
-				order: SgOrder,
-				rpcUrl: string,
-				orderbook: string,
-				inputIOIndex: number,
-				outputIOIndex: number,
-				pair: string,
-				blockNumber?: number
-		  ) => void) = undefined;
-	export const handleDebugTradeModal: ((hash: string, rpcUrl: string) => void) | undefined =
-=======
 		| ((props: DepositOrWithdrawModalProps) => void)
 		| undefined = undefined;
 	export let handleOrderRemoveModal: ((props: OrderRemoveModalProps) => void) | undefined =
->>>>>>> 4d754716
 		undefined;
 	export let handleQuoteDebugModal: QuoteDebugModalHandler | undefined = undefined;
 	export const handleDebugTradeModal: DebugTradeModalHandler | undefined = undefined;
