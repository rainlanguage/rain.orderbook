<script lang="ts">
	import Hash, { HashType } from '../Hash.svelte';
	import BadgeActive from '../BadgeActive.svelte';
	import OrderTradesChart from '../charts/OrderTradesChart.svelte';
	import OrderTradesListTable from '../tables/OrderTradesListTable.svelte';
	import TanstackOrderQuote from './TanstackOrderQuote.svelte';
	import TanstackPageContentDetail from './TanstackPageContentDetail.svelte';
	import CardProperty from '../CardProperty.svelte';
	import { formatTimestampSecondsAsLocal } from '../../utils/time';
	import ButtonVaultLink from '../ButtonVaultLink.svelte';
	import OrderVaultsVolTable from '../tables/OrderVaultsVolTable.svelte';
	import { QKEY_ORDER } from '../../queries/keys';
	import CodeMirrorRainlang from '../CodeMirrorRainlang.svelte';
<<<<<<< HEAD
	import {
		getOrder,
		type OrderSubgraph,
		type OrderWithSortedVaults,
		type Vault
	} from '@rainlanguage/orderbook/js_api';
=======
	import { queryClient } from '../../stores/queryClient';
	import { getOrder, type OrderWithSortedVaults } from '@rainlanguage/orderbook/js_api';
>>>>>>> 4d754716
	import { createQuery } from '@tanstack/svelte-query';
	import { Button, TabItem, Tabs } from 'flowbite-svelte';
	import { onDestroy } from 'svelte';
	import type { Writable } from 'svelte/store';
	import OrderApy from '../tables/OrderAPY.svelte';
	import { page } from '$app/stores';
	import DepositOrWithdrawButtons from './DepositOrWithdrawButtons.svelte';
	import type { Config } from 'wagmi';
	import type { Hex } from 'viem';
	import type {
		DepositOrWithdrawModalProps,
		OrderRemoveModalProps,
		QuoteDebugModalHandler,
		DebugTradeModalHandler
	} from '../../types/modal';
	export let handleDepositOrWithdrawModal:
		| ((props: DepositOrWithdrawModalProps) => void)
		| undefined = undefined;
	export let handleOrderRemoveModal: ((props: OrderRemoveModalProps) => void) | undefined =
		undefined;
	export let handleQuoteDebugModal: QuoteDebugModalHandler | undefined = undefined;
	export const handleDebugTradeModal: DebugTradeModalHandler | undefined = undefined;
	export let colorTheme;
	export let codeMirrorTheme;
	export let lightweightChartsTheme;
	export let orderbookAddress: Hex;
	export let id: string;
	export let rpcUrl: string;
	export let subgraphUrl: string;
	export let chainId: number | undefined;
	export let wagmiConfig: Writable<Config> | undefined = undefined;
	export let signerAddress: Writable<string | null> | undefined = undefined;
	let codeMirrorDisabled = true;
	let codeMirrorStyles = {};
	import { useQueryClient } from '@tanstack/svelte-query';
	import Refresh from '../icon/Refresh.svelte';

	const queryClient = useQueryClient();

	$: orderDetailQuery = createQuery<OrderWithSortedVaults>({
		queryKey: [id, QKEY_ORDER + id],
		queryFn: () => {
			return getOrder(subgraphUrl, id);
		},
		enabled: !!subgraphUrl
	});

	const interval = setInterval(async () => {
		await queryClient.invalidateQueries({
			queryKey: [id],
			refetchType: 'all',
			exact: false
		});
	}, 5000);

	onDestroy(() => {
		clearInterval(interval);
	});

	$: subgraphName = $page.url.pathname.split('/')[2]?.split('-')[0];
</script>

<TanstackPageContentDetail query={orderDetailQuery} emptyMessage="Order not found">
	<svelte:fragment slot="top" let:data>
		<div
			class="flex w-full flex-wrap items-center justify-between gap-4 text-3xl font-medium lg:justify-between dark:text-white"
		>
			<div class="flex items-center gap-x-2">
				<div class="flex gap-x-2">
					<span class="font-light">Order</span>
					<Hash shorten value={data.order.orderHash} />
				</div>

				<BadgeActive active={data.order.active} large />
			</div>

			<div class="flex items-center gap-2">
				{#if data && $signerAddress === data.order.owner && data.order.active && handleOrderRemoveModal && $wagmiConfig && chainId && orderbookAddress}
					<Button
						data-testid="remove-button"
						color="dark"
						on:click={() =>
							handleOrderRemoveModal({
								order: data.order,
								onRemove: $orderDetailQuery.refetch,
								wagmiConfig: $wagmiConfig,
								chainId,
								orderbookAddress
							})}
						disabled={!handleOrderRemoveModal}
					>
						Remove
					</Button>
				{/if}
				<Refresh
					on:click={() =>
<<<<<<< HEAD
						queryClient.invalidateQueries({
							queryKey: [id],
							refetchType: 'all',
							exact: false
=======
						handleOrderRemoveModal({
							open: true,
							args: {
								order: data.order,
								onRemove: $orderDetailQuery.refetch,
								chainId,
								orderbookAddress
							}
>>>>>>> 4d754716
						})}
					spin={$orderDetailQuery.isLoading || $orderDetailQuery.isFetching}
				/>
			</div>
		</div>
	</svelte:fragment>
	<svelte:fragment slot="card" let:data>
		<div class="flex flex-col gap-y-6">
			<CardProperty>
				<svelte:fragment slot="key">Orderbook</svelte:fragment>
				<svelte:fragment slot="value">
					<Hash type={HashType.Identifier} shorten={false} value={data.order.orderbook.id} />
				</svelte:fragment>
			</CardProperty>

			<CardProperty>
				<svelte:fragment slot="key">Owner</svelte:fragment>
				<svelte:fragment slot="value">
					<Hash type={HashType.Wallet} shorten={false} value={data.order.owner} />
				</svelte:fragment>
			</CardProperty>

			<CardProperty>
				<svelte:fragment slot="key">Created</svelte:fragment>
				<svelte:fragment slot="value">
					{formatTimestampSecondsAsLocal(BigInt(data.order.timestampAdded))}
				</svelte:fragment>
			</CardProperty>

			{#each [{ key: 'Input vaults', type: 'inputs' }, { key: 'Output vaults', type: 'outputs' }, { key: 'Input & output vaults', type: 'inputs_outputs' }] as { key, type }}
				{#if data.vaults.get(type)?.length !== 0}
					<CardProperty>
						<svelte:fragment slot="key">{key}</svelte:fragment>
						<svelte:fragment slot="value">
							<div class="mt-2 space-y-2">
								{#each data.vaults.get(type) || [] as vault}
									<ButtonVaultLink tokenVault={vault} {subgraphName}>
										<svelte:fragment slot="buttons">
											{#if handleDepositOrWithdrawModal && $signerAddress === vault.owner && chainId}
												<DepositOrWithdrawButtons
													{vault}
													{chainId}
													{rpcUrl}
													query={orderDetailQuery}
													{handleDepositOrWithdrawModal}
													{subgraphUrl}
												/>
											{/if}
										</svelte:fragment>
									</ButtonVaultLink>
								{/each}
							</div>
						</svelte:fragment>
					</CardProperty>
				{/if}
			{/each}
		</div>
	</svelte:fragment>
	<svelte:fragment slot="chart">
		<OrderTradesChart {id} {subgraphUrl} {lightweightChartsTheme} {colorTheme} />
	</svelte:fragment>
	<svelte:fragment slot="below" let:data>
		<TanstackOrderQuote
			{id}
			order={data.order}
			{rpcUrl}
			{orderbookAddress}
			{handleQuoteDebugModal}
		/>
		<Tabs
			style="underline"
			contentClass="mt-4"
			defaultClass="flex flex-wrap space-x-2 rtl:space-x-reverse mt-4 list-none"
		>
			<TabItem title="Rainlang source">
				<div class="mb-8 overflow-hidden rounded-lg border dark:border-none">
					<CodeMirrorRainlang
						order={data.order}
						codeMirrorTheme={$codeMirrorTheme}
						{codeMirrorDisabled}
						{codeMirrorStyles}
					></CodeMirrorRainlang>
				</div>
			</TabItem>
			<TabItem open title="Trades">
				<OrderTradesListTable {id} {subgraphUrl} />
			</TabItem>
			<TabItem title="Volume">
				<OrderVaultsVolTable {id} {subgraphUrl} />
			</TabItem>
			<TabItem title="APY">
				<OrderApy {id} {subgraphUrl} />
			</TabItem>
		</Tabs>
	</svelte:fragment>
</TanstackPageContentDetail><|MERGE_RESOLUTION|>--- conflicted
+++ resolved
@@ -11,17 +11,12 @@
 	import OrderVaultsVolTable from '../tables/OrderVaultsVolTable.svelte';
 	import { QKEY_ORDER } from '../../queries/keys';
 	import CodeMirrorRainlang from '../CodeMirrorRainlang.svelte';
-<<<<<<< HEAD
 	import {
 		getOrder,
 		type OrderSubgraph,
 		type OrderWithSortedVaults,
 		type Vault
 	} from '@rainlanguage/orderbook/js_api';
-=======
-	import { queryClient } from '../../stores/queryClient';
-	import { getOrder, type OrderWithSortedVaults } from '@rainlanguage/orderbook/js_api';
->>>>>>> 4d754716
 	import { createQuery } from '@tanstack/svelte-query';
 	import { Button, TabItem, Tabs } from 'flowbite-svelte';
 	import { onDestroy } from 'svelte';
@@ -118,21 +113,10 @@
 				{/if}
 				<Refresh
 					on:click={() =>
-<<<<<<< HEAD
 						queryClient.invalidateQueries({
 							queryKey: [id],
 							refetchType: 'all',
 							exact: false
-=======
-						handleOrderRemoveModal({
-							open: true,
-							args: {
-								order: data.order,
-								onRemove: $orderDetailQuery.refetch,
-								chainId,
-								orderbookAddress
-							}
->>>>>>> 4d754716
 						})}
 					spin={$orderDetailQuery.isLoading || $orderDetailQuery.isFetching}
 				/>
