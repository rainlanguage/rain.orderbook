--- conflicted
+++ resolved
@@ -13,16 +13,13 @@
 	import { createQuery } from '@tanstack/svelte-query';
 
 	import { onDestroy } from 'svelte';
-	import type { Readable, Writable } from 'svelte/store';
+	import type { Readable } from 'svelte/store';
 	import { queryClient } from '../../queries/queryClient';
 
 	import { ArrowDownOutline, ArrowUpOutline } from 'flowbite-svelte-icons';
 	import type { Vault } from '@rainlanguage/orderbook/js_api';
-<<<<<<< HEAD
 	import OrderOrVaultHash from '../OrderOrVaultHash.svelte';
-=======
 	import type { AppStoresInterface } from '../../types/appStores';
->>>>>>> 3581907e
 
 	export let id: string;
 	export let network: string;
@@ -36,8 +33,7 @@
 	export let activeNetworkRef: AppStoresInterface['activeNetworkRef'];
 	export let activeOrderbookRef: AppStoresInterface['activeOrderbookRef'];
 	export let settings;
-	export let activeNetworkRef: Writable<string | undefined>;
-	export let activeOrderbookRef: Writable<string | undefined>;
+
 	const subgraphUrl = $settings?.subgraphs?.[network] || '';
 
 	$: vaultDetailQuery = createQuery({
@@ -137,27 +133,12 @@
 				<p data-testid="vaultDetailOrdersAsInput" class="flex flex-wrap justify-start">
 					{#if data.ordersAsInput && data.ordersAsInput.length > 0}
 						{#each data.ordersAsInput as order}
-<<<<<<< HEAD
 							<OrderOrVaultHash
 								type="orders"
 								{order}
 								subgraphName={order.subgraphName}
 								{updateActiveNetworkAndOrderbook}
 							/>
-=======
-							<Button
-								class={'mr-1 mt-1 px-1 py-0' + (!order.active ? ' opacity-50' : '')}
-								color={order.active ? 'green' : 'yellow'}
-								data-order={order.id}
-								data-testid={'vaultDetailOrderAsInputOrder' + order.id}
-								on:click={() => {
-									updateActiveNetworkAndOrderbook(order.subgraphName);
-									goto(`/orders/${order.id}`);
-								}}
-							>
-								<Hash type={HashType.Identifier} value={order.orderHash} copyOnClick={false} />
-							</Button>
->>>>>>> 3581907e
 						{/each}
 					{:else}
 						None
@@ -172,27 +153,12 @@
 				<p data-testid="vaulDetailOrdersAsOutput" class="flex flex-wrap justify-start">
 					{#if data.ordersAsOutput && data.ordersAsOutput.length > 0}
 						{#each data.ordersAsOutput as order}
-<<<<<<< HEAD
 							<OrderOrVaultHash
 								type="orders"
 								{order}
 								subgraphName={order.subgraphName}
 								{updateActiveNetworkAndOrderbook}
 							/>
-=======
-							<Button
-								class={'mr-1 mt-1 px-1 py-0' + (!order.active ? ' opacity-50' : '')}
-								color={order.active ? 'green' : 'yellow'}
-								data-order={order.id}
-								data-testid={'vaultDetailOrderAsOutputOrder' + order.id}
-								on:click={() => {
-									updateActiveNetworkAndOrderbook(order.subgraphName);
-									goto(`/orders/${order.id}`);
-								}}
-							>
-								<Hash type={HashType.Identifier} value={order.orderHash} copyOnClick={false} />
-							</Button>
->>>>>>> 3581907e
 						{/each}
 					{:else}
 						None
