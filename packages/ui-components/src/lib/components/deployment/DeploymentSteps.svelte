<script lang="ts">
	import { Alert, Button, Spinner, Toggle } from 'flowbite-svelte';
	import TokenIOInput from './TokenIOInput.svelte';
	import ComposedRainlangModal from './ComposedRainlangModal.svelte';
	import {
		type ConfigSource,
		type GuiSelectTokensCfg,
		type TokenInfo,
		type GuiDepositCfg,
		type GuiFieldDefinitionCfg,
		type NameAndDescriptionCfg,
		type OrderIOCfg,
		DotrainOrderGui
	} from '@rainlanguage/orderbook';
	import WalletConnect from '../wallet/WalletConnect.svelte';
	import { type Writable } from 'svelte/store';
	import type { AppKit } from '@reown/appkit';
	import { handleShareChoices } from '../../services/handleShareChoices';
	import { DeploymentStepsError, DeploymentStepsErrorCode } from '$lib/errors';
	import { onMount } from 'svelte';
	import FieldDefinitionInput from './FieldDefinitionInput.svelte';
	import DepositInput from './DepositInput.svelte';
	import SelectToken from './SelectToken.svelte';
	import DeploymentSectionHeader from './DeploymentSectionHeader.svelte';
	import { useGui } from '$lib/hooks/useGui';
<<<<<<< HEAD
	import { useAccount } from '$lib/providers/wallet/useAccount';
=======
	import { handleDeployment } from './handleDeployment';
	import { type DeploymentArgs } from '$lib/types/transaction';
>>>>>>> b344b9d7
	import { fade } from 'svelte/transition';
	import ShareChoicesButton from './ShareChoicesButton.svelte';
	import { useRegistry } from '$lib/providers/registry/useRegistry';
	import type { Account } from '$lib/types/account';

	interface Deployment {
		key: string;
		name: string;
		description: string;
	}

	/** The deployment configuration containing key, name and description */
	export let deployment: Deployment;
	/** Strategy details containing name and description configuration */
	export let strategyDetail: NameAndDescriptionCfg;
	/** Handlers for deployment modals */
	export let onDeploy: (gui: DotrainOrderGui, subgraphUrl?: string) => void;
	export let wagmiConnected: Writable<boolean>;
	export let appKitModal: Writable<AppKit>;
	export let settings: Writable<ConfigSource>;
	export let account: Account;

	let allDepositFields: GuiDepositCfg[] = [];
	let allTokenOutputs: OrderIOCfg[] = [];
	let allFieldDefinitionsWithoutDefaults: GuiFieldDefinitionCfg[] = [];
	let allFieldDefinitionsWithDefaults: GuiFieldDefinitionCfg[] = [];
	let allTokensSelected: boolean = false;
	let showAdvancedOptions: boolean = false;
	let allTokenInfos: TokenInfo[] = [];
	let selectTokens: GuiSelectTokensCfg[] | undefined = undefined;
	let checkingDeployment: boolean = false;
	let subgraphUrl: string | undefined = undefined;

	const gui = useGui();
	const registry = useRegistry();

	let deploymentStepsError = DeploymentStepsError.error;

	onMount(async () => {
		const selectTokensResult = gui.getSelectTokens();
		if (selectTokensResult.error) {
			throw new Error(selectTokensResult.error.msg);
		}
		selectTokens = selectTokensResult.value;
		const { value, error } = gui.getNetworkKey();
		if (error) {
			DeploymentStepsError.catch(error, DeploymentStepsErrorCode.NO_NETWORK_KEY);
		} else if (value) {
			subgraphUrl = $settings?.subgraphs?.[value];
		}
		await areAllTokensSelected();
	});

	function getAllFieldDefinitions() {
		try {
			const allFieldDefinitionsResult = gui.getAllFieldDefinitions(false);
			if (allFieldDefinitionsResult.error) {
				throw new Error(allFieldDefinitionsResult.error.msg);
			}
			allFieldDefinitionsWithoutDefaults = allFieldDefinitionsResult.value;

			const allFieldDefinitionsWithDefaultsResult = gui.getAllFieldDefinitions(true);
			if (allFieldDefinitionsWithDefaultsResult.error) {
				throw new Error(allFieldDefinitionsWithDefaultsResult.error.msg);
			}
			allFieldDefinitionsWithDefaults = allFieldDefinitionsWithDefaultsResult.value;
		} catch (e) {
			DeploymentStepsError.catch(e, DeploymentStepsErrorCode.NO_FIELD_DEFINITIONS);
		}
	}

	async function getAllDepositFields() {
		try {
			let result = gui.getCurrentDeployment();
			if (result.error) {
				throw new Error(result.error.msg);
			}
			let depositFields = result.value.deposits;

			allDepositFields = depositFields;
		} catch (e) {
			DeploymentStepsError.catch(e, DeploymentStepsErrorCode.NO_DEPOSITS);
		}
	}

	let allTokenInputs: OrderIOCfg[] = [];
	function getAllTokenInputs() {
		try {
			let result = gui.getCurrentDeployment();
			if (result.error) {
				throw new Error(result.error.msg);
			}
			allTokenInputs = result.value.deployment.order.inputs;
		} catch (e) {
			DeploymentStepsError.catch(e, DeploymentStepsErrorCode.NO_TOKEN_INPUTS);
		}
	}

	function getAllTokenOutputs() {
		try {
			let result = gui.getCurrentDeployment();
			if (result.error) {
				throw new Error(result.error.msg);
			}
			allTokenOutputs = result.value.deployment.order.outputs;
		} catch (e) {
			DeploymentStepsError.catch(e, DeploymentStepsErrorCode.NO_TOKEN_OUTPUTS);
		}
	}

	$: if (selectTokens?.length === 0 || allTokensSelected) {
		updateFields();
	}

	async function updateFields() {
		try {
			DeploymentStepsError.clear();

			getAllDepositFields();
			getAllFieldDefinitions();
			getAllTokenInputs();
			getAllTokenOutputs();
		} catch (e) {
			DeploymentStepsError.catch(e, DeploymentStepsErrorCode.NO_GUI);
		}
	}

	async function _handleShareChoices() {
		await handleShareChoices(gui, registry.getCurrentRegistry());
	}

	async function onSelectTokenSelect() {
		await areAllTokensSelected();

		if (allTokensSelected) {
			let result = await gui.getAllTokenInfos();
			if (result.error) {
				throw new Error(result.error.msg);
			}
			let newAllTokenInfos = result.value;
			if (allTokenInfos !== newAllTokenInfos) {
				allTokenInfos = newAllTokenInfos;
				getAllDepositFields();
				getAllFieldDefinitions();
			}
		}
	}

	const areAllTokensSelected = async () => {
		try {
			const areAllTokensSelectedResult = gui.areAllTokensSelected();
			if (areAllTokensSelectedResult.error) {
				throw new Error(areAllTokensSelectedResult.error.msg);
			}
			allTokensSelected = areAllTokensSelectedResult.value;
			if (!allTokensSelected) return;

			const getAllTokenInfosResult = await gui.getAllTokenInfos();
			if (getAllTokenInfosResult.error) {
				throw new Error(getAllTokenInfosResult.error.msg);
			}
			allTokenInfos = getAllTokenInfosResult.value;

			// if we have deposits or vault ids set, show advanced options
			const hasDepositsResult = gui.hasAnyDeposit();
			if (hasDepositsResult.error) {
				throw new Error(hasDepositsResult.error.msg);
			}
			const hasVaultIdsResult = gui.hasAnyVaultId();
			if (hasVaultIdsResult.error) {
				throw new Error(hasVaultIdsResult.error.msg);
			}
			if (hasDepositsResult.value || hasVaultIdsResult.value) {
				showAdvancedOptions = true;
			}
		} catch (e) {
			DeploymentStepsError.catch(e, DeploymentStepsErrorCode.NO_SELECT_TOKENS);
		}
	};

	async function handleDeployButtonClick() {
		if (checkingDeployment) {
			return;
		}
		checkingDeployment = true;
		try {
			if (!$account) {
				DeploymentStepsError.catch(
					'No wallet connected',
					DeploymentStepsErrorCode.ADD_ORDER_FAILED
				);
				return;
			}
			DeploymentStepsError.clear();
<<<<<<< HEAD

			return await onDeploy(gui, subgraphUrl);
=======
			const deploymentArgs: DeploymentArgs = await handleDeployment(gui, $account, subgraphUrl);
			return onDeploy(deploymentArgs);
>>>>>>> b344b9d7
		} catch (e) {
			DeploymentStepsError.catch(e, DeploymentStepsErrorCode.ADD_ORDER_FAILED);
		} finally {
			checkingDeployment = false;
		}
	}
</script>

<div>
	{#if gui}
		<div class="flex max-w-3xl flex-col gap-12" in:fade>
			{#if deployment}
				<div class="flex max-w-2xl flex-col gap-4 text-start">
					<h1 class="text-4xl font-semibold text-gray-900 lg:text-6xl dark:text-white">
						{strategyDetail.name}
					</h1>
					<p class="text-xl text-gray-600 lg:text-2xl dark:text-gray-400">
						{deployment.description}
					</p>
				</div>
			{/if}

			{#if selectTokens && selectTokens.length > 0}
				<div class="flex w-full flex-col gap-4">
					<DeploymentSectionHeader
						title="Select Tokens"
						description="Select the tokens that you want to use in your order."
					/>
					{#each selectTokens as token}
						<SelectToken {token} {onSelectTokenSelect} />
					{/each}
				</div>
			{/if}

			{#if allTokensSelected || selectTokens?.length === 0}
				{#if allFieldDefinitionsWithoutDefaults.length > 0}
					{#each allFieldDefinitionsWithoutDefaults as fieldDefinition}
						<FieldDefinitionInput {fieldDefinition} />
					{/each}
				{/if}

				<Toggle bind:checked={showAdvancedOptions}>Show advanced options</Toggle>

				{#if showAdvancedOptions}
					{#each allFieldDefinitionsWithDefaults as fieldDefinition}
						<FieldDefinitionInput {fieldDefinition} />
					{/each}

					{#each allDepositFields as deposit}
						<DepositInput {deposit} />
					{/each}

					{#each allTokenOutputs as output, i}
						<TokenIOInput {i} label="Output" vault={output} />
					{/each}

					{#each allTokenInputs as input, i}
						<TokenIOInput {i} label="Input" vault={input} />
					{/each}
				{/if}

				{#if $deploymentStepsError}
					<Alert color="red">
						<p class="text-red-500">{$deploymentStepsError.code}</p>
						{#if $deploymentStepsError.details}
							<p class="text-red-500">{$deploymentStepsError.details}</p>
						{/if}
					</Alert>
				{/if}

				<div class="flex flex-wrap items-start justify-start gap-2">
					{#if $account}
						<Button
							data-testid="deploy-button"
							size="lg"
							disabled={checkingDeployment}
							on:click={handleDeployButtonClick}
							class="bg-gradient-to-br from-blue-600 to-violet-600"
						>
							{#if checkingDeployment}
								<Spinner size="4" color="white" />
								<span class="ml-2">Checking deployment...</span>
							{:else}
								Deploy Strategy
							{/if}
						</Button>
					{:else}
						<WalletConnect {appKitModal} connected={wagmiConnected} />
					{/if}
					<ComposedRainlangModal />
					<ShareChoicesButton handleShareChoices={_handleShareChoices} />
				</div>
			{/if}
		</div>
	{/if}
</div><|MERGE_RESOLUTION|>--- conflicted
+++ resolved
@@ -23,12 +23,6 @@
 	import SelectToken from './SelectToken.svelte';
 	import DeploymentSectionHeader from './DeploymentSectionHeader.svelte';
 	import { useGui } from '$lib/hooks/useGui';
-<<<<<<< HEAD
-	import { useAccount } from '$lib/providers/wallet/useAccount';
-=======
-	import { handleDeployment } from './handleDeployment';
-	import { type DeploymentArgs } from '$lib/types/transaction';
->>>>>>> b344b9d7
 	import { fade } from 'svelte/transition';
 	import ShareChoicesButton from './ShareChoicesButton.svelte';
 	import { useRegistry } from '$lib/providers/registry/useRegistry';
@@ -223,13 +217,8 @@
 				return;
 			}
 			DeploymentStepsError.clear();
-<<<<<<< HEAD
-
-			return await onDeploy(gui, subgraphUrl);
-=======
-			const deploymentArgs: DeploymentArgs = await handleDeployment(gui, $account, subgraphUrl);
-			return onDeploy(deploymentArgs);
->>>>>>> b344b9d7
+
+			return onDeploy(gui, subgraphUrl);
 		} catch (e) {
 			DeploymentStepsError.catch(e, DeploymentStepsErrorCode.ADD_ORDER_FAILED);
 		} finally {
