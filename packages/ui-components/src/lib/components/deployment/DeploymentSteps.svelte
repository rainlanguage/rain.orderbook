<script lang="ts">
<<<<<<< HEAD
	import { Alert } from 'flowbite-svelte';
	import TokenIOInput from './TokenIOInput.svelte';
	import ComposedRainlangModal from './ComposedRainlangModal.svelte';
=======
	import { Alert, Button, Spinner } from 'flowbite-svelte';
	import TokenIOInput from './TokenIOInput.svelte';
	import ComposedRainlangModal from './ComposedRainlangModal.svelte';
	import {
		type ConfigSource,
		type GuiSelectTokensCfg,
		type TokenInfo
	} from '@rainlanguage/orderbook/js_api';
>>>>>>> ea4f99db
	import WalletConnect from '../wallet/WalletConnect.svelte';
	import {
		type GuiDepositCfg,
		type GuiFieldDefinitionCfg,
<<<<<<< HEAD
		type OrderIOCfg,
		type AllTokenInfos
=======
		type NameAndDescriptionCfg,
		type OrderIOCfg
>>>>>>> ea4f99db
	} from '@rainlanguage/orderbook/js_api';
	import { fade } from 'svelte/transition';
	import { Toggle } from 'flowbite-svelte';
	import { type Writable } from 'svelte/store';
	import ShareChoicesButton from './ShareChoicesButton.svelte';
	import { handleShareChoices } from '../../services/handleShareChoices';
<<<<<<< HEAD
	import type { DisclaimerModalProps, DeployModalProps } from '../../types/modal';
	import { DeploymentStepsError, DeploymentStepsErrorCode } from '$lib/errors';
	import { onMount } from 'svelte';
	import DepositInput from './DepositInput.svelte';
	import FieldDefinitionInput from './FieldDefinitionInput.svelte';
	import DeploymentSectionHeader from './DeploymentSectionHeader.svelte';
	import SelectToken from './SelectToken.svelte';
	import { useGui } from '$lib/hooks/useGui';
	import DeployButton from './DeployButton.svelte';
	import type { AppKit } from '@reown/appkit';
	import type { Config } from 'wagmi';
=======
	import { DeploymentStepsError, DeploymentStepsErrorCode } from '$lib/errors';
	import { onMount } from 'svelte';
	import FieldDefinitionInput from './FieldDefinitionInput.svelte';
	import DepositInput from './DepositInput.svelte';
	import SelectToken from './SelectToken.svelte';
	import DeploymentSectionHeader from './DeploymentSectionHeader.svelte';
	import { useGui } from '$lib/hooks/useGui';
	import { useAccount } from '$lib/providers/wallet/useAccount';
	import { handleDeployment } from './handleDeployment';
	import { type DeploymentArgs } from '$lib/types/transaction';
>>>>>>> ea4f99db

	const gui = useGui();

<<<<<<< HEAD
	export let handleDeployModal: (args: DeployModalProps) => void;
	export let handleDisclaimerModal: (args: DisclaimerModalProps) => void;
=======
	/** The deployment configuration containing key, name and description */
	export let deployment: Deployment;
	/** Strategy details containing name and description configuration */
	export let strategyDetail: NameAndDescriptionCfg;
	/** Handlers for deployment modals */
	export let onDeploy: (deploymentArgs: DeploymentArgs) => void;
	export let wagmiConnected: Writable<boolean>;
	export let appKitModal: Writable<AppKit>;
	export let settings: Writable<ConfigSource>;
	export let registryUrl: string;
>>>>>>> ea4f99db

	let deposits: GuiDepositCfg[] = [];
	let fieldDefinitionsWithoutDefaults: GuiFieldDefinitionCfg[] = [];
	let fieldDefinitionsWithDefaults: GuiFieldDefinitionCfg[] = [];
	let orderInputs: OrderIOCfg[] = [];
	let orderOutputs: OrderIOCfg[] = [];
	let allTokensSelected: boolean = false;
	let showAdvancedOptions: boolean = false;
<<<<<<< HEAD
	let allTokenInfos: AllTokenInfos = [];
	let deploymentStepsError = DeploymentStepsError.error;

	const selectTokens = gui.getSelectTokens();

	export let appKitModal: Writable<AppKit>;
	export let signerAddress: Writable<string | null>;
	export let connected: Writable<boolean>;
	export let wagmiConfig: Writable<Config>;
=======
	let allTokenInfos: TokenInfo[] = [];
	let selectTokens: GuiSelectTokensCfg[] | undefined = undefined;
	let checkingDeployment: boolean = false;
	let subgraphUrl: string | undefined = undefined;

	const { account } = useAccount();
	const gui = useGui();

	let deploymentStepsError = DeploymentStepsError.error;
>>>>>>> ea4f99db

	onMount(async () => {
		const selectTokensResult = gui.getSelectTokens();
		if (selectTokensResult.error) {
			throw new Error(selectTokensResult.error.msg);
		}
		selectTokens = selectTokensResult.value;
		const { value, error } = gui.getNetworkKey();
		if (error) {
			DeploymentStepsError.catch(error, DeploymentStepsErrorCode.NO_NETWORK_KEY);
		} else if (value) {
			subgraphUrl = $settings?.subgraphs?.[value];
		}
		await areAllTokensSelected();
	});

<<<<<<< HEAD
=======
	function getAllFieldDefinitions() {
		try {
			const allFieldDefinitionsResult = gui.getAllFieldDefinitions(false);
			if (allFieldDefinitionsResult.error) {
				throw new Error(allFieldDefinitionsResult.error.msg);
			}
			allFieldDefinitionsWithoutDefaults = allFieldDefinitionsResult.value;

			const allFieldDefinitionsWithDefaultsResult = gui.getAllFieldDefinitions(true);
			if (allFieldDefinitionsWithDefaultsResult.error) {
				throw new Error(allFieldDefinitionsWithDefaultsResult.error.msg);
			}
			allFieldDefinitionsWithDefaults = allFieldDefinitionsWithDefaultsResult.value;
		} catch (e) {
			DeploymentStepsError.catch(e, DeploymentStepsErrorCode.NO_FIELD_DEFINITIONS);
		}
	}

	async function getAllDepositFields() {
		try {
			let result = gui.getCurrentDeployment();
			if (result.error) {
				throw new Error(result.error.msg);
			}
			let depositFields = result.value.deposits;

			allDepositFields = depositFields;
		} catch (e) {
			DeploymentStepsError.catch(e, DeploymentStepsErrorCode.NO_DEPOSITS);
		}
	}

	let allTokenInputs: OrderIOCfg[] = [];
	function getAllTokenInputs() {
		try {
			let result = gui.getCurrentDeployment();
			if (result.error) {
				throw new Error(result.error.msg);
			}
			allTokenInputs = result.value.deployment.order.inputs;
		} catch (e) {
			DeploymentStepsError.catch(e, DeploymentStepsErrorCode.NO_TOKEN_INPUTS);
		}
	}

	function getAllTokenOutputs() {
		try {
			let result = gui.getCurrentDeployment();
			if (result.error) {
				throw new Error(result.error.msg);
			}
			allTokenOutputs = result.value.deployment.order.outputs;
		} catch (e) {
			DeploymentStepsError.catch(e, DeploymentStepsErrorCode.NO_TOKEN_OUTPUTS);
		}
	}

>>>>>>> ea4f99db
	$: if (selectTokens?.length === 0 || allTokensSelected) {
		updateFields();
	}

	async function updateFields() {
		try {
			DeploymentStepsError.clear();
			({
				deposits,
				fieldDefinitionsWithoutDefaults,
				fieldDefinitionsWithDefaults,
				orderInputs,
				orderOutputs
			} = gui.getAllGuiConfig());
		} catch (e) {
			DeploymentStepsError.catch(e, DeploymentStepsErrorCode.DEPLOYMENT_UPDATE_ERROR);
		}
	}

	async function _handleShareChoices() {
		await handleShareChoices(gui, registryUrl);
	}

	async function onSelectTokenSelect() {
		await areAllTokensSelected();
		if (allTokensSelected) {
			let result = await gui.getAllTokenInfos();
			if (result.error) {
				throw new Error(result.error.msg);
			}
			let newAllTokenInfos = result.value;
			if (allTokenInfos !== newAllTokenInfos) {
				allTokenInfos = newAllTokenInfos;
				updateFields();
			}
		}
	}

	const areAllTokensSelected = async () => {
		try {
			const areAllTokensSelectedResult = gui.areAllTokensSelected();
			if (areAllTokensSelectedResult.error) {
				throw new Error(areAllTokensSelectedResult.error.msg);
			}
			allTokensSelected = areAllTokensSelectedResult.value;
			if (!allTokensSelected) return;
<<<<<<< HEAD
			allTokenInfos = await gui.getAllTokenInfos();
=======

			const getAllTokenInfosResult = await gui.getAllTokenInfos();
			if (getAllTokenInfosResult.error) {
				throw new Error(getAllTokenInfosResult.error.msg);
			}
			allTokenInfos = getAllTokenInfosResult.value;
>>>>>>> ea4f99db

			// if we have deposits or vault ids set, show advanced options
			const hasDepositsResult = gui.hasAnyDeposit();
			if (hasDepositsResult.error) {
				throw new Error(hasDepositsResult.error.msg);
			}
			const hasVaultIdsResult = gui.hasAnyVaultId();
			if (hasVaultIdsResult.error) {
				throw new Error(hasVaultIdsResult.error.msg);
			}
			if (hasDepositsResult.value || hasVaultIdsResult.value) {
				showAdvancedOptions = true;
			}
		} catch (e) {
			DeploymentStepsError.catch(e, DeploymentStepsErrorCode.NO_SELECT_TOKENS);
		}
	};

	async function handleDeployButtonClick() {
		if (checkingDeployment) {
			return;
		}
		checkingDeployment = true;
		try {
			if (!$account) {
				DeploymentStepsError.catch(
					'No wallet connected',
					DeploymentStepsErrorCode.ADD_ORDER_FAILED
				);
				return;
			}
			DeploymentStepsError.clear();
			const deploymentArgs: DeploymentArgs = await handleDeployment(gui, $account, subgraphUrl);
			return await onDeploy(deploymentArgs);
		} catch (e) {
			DeploymentStepsError.catch(e, DeploymentStepsErrorCode.ADD_ORDER_FAILED);
		} finally {
			checkingDeployment = false;
		}
	}
</script>

<div>
	{#if gui}
		<div class="flex max-w-3xl flex-col gap-12" in:fade>
			{#if deployment}
				<div class="flex max-w-2xl flex-col gap-4 text-start">
					<h1 class="text-4xl font-semibold text-gray-900 lg:text-6xl dark:text-white">
						{strategyDetail.name}
					</h1>
					<p class="text-xl text-gray-600 lg:text-2xl dark:text-gray-400">
						{deployment.description}
					</p>
				</div>
			{/if}
<<<<<<< HEAD
		</Alert>
	{/if}
	{#if gui}
		<div class="flex max-w-3xl flex-col gap-12" in:fade>
			<div class="flex max-w-2xl flex-col gap-4 text-start">
				<h1 class=" text-4xl font-semibold text-gray-900 lg:text-6xl dark:text-white">
					{gui.getCurrentDeploymentDetails().name}
				</h1>
				<p class="text-xl text-gray-600 lg:text-2xl dark:text-gray-400">
					{gui.getCurrentDeploymentDetails().description}
				</p>
			</div>
=======
>>>>>>> ea4f99db

			{#if selectTokens && selectTokens.length > 0}
				<div class="flex w-full flex-col gap-4">
					<DeploymentSectionHeader
						title="Select Tokens"
						description="Select the tokens that you want to use in your order."
					/>
					{#each selectTokens as token}
						<SelectToken {token} {onSelectTokenSelect} />
					{/each}
				</div>
			{/if}
<<<<<<< HEAD

			{#if allTokensSelected || selectTokens?.length === 0}
				{#if fieldDefinitionsWithDefaults.length > 0}
					{#each fieldDefinitionsWithDefaults as fieldDefinition}
						<FieldDefinitionInput {fieldDefinition} />
					{/each}
				{/if}

				<Toggle bind:checked={showAdvancedOptions}>Show advanced options</Toggle>

				{#if fieldDefinitionsWithoutDefaults.length > 0 && showAdvancedOptions}
					{#each fieldDefinitionsWithoutDefaults as fieldDefinition}
						<FieldDefinitionInput {fieldDefinition} />
					{/each}
				{/if}

				{#if deposits.length > 0 && showAdvancedOptions}
					{#each deposits as deposit}
						<DepositInput {deposit} />
					{/each}
				{/if}

				{#if (orderInputs.length > 0 || orderOutputs.length > 0) && showAdvancedOptions}
					{#if orderInputs.length > 0}
						{#each orderInputs as input, i}
							<TokenIOInput {i} label="Input" vault={input} />
						{/each}
					{/if}

					{#if orderOutputs.length > 0}
						{#each orderOutputs as output, i}
							<TokenIOInput {i} label="Output" vault={output} />
						{/each}
					{/if}
=======

			{#if allTokensSelected || selectTokens?.length === 0}
				{#if allFieldDefinitionsWithoutDefaults.length > 0}
					{#each allFieldDefinitionsWithoutDefaults as fieldDefinition}
						<FieldDefinitionInput {fieldDefinition} />
					{/each}
				{/if}

				<Toggle bind:checked={showAdvancedOptions}>Show advanced options</Toggle>

				{#if showAdvancedOptions}
					{#each allFieldDefinitionsWithDefaults as fieldDefinition}
						<FieldDefinitionInput {fieldDefinition} />
					{/each}

					{#each allDepositFields as deposit}
						<DepositInput {deposit} />
					{/each}

					{#each allTokenInputs as input, i}
						<TokenIOInput {i} label="Input" vault={input} />
					{/each}

					{#each allTokenOutputs as output, i}
						<TokenIOInput {i} label="Output" vault={output} />
					{/each}
>>>>>>> ea4f99db
				{/if}

				{#if $deploymentStepsError}
					<Alert color="red">
						<p class="text-red-500">{$deploymentStepsError.code}</p>
						{#if $deploymentStepsError.details}
							<p class="text-red-500">{$deploymentStepsError.details}</p>
						{/if}
					</Alert>
				{/if}

				<div class="flex flex-wrap items-start justify-start gap-2">
<<<<<<< HEAD
					{#if $connected}
						<DeployButton {handleDeployModal} {handleDisclaimerModal} {wagmiConfig} />
					{:else}
						<WalletConnect {appKitModal} {connected} {signerAddress} />
					{/if}
					<ComposedRainlangModal {gui} />
=======
					{#if $account}
						<Button
							data-testid="deploy-button"
							size="lg"
							disabled={checkingDeployment}
							on:click={handleDeployButtonClick}
							class="bg-gradient-to-br from-blue-600 to-violet-600"
						>
							{#if checkingDeployment}
								<Spinner size="4" color="white" />
								<span class="ml-2">Checking deployment...</span>
							{:else}
								Deploy Strategy
							{/if}
						</Button>
					{:else}
						<WalletConnect {appKitModal} connected={wagmiConnected} />
					{/if}
					<ComposedRainlangModal />
>>>>>>> ea4f99db
					<ShareChoicesButton handleShareChoices={_handleShareChoices} />
				</div>
			{/if}
		</div>
	{/if}
</div><|MERGE_RESOLUTION|>--- conflicted
+++ resolved
@@ -1,9 +1,4 @@
 <script lang="ts">
-<<<<<<< HEAD
-	import { Alert } from 'flowbite-svelte';
-	import TokenIOInput from './TokenIOInput.svelte';
-	import ComposedRainlangModal from './ComposedRainlangModal.svelte';
-=======
 	import { Alert, Button, Spinner } from 'flowbite-svelte';
 	import TokenIOInput from './TokenIOInput.svelte';
 	import ComposedRainlangModal from './ComposedRainlangModal.svelte';
@@ -12,37 +7,18 @@
 		type GuiSelectTokensCfg,
 		type TokenInfo
 	} from '@rainlanguage/orderbook/js_api';
->>>>>>> ea4f99db
 	import WalletConnect from '../wallet/WalletConnect.svelte';
 	import {
 		type GuiDepositCfg,
 		type GuiFieldDefinitionCfg,
-<<<<<<< HEAD
-		type OrderIOCfg,
-		type AllTokenInfos
-=======
 		type NameAndDescriptionCfg,
 		type OrderIOCfg
->>>>>>> ea4f99db
 	} from '@rainlanguage/orderbook/js_api';
 	import { fade } from 'svelte/transition';
 	import { Toggle } from 'flowbite-svelte';
 	import { type Writable } from 'svelte/store';
 	import ShareChoicesButton from './ShareChoicesButton.svelte';
 	import { handleShareChoices } from '../../services/handleShareChoices';
-<<<<<<< HEAD
-	import type { DisclaimerModalProps, DeployModalProps } from '../../types/modal';
-	import { DeploymentStepsError, DeploymentStepsErrorCode } from '$lib/errors';
-	import { onMount } from 'svelte';
-	import DepositInput from './DepositInput.svelte';
-	import FieldDefinitionInput from './FieldDefinitionInput.svelte';
-	import DeploymentSectionHeader from './DeploymentSectionHeader.svelte';
-	import SelectToken from './SelectToken.svelte';
-	import { useGui } from '$lib/hooks/useGui';
-	import DeployButton from './DeployButton.svelte';
-	import type { AppKit } from '@reown/appkit';
-	import type { Config } from 'wagmi';
-=======
 	import { DeploymentStepsError, DeploymentStepsErrorCode } from '$lib/errors';
 	import { onMount } from 'svelte';
 	import FieldDefinitionInput from './FieldDefinitionInput.svelte';
@@ -53,14 +29,9 @@
 	import { useAccount } from '$lib/providers/wallet/useAccount';
 	import { handleDeployment } from './handleDeployment';
 	import { type DeploymentArgs } from '$lib/types/transaction';
->>>>>>> ea4f99db
 
 	const gui = useGui();
 
-<<<<<<< HEAD
-	export let handleDeployModal: (args: DeployModalProps) => void;
-	export let handleDisclaimerModal: (args: DisclaimerModalProps) => void;
-=======
 	/** The deployment configuration containing key, name and description */
 	export let deployment: Deployment;
 	/** Strategy details containing name and description configuration */
@@ -71,7 +42,6 @@
 	export let appKitModal: Writable<AppKit>;
 	export let settings: Writable<ConfigSource>;
 	export let registryUrl: string;
->>>>>>> ea4f99db
 
 	let deposits: GuiDepositCfg[] = [];
 	let fieldDefinitionsWithoutDefaults: GuiFieldDefinitionCfg[] = [];
@@ -80,17 +50,6 @@
 	let orderOutputs: OrderIOCfg[] = [];
 	let allTokensSelected: boolean = false;
 	let showAdvancedOptions: boolean = false;
-<<<<<<< HEAD
-	let allTokenInfos: AllTokenInfos = [];
-	let deploymentStepsError = DeploymentStepsError.error;
-
-	const selectTokens = gui.getSelectTokens();
-
-	export let appKitModal: Writable<AppKit>;
-	export let signerAddress: Writable<string | null>;
-	export let connected: Writable<boolean>;
-	export let wagmiConfig: Writable<Config>;
-=======
 	let allTokenInfos: TokenInfo[] = [];
 	let selectTokens: GuiSelectTokensCfg[] | undefined = undefined;
 	let checkingDeployment: boolean = false;
@@ -100,7 +59,6 @@
 	const gui = useGui();
 
 	let deploymentStepsError = DeploymentStepsError.error;
->>>>>>> ea4f99db
 
 	onMount(async () => {
 		const selectTokensResult = gui.getSelectTokens();
@@ -117,8 +75,6 @@
 		await areAllTokensSelected();
 	});
 
-<<<<<<< HEAD
-=======
 	function getAllFieldDefinitions() {
 		try {
 			const allFieldDefinitionsResult = gui.getAllFieldDefinitions(false);
@@ -176,7 +132,6 @@
 		}
 	}
 
->>>>>>> ea4f99db
 	$: if (selectTokens?.length === 0 || allTokensSelected) {
 		updateFields();
 	}
@@ -223,16 +178,12 @@
 			}
 			allTokensSelected = areAllTokensSelectedResult.value;
 			if (!allTokensSelected) return;
-<<<<<<< HEAD
-			allTokenInfos = await gui.getAllTokenInfos();
-=======
 
 			const getAllTokenInfosResult = await gui.getAllTokenInfos();
 			if (getAllTokenInfosResult.error) {
 				throw new Error(getAllTokenInfosResult.error.msg);
 			}
 			allTokenInfos = getAllTokenInfosResult.value;
->>>>>>> ea4f99db
 
 			// if we have deposits or vault ids set, show advanced options
 			const hasDepositsResult = gui.hasAnyDeposit();
@@ -288,21 +239,6 @@
 					</p>
 				</div>
 			{/if}
-<<<<<<< HEAD
-		</Alert>
-	{/if}
-	{#if gui}
-		<div class="flex max-w-3xl flex-col gap-12" in:fade>
-			<div class="flex max-w-2xl flex-col gap-4 text-start">
-				<h1 class=" text-4xl font-semibold text-gray-900 lg:text-6xl dark:text-white">
-					{gui.getCurrentDeploymentDetails().name}
-				</h1>
-				<p class="text-xl text-gray-600 lg:text-2xl dark:text-gray-400">
-					{gui.getCurrentDeploymentDetails().description}
-				</p>
-			</div>
-=======
->>>>>>> ea4f99db
 
 			{#if selectTokens && selectTokens.length > 0}
 				<div class="flex w-full flex-col gap-4">
@@ -315,42 +251,6 @@
 					{/each}
 				</div>
 			{/if}
-<<<<<<< HEAD
-
-			{#if allTokensSelected || selectTokens?.length === 0}
-				{#if fieldDefinitionsWithDefaults.length > 0}
-					{#each fieldDefinitionsWithDefaults as fieldDefinition}
-						<FieldDefinitionInput {fieldDefinition} />
-					{/each}
-				{/if}
-
-				<Toggle bind:checked={showAdvancedOptions}>Show advanced options</Toggle>
-
-				{#if fieldDefinitionsWithoutDefaults.length > 0 && showAdvancedOptions}
-					{#each fieldDefinitionsWithoutDefaults as fieldDefinition}
-						<FieldDefinitionInput {fieldDefinition} />
-					{/each}
-				{/if}
-
-				{#if deposits.length > 0 && showAdvancedOptions}
-					{#each deposits as deposit}
-						<DepositInput {deposit} />
-					{/each}
-				{/if}
-
-				{#if (orderInputs.length > 0 || orderOutputs.length > 0) && showAdvancedOptions}
-					{#if orderInputs.length > 0}
-						{#each orderInputs as input, i}
-							<TokenIOInput {i} label="Input" vault={input} />
-						{/each}
-					{/if}
-
-					{#if orderOutputs.length > 0}
-						{#each orderOutputs as output, i}
-							<TokenIOInput {i} label="Output" vault={output} />
-						{/each}
-					{/if}
-=======
 
 			{#if allTokensSelected || selectTokens?.length === 0}
 				{#if allFieldDefinitionsWithoutDefaults.length > 0}
@@ -377,7 +277,6 @@
 					{#each allTokenOutputs as output, i}
 						<TokenIOInput {i} label="Output" vault={output} />
 					{/each}
->>>>>>> ea4f99db
 				{/if}
 
 				{#if $deploymentStepsError}
@@ -390,14 +289,6 @@
 				{/if}
 
 				<div class="flex flex-wrap items-start justify-start gap-2">
-<<<<<<< HEAD
-					{#if $connected}
-						<DeployButton {handleDeployModal} {handleDisclaimerModal} {wagmiConfig} />
-					{:else}
-						<WalletConnect {appKitModal} {connected} {signerAddress} />
-					{/if}
-					<ComposedRainlangModal {gui} />
-=======
 					{#if $account}
 						<Button
 							data-testid="deploy-button"
@@ -417,7 +308,6 @@
 						<WalletConnect {appKitModal} connected={wagmiConnected} />
 					{/if}
 					<ComposedRainlangModal />
->>>>>>> ea4f99db
 					<ShareChoicesButton handleShareChoices={_handleShareChoices} />
 				</div>
 			{/if}
