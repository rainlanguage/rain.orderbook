--- conflicted
+++ resolved
@@ -5,11 +5,10 @@
 	import SelectTokensSection from './SelectTokensSection.svelte';
 	import ComposedRainlangModal from './ComposedRainlangModal.svelte';
 	import FieldDefinitionsSection from './FieldDefinitionsSection.svelte';
-	import { type ConfigSource } from '../../typeshare/config';
+	import { type ConfigSource } from '@rainlanguage/orderbook/js_api';
 	import WalletConnect from '../wallet/WalletConnect.svelte';
 	import {
 		DotrainOrderGui,
-<<<<<<< HEAD
 		type GuiDepositCfg,
 		type GuiFieldDefinitionCfg,
 		type NameAndDescriptionCfg,
@@ -18,14 +17,6 @@
 		type ApprovalCalldataResult,
 		type DepositAndAddOrderCalldataResult,
 		type SelectTokens
-=======
-		type GuiDeposit,
-		type GuiFieldDefinition,
-		type GuiDeployment,
-		type OrderIO,
-		type SelectTokens,
-		type NameAndDescription
->>>>>>> a39712a5
 	} from '@rainlanguage/orderbook/js_api';
 	import { fade } from 'svelte/transition';
 	import { Button, Toggle, Spinner } from 'flowbite-svelte';
@@ -57,22 +48,11 @@
 	}
 	export let settings: Writable<ConfigSource>;
 	export let dotrain: string;
-<<<<<<< HEAD
-	export let deployment: string;
-	export let deploymentDetails: NameAndDescriptionCfg;
-	export let handleDeployModal: (args: {
-		approvals: ApprovalCalldataResult;
-		deploymentCalldata: DepositAndAddOrderCalldataResult;
-		orderbookAddress: Hex;
-		chainId: number;
-	}) => void;
-=======
-	export let deployment: GuiDeployment;
-	export let strategyDetail: NameAndDescription;
+	export let deployment: GuiDeploymentCfg;
+	export let strategyDetail: NameAndDescriptionCfg;
 
 	export let handleDeployModal: (args: DeploymentArgs) => void;
 	export let handleDisclaimerModal: (args: Omit<ComponentProps<DisclaimerModal>, 'open'>) => void;
->>>>>>> a39712a5
 	export let handleUpdateGuiState: (gui: DotrainOrderGui) => void;
 
 	let selectTokens: SelectTokens | null = null;
@@ -184,50 +164,9 @@
 		}
 	}
 
-<<<<<<< HEAD
-	async function handleAddOrder() {
-		try {
-			if (!gui || !$wagmiConfig) return;
-			const { address } = getAccount($wagmiConfig);
-			if (!address) return;
-			let approvals = await gui.generateApprovalCalldatas(address);
-			const deploymentCalldata = await gui.generateDepositAndAddOrderCalldatas();
-			const chainId = gui.getCurrentDeployment().deployment.order.network['chain-id'] as number;
-			// @ts-expect-error orderbook is not typed
-			const orderbookAddress = gui.getCurrentDeployment().deployment.order.orderbook
-				.address as `0x${string}`;
-			const outputTokenInfos = await Promise.all(
-				allTokenOutputs.map((token) => gui?.getTokenInfo(token.token?.key as string))
-			);
-
-			approvals = approvals.map((approval) => {
-				const token = outputTokenInfos.find((token) => token?.address === approval.token);
-				return {
-					...approval,
-					symbol: token?.symbol
-				};
-			});
-
-			handleDeployModal({
-				approvals,
-				deploymentCalldata,
-				orderbookAddress,
-				chainId
-			});
-		} catch (e) {
-			error = DeploymentStepErrors.ADD_ORDER_FAILED;
-			errorDetails = e instanceof Error ? e.message : 'Unknown error';
-		}
-	}
-
-	async function handleShareChoices() {
-		// copy the current url to the clipboard
-		navigator.clipboard.writeText($page.url.toString());
-=======
 	async function _handleShareChoices() {
 		if (!gui) return;
 		await handleShareChoices(gui);
->>>>>>> a39712a5
 	}
 
 	onMount(async () => {
