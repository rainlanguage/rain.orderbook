<script lang="ts">
	import { Alert } from 'flowbite-svelte';
	import TokenIOSection from './TokenIOSection.svelte';
	import DepositsSection from './DepositsSection.svelte';
	import SelectTokensSection from './SelectTokensSection.svelte';
	import ComposedRainlangModal from './ComposedRainlangModal.svelte';
	import FieldDefinitionsSection from './FieldDefinitionsSection.svelte';
	import { type ConfigSource } from '../../typeshare/config';
	import WalletConnect from '../wallet/WalletConnect.svelte';
	import {
		DotrainOrderGui,
		type GuiDeposit,
		type GuiFieldDefinition,
		type GuiDeployment,
		type OrderIO,
		type SelectTokens
	} from '@rainlanguage/orderbook/js_api';
	import { fade } from 'svelte/transition';
	import { Button, Toggle, Spinner } from 'flowbite-svelte';
	import { type Config } from '@wagmi/core';
	import { type Writable } from 'svelte/store';
	import type { AppKit } from '@reown/appkit';
	import { page } from '$app/stores';
	import { onMount } from 'svelte';
	import ShareChoicesButton from './ShareChoicesButton.svelte';
	import { handleShareChoices } from '$lib/services/handleShareChoices';
	import DisclaimerModal from './DisclaimerModal.svelte';
	import type { ComponentProps } from 'svelte';
	import type { DeploymentArgs } from '$lib/types/transaction';
	import { getDeploymentTransactionArgs } from './getDeploymentTransactionArgs';
	import type { HandleAddOrderResult } from './getDeploymentTransactionArgs';
	enum DeploymentStepErrors {
		NO_GUI = 'Error loading GUI',
		NO_STRATEGY = 'No valid strategy exists at this URL',
		NO_SELECT_TOKENS = 'Error loading tokens',
		NO_TOKEN_INFO = 'Error loading token information',
		NO_FIELD_DEFINITIONS = 'Error loading field definitions',
		NO_DEPOSITS = 'Error loading deposits',
		NO_TOKEN_INPUTS = 'Error loading token inputs',
		NO_TOKEN_OUTPUTS = 'Error loading token outputs',
		NO_GUI_DETAILS = 'Error getting GUI details',
		NO_CHAIN = 'Unsupported chain ID',
		SERIALIZE_ERROR = 'Error serializing state',
		ADD_ORDER_FAILED = 'Failed to add order'
	}
	export let settings: Writable<ConfigSource>;
	export let dotrain: string;
	export let deployment: GuiDeployment;
<<<<<<< HEAD

	export let handleDeployModal: (args: DeploymentArgs) => void;
	export let handleDisclaimerModal: (args: Omit<ComponentProps<DisclaimerModal>, 'open'>) => void;
=======
	export let handleDeployModal: (args: {
		approvals: ApprovalCalldataResult;
		deploymentCalldata: DepositAndAddOrderCalldataResult;
		orderbookAddress: Hex;
		chainId: number;
		subgraphUrl: string;
		network: string;
	}) => void;
>>>>>>> 14280441
	export let handleUpdateGuiState: (gui: DotrainOrderGui) => void;

	let selectTokens: SelectTokens | null = null;
	let allDepositFields: GuiDeposit[] = [];
	let allTokenOutputs: OrderIO[] = [];
	let allFieldDefinitions: GuiFieldDefinition[] = [];
	let allTokensSelected: boolean = false;
	let showAdvancedOptions: boolean = false;
	let gui: DotrainOrderGui | null = null;
	let checkingDeployment: boolean = false;
	let error: DeploymentStepErrors | null = null;
	let errorDetails: string | null = null;
	let networkKey: string | null = null;
	let subgraphUrl: string = '';

	export let wagmiConfig: Writable<Config | undefined>;
	export let wagmiConnected: Writable<boolean>;
	export let appKitModal: Writable<AppKit>;
	export let stateFromUrl: string | null = null;
	$: if (deployment) {
		handleDeploymentChange(deployment.key);
	}

	async function handleDeploymentChange(deployment: string) {
		if (!deployment || !dotrain) return;
		error = null;
		errorDetails = null;

		try {
			gui = await DotrainOrderGui.chooseDeployment(dotrain, deployment);

			if (gui) {
				networkKey = await gui.getNetworkKey();
				subgraphUrl = $settings?.subgraphs?.[networkKey] ?? '';
				try {
					selectTokens = gui.getSelectTokens();
					return selectTokens;
				} catch (e) {
					error = DeploymentStepErrors.NO_SELECT_TOKENS;
					return (errorDetails = e instanceof Error ? e.message : 'Unknown error');
				}
			}
		} catch (e) {
			error = DeploymentStepErrors.NO_GUI;
			return (errorDetails = e instanceof Error ? e.message : 'Unknown error');
		}
	}

	function getAllFieldDefinitions() {
		if (!gui) return;
		try {
			allFieldDefinitions = gui.getAllFieldDefinitions();
		} catch (e) {
			error = DeploymentStepErrors.NO_FIELD_DEFINITIONS;
			errorDetails = e instanceof Error ? e.message : 'Unknown error';
		}
	}

	async function getAllDepositFields() {
		if (!gui) return;
		try {
			let dep: GuiDeployment = gui.getCurrentDeployment();
			let depositFields: GuiDeposit[] = dep.deposits;

			allDepositFields = depositFields;
		} catch (e) {
			error = DeploymentStepErrors.NO_DEPOSITS;
			errorDetails = e instanceof Error ? e.message : 'Unknown error';
		}
	}

	let allTokenInputs: OrderIO[] = [];
	function getAllTokenInputs() {
		if (!gui) return;

		try {
			allTokenInputs = gui.getCurrentDeployment().deployment.order.inputs;
		} catch (e) {
			error = DeploymentStepErrors.NO_TOKEN_INPUTS;
			errorDetails = e instanceof Error ? e.message : 'Unknown error';
		}
	}

	function getAllTokenOutputs() {
		if (!gui) return;
		try {
			allTokenOutputs = gui.getCurrentDeployment().deployment.order.outputs;
		} catch (e) {
			error = DeploymentStepErrors.NO_TOKEN_OUTPUTS;
			errorDetails = e instanceof Error ? e.message : 'Unknown error';
		}
	}

	$: if (selectTokens?.length === 0 || allTokensSelected) {
		updateFields();
	}

	async function updateFields() {
		try {
			error = null;
			errorDetails = null;
			getAllDepositFields();
			getAllFieldDefinitions();
			getAllTokenInputs();
			getAllTokenOutputs();
		} catch (e) {
			error = DeploymentStepErrors.NO_GUI;
			errorDetails = e instanceof Error ? e.message : 'Unknown error';
		}
	}

<<<<<<< HEAD
=======
	async function handleAddOrder() {
		try {
			if (!gui || !$wagmiConfig || !networkKey)
				throw new Error(DeploymentStepErrors.ADD_ORDER_FAILED);
			const { address } = getAccount($wagmiConfig);
			if (!address) return;
			let approvals = await gui.generateApprovalCalldatas(address);
			const deploymentCalldata = await gui.generateDepositAndAddOrderCalldatas();
			const chainId = gui.getCurrentDeployment().deployment.order.network['chain-id'] as number;
			// @ts-expect-error orderbook is not typed
			const orderbookAddress = gui.getCurrentDeployment().deployment.order.orderbook.address;
			const outputTokenInfos = await Promise.all(
				allTokenOutputs.map((token) => gui?.getTokenInfo(token.token?.key as string))
			);

			approvals = approvals.map((approval) => {
				const token = outputTokenInfos.find((token) => token?.address === approval.token);
				return {
					...approval,
					symbol: token?.symbol
				};
			});

			handleDeployModal({
				approvals,
				deploymentCalldata,
				orderbookAddress,
				chainId,
				subgraphUrl,
				network: networkKey
			});
		} catch (e) {
			error = DeploymentStepErrors.ADD_ORDER_FAILED;
			errorDetails = e instanceof Error ? e.message : 'Unknown error';
		}
	}

>>>>>>> 14280441
	async function _handleShareChoices() {
		if (!gui) return;
		await handleShareChoices(gui);
	}

	onMount(async () => {
		if ($page.url.searchParams) {
			if (stateFromUrl) {
				await handleGetStateFromUrl();
			}
		}
	});

	async function handleGetStateFromUrl() {
		if (!$page.url.searchParams.get('state')) return;
		gui = await DotrainOrderGui.deserializeState(
			dotrain,
			$page.url.searchParams.get('state') || ''
		);
		areAllTokensSelected();
	}

	async function _handleUpdateGuiState(gui: DotrainOrderGui) {
		await areAllTokensSelected();
		handleUpdateGuiState(gui);
	}

	async function handleDeployButtonClick() {
		error = null;
		errorDetails = null;

		if (!gui) {
			error = DeploymentStepErrors.NO_GUI;
			return;
		}
		if (!allTokenOutputs) {
			error = DeploymentStepErrors.NO_TOKEN_OUTPUTS;
			return;
		}
		if (!wagmiConfig) {
			error = DeploymentStepErrors.NO_CHAIN;
			return;
		}

		let result: HandleAddOrderResult | null = null;

		checkingDeployment = true;

		try {
			result = await getDeploymentTransactionArgs(gui, $wagmiConfig, allTokenOutputs);
		} catch (e) {
			checkingDeployment = false;
			error = DeploymentStepErrors.ADD_ORDER_FAILED;
			errorDetails = e instanceof Error ? e.message : 'Unknown error';
		}

		if (!result) {
			checkingDeployment = false;
			error = DeploymentStepErrors.ADD_ORDER_FAILED;
			return;
		}

		checkingDeployment = false;

		const onAccept = () => {
			handleDeployModal({
				...result,
				subgraphUrl: subgraphUrl
			});
		};

		handleDisclaimerModal({ onAccept });
	}

	const areAllTokensSelected = async () => {
		if (gui) {
			try {
				allTokensSelected = gui.areAllTokensSelected();
				if (!allTokensSelected) return;

				// if we have deposits or vault ids set, show advanced options
				const vaultIds = gui.getVaultIds();
				const inputVaultIds = vaultIds.get('input');
				const outputVaultIds = vaultIds.get('output');
				const deposits = gui.getDeposits();
				if (
					deposits.length > 0 ||
					(inputVaultIds && inputVaultIds.some((v) => v)) ||
					(outputVaultIds && outputVaultIds.some((v) => v))
				) {
					showAdvancedOptions = true;
				}
			} catch (e) {
				error = DeploymentStepErrors.NO_SELECT_TOKENS;
				return (errorDetails = e instanceof Error ? e.message : 'Unknown error');
			}
		}
	};
</script>

<div>
	{#if error}
		<p class="text-red-500">{error}</p>
	{/if}
	{#if errorDetails}
		<p class="text-red-500">{errorDetails}</p>
	{/if}
	{#if dotrain}
		{#if gui}
			<div class="flex max-w-3xl flex-col gap-12" in:fade>
				{#if deployment}
					<div class="mt-8 flex max-w-2xl flex-col gap-4 text-start">
						<h1 class=" text-3xl font-semibold text-gray-900 lg:text-6xl dark:text-white">
							{deployment.name}
						</h1>
						<p class="text-xl text-gray-600 lg:text-2xl dark:text-gray-400">
							{deployment.description}
						</p>
					</div>
				{/if}

				{#if selectTokens && selectTokens.length > 0}
					<SelectTokensSection {gui} {selectTokens} handleUpdateGuiState={_handleUpdateGuiState} />
				{/if}

				{#if allTokensSelected || selectTokens?.length === 0}
					{#if allFieldDefinitions.length > 0}
						<FieldDefinitionsSection {allFieldDefinitions} {gui} {handleUpdateGuiState} />
					{/if}

					<Toggle bind:checked={showAdvancedOptions}>Show advanced options</Toggle>

					{#if allDepositFields.length > 0 && showAdvancedOptions}
						<DepositsSection bind:allDepositFields {gui} {handleUpdateGuiState} />
					{/if}

					{#if allTokenInputs.length > 0 && allTokenOutputs.length > 0 && showAdvancedOptions}
						<TokenIOSection bind:allTokenInputs bind:allTokenOutputs {gui} {handleUpdateGuiState} />
					{/if}

					{#if error || errorDetails}
						<Alert color="red">
							{#if error}
								<p class="text-red-500">{error}</p>
							{/if}
							{#if errorDetails}
								<p class="text-red-500">{errorDetails}</p>
							{/if}
						</Alert>
					{/if}

					<div class="flex items-start justify-start gap-2">
						{#if $wagmiConnected}
							<Button
								size="lg"
								on:click={handleDeployButtonClick}
								class="bg-gradient-to-br from-blue-600 to-violet-600"
							>
								{#if checkingDeployment}
									<Spinner size="4" color="white" />
									<span class="ml-2">Checking deployment...</span>
								{:else}
									Deploy Strategy
								{/if}
							</Button>
						{:else}
							<WalletConnect {appKitModal} connected={wagmiConnected} />
						{/if}
						<ComposedRainlangModal {gui} />
						<ShareChoicesButton handleShareChoices={_handleShareChoices} />
					</div>
				{/if}
			</div>
		{/if}
	{/if}
</div><|MERGE_RESOLUTION|>--- conflicted
+++ resolved
@@ -46,20 +46,9 @@
 	export let settings: Writable<ConfigSource>;
 	export let dotrain: string;
 	export let deployment: GuiDeployment;
-<<<<<<< HEAD
 
 	export let handleDeployModal: (args: DeploymentArgs) => void;
 	export let handleDisclaimerModal: (args: Omit<ComponentProps<DisclaimerModal>, 'open'>) => void;
-=======
-	export let handleDeployModal: (args: {
-		approvals: ApprovalCalldataResult;
-		deploymentCalldata: DepositAndAddOrderCalldataResult;
-		orderbookAddress: Hex;
-		chainId: number;
-		subgraphUrl: string;
-		network: string;
-	}) => void;
->>>>>>> 14280441
 	export let handleUpdateGuiState: (gui: DotrainOrderGui) => void;
 
 	let selectTokens: SelectTokens | null = null;
@@ -171,46 +160,6 @@
 		}
 	}
 
-<<<<<<< HEAD
-=======
-	async function handleAddOrder() {
-		try {
-			if (!gui || !$wagmiConfig || !networkKey)
-				throw new Error(DeploymentStepErrors.ADD_ORDER_FAILED);
-			const { address } = getAccount($wagmiConfig);
-			if (!address) return;
-			let approvals = await gui.generateApprovalCalldatas(address);
-			const deploymentCalldata = await gui.generateDepositAndAddOrderCalldatas();
-			const chainId = gui.getCurrentDeployment().deployment.order.network['chain-id'] as number;
-			// @ts-expect-error orderbook is not typed
-			const orderbookAddress = gui.getCurrentDeployment().deployment.order.orderbook.address;
-			const outputTokenInfos = await Promise.all(
-				allTokenOutputs.map((token) => gui?.getTokenInfo(token.token?.key as string))
-			);
-
-			approvals = approvals.map((approval) => {
-				const token = outputTokenInfos.find((token) => token?.address === approval.token);
-				return {
-					...approval,
-					symbol: token?.symbol
-				};
-			});
-
-			handleDeployModal({
-				approvals,
-				deploymentCalldata,
-				orderbookAddress,
-				chainId,
-				subgraphUrl,
-				network: networkKey
-			});
-		} catch (e) {
-			error = DeploymentStepErrors.ADD_ORDER_FAILED;
-			errorDetails = e instanceof Error ? e.message : 'Unknown error';
-		}
-	}
-
->>>>>>> 14280441
 	async function _handleShareChoices() {
 		if (!gui) return;
 		await handleShareChoices(gui);
