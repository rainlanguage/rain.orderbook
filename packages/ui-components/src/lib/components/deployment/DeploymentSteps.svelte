<script lang="ts">
	import TokenIOSection from './TokenIOSection.svelte';
	import DepositsSection from './DepositsSection.svelte';
	import SelectTokensSection from './SelectTokensSection.svelte';
	import ComposedRainlangModal from './ComposedRainlangModal.svelte';
	import FieldDefinitionsSection from './FieldDefinitionsSection.svelte';
	import WalletConnect from '../wallet/WalletConnect.svelte';
	import {
		DotrainOrderGui,
		type GuiDeposit,
		type GuiFieldDefinition,
		type NameAndDescription,
		type GuiDeployment,
		type OrderIO,
		type ApprovalCalldataResult,
		type DepositAndAddOrderCalldataResult,
		DotrainOrder,
		type SelectTokens
	} from '@rainlanguage/orderbook/js_api';
	import { fade } from 'svelte/transition';
	import { Button } from 'flowbite-svelte';
	import { getAccount, type Config } from '@wagmi/core';
	import { type Writable } from 'svelte/store';
	import type { AppKit } from '@reown/appkit';
	import type { Hex } from 'viem';
	import { page } from '$app/stores';
	import { onMount } from 'svelte';
	import ShareChoicesButton from './ShareChoicesButton.svelte';
	enum DeploymentStepErrors {
		NO_GUI = 'Error loading GUI',
		NO_STRATEGY = 'No valid strategy exists at this URL',
		NO_SELECT_TOKENS = 'Error loading tokens',
		NO_TOKEN_INFO = 'Error loading token information',
		NO_FIELD_DEFINITIONS = 'Error loading field definitions',
		NO_DEPOSITS = 'Error loading deposits',
		NO_TOKEN_INPUTS = 'Error loading token inputs',
		NO_TOKEN_OUTPUTS = 'Error loading token outputs',
		NO_GUI_DETAILS = 'Error getting GUI details',
		NO_CHAIN = 'Unsupported chain ID',
		SERIALIZE_ERROR = 'Error serializing state',
		ADD_ORDER_FAILED = 'Failed to add order'
	}

	export let dotrain: string;
	export let deployment: string;
	export let deploymentDetails: NameAndDescription;
	export let handleDeployModal: (args: {
		approvals: ApprovalCalldataResult;
		deploymentCalldata: DepositAndAddOrderCalldataResult;
		orderbookAddress: Hex;
		chainId: number;
	}) => void;
<<<<<<< HEAD
	export let handleUpdateGuiState: (gui: DotrainOrderGui) => void;
	let selectTokens: string[] | null = null;
=======

	let selectTokens: SelectTokens | null = null;
>>>>>>> 2bbb2475
	let allDepositFields: GuiDeposit[] = [];
	let allTokenOutputs: OrderIO[] = [];
	let allFieldDefinitions: GuiFieldDefinition[] = [];
	let allTokensSelected: boolean = false;

	let gui: DotrainOrderGui | null = null;
	let error: DeploymentStepErrors | null = null;
	let errorDetails: string | null = null;

	export let wagmiConfig: Writable<Config | undefined>;
	export let wagmiConnected: Writable<boolean>;
	export let appKitModal: Writable<AppKit>;
	export let stateFromUrl: string | null = null;

	$: if (deployment) {
		handleDeploymentChange(deployment);
	}

	async function handleDeploymentChange(deployment: string) {
		if (!deployment || !dotrain) return;
		error = null;
		errorDetails = null;

		try {
			gui = await DotrainOrderGui.chooseDeployment(dotrain, deployment);

			if (gui) {
				try {
					selectTokens = await gui.getSelectTokens();
					return selectTokens;
				} catch (e) {
					error = DeploymentStepErrors.NO_SELECT_TOKENS;
					return (errorDetails = e instanceof Error ? e.message : 'Unknown error');
				}
			}
		} catch (e) {
			error = DeploymentStepErrors.NO_GUI;
			return (errorDetails = e instanceof Error ? e.message : 'Unknown error');
		}
	}

	function getAllFieldDefinitions() {
		if (!gui) return;
		try {
			allFieldDefinitions = gui.getAllFieldDefinitions();
		} catch (e) {
			error = DeploymentStepErrors.NO_FIELD_DEFINITIONS;
			errorDetails = e instanceof Error ? e.message : 'Unknown error';
		}
	}

	async function getAllDepositFields() {
		if (!gui) return;
		try {
			let dep: GuiDeployment = gui.getCurrentDeployment();
			let depositFields: GuiDeposit[] = dep.deposits;

			allDepositFields = depositFields;
		} catch (e) {
			error = DeploymentStepErrors.NO_DEPOSITS;
			errorDetails = e instanceof Error ? e.message : 'Unknown error';
		}
	}

	let allTokenInputs: OrderIO[] = [];
	function getAllTokenInputs() {
		if (!gui) return;

		try {
			allTokenInputs = gui.getCurrentDeployment().deployment.order.inputs;
		} catch (e) {
			error = DeploymentStepErrors.NO_TOKEN_INPUTS;
			errorDetails = e instanceof Error ? e.message : 'Unknown error';
		}
	}

	function getAllTokenOutputs() {
		if (!gui) return;
		try {
			allTokenOutputs = gui.getCurrentDeployment().deployment.order.outputs;
		} catch (e) {
			error = DeploymentStepErrors.NO_TOKEN_OUTPUTS;
			errorDetails = e instanceof Error ? e.message : 'Unknown error';
		}
	}

	$: if (selectTokens?.length === 0 || allTokensSelected) {
		updateFields();
	}

	async function updateFields() {
		try {
			error = null;
			errorDetails = null;
			getAllDepositFields();
			getAllFieldDefinitions();
			getAllTokenInputs();
			getAllTokenOutputs();
		} catch (e) {
			error = DeploymentStepErrors.NO_GUI;
			errorDetails = e instanceof Error ? e.message : 'Unknown error';
		}
	}

	async function handleAddOrder() {
		try {
			if (!gui || !$wagmiConfig) return;
			const { address } = getAccount($wagmiConfig);
			if (!address) return;
			let approvals = await gui.generateApprovalCalldatas(address);
			const deploymentCalldata = await gui.generateDepositAndAddOrderCalldatas();
			const chainId = gui.getCurrentDeployment().deployment.order.network['chain-id'] as number;
			// @ts-expect-error orderbook is not typed
			const orderbookAddress = gui.getCurrentDeployment().deployment.order.orderbook.address;
			const outputTokenInfos = await Promise.all(
				allTokenOutputs.map((token) => gui?.getTokenInfo(token.token?.key as string))
			);

			approvals = approvals.map((approval) => {
				const token = outputTokenInfos.find((token) => token?.address === approval.token);
				return {
					...approval,
					symbol: token?.symbol
				};
			});

			handleDeployModal({
				approvals,
				deploymentCalldata,
				orderbookAddress,
				chainId
			});
		} catch (e) {
			error = DeploymentStepErrors.ADD_ORDER_FAILED;
			errorDetails = e instanceof Error ? e.message : 'Unknown error';
		}
	}

	async function handleShareChoices() {
		// copy the current url to the clipboard
		navigator.clipboard.writeText($page.url.toString());
	}

	onMount(() => {
		if ($page.url.searchParams) {
			if (stateFromUrl) {
				handleGetStateFromUrl();
			}
		}
	});

	async function handleGetStateFromUrl() {
		if (!$page.url.searchParams.get('state')) return;
		gui = await DotrainOrderGui.deserializeState(
			dotrain,
			$page.url.searchParams.get('state') || ''
		);
		if (gui) {
			try {
				selectTokens = await gui.getSelectTokens();
				if (selectTokens?.every((t) => gui?.isSelectTokenSet(t.key))) {
					allTokensSelected = true;
				}
			} catch (e) {
				error = DeploymentStepErrors.NO_SELECT_TOKENS;
				return (errorDetails = e instanceof Error ? e.message : 'Unknown error');
			}
		}
	}

	async function composeRainlang() {
		if (!gui) return;
		gui.updateScenarioBindings();
		const deployment = gui.getCurrentDeployment();
		const dotrain = gui.generateDotrainText();
		const dotrainOrder = await DotrainOrder.create(dotrain);
		const composedRainlang = await dotrainOrder.composeDeploymentToRainlang(deployment.key);
		return composedRainlang;
	}
</script>

<div>
	{#if error}
		<p class="text-red-500">{error}</p>
	{/if}
	{#if errorDetails}
		<p class="text-red-500">{errorDetails}</p>
	{/if}
	{#if dotrain}
		{#if gui}
			<div class="flex max-w-3xl flex-col gap-12" in:fade>
				{#if deploymentDetails}
					<div class="mt-8 flex max-w-2xl flex-col gap-4 text-start">
						<h1 class=" text-3xl font-semibold text-gray-900 lg:text-6xl dark:text-white">
							{deploymentDetails.name}
						</h1>
						<p class="text-xl text-gray-600 lg:text-2xl dark:text-gray-400">
							{deploymentDetails.description}
						</p>
					</div>
				{/if}

				{#if selectTokens && selectTokens.length > 0}
					<SelectTokensSection {gui} {selectTokens} bind:allTokensSelected {handleUpdateGuiState} />
				{/if}

				{#if allTokensSelected || selectTokens?.length === 0}
					{#if allFieldDefinitions.length > 0}
						<FieldDefinitionsSection {allFieldDefinitions} {gui} {handleUpdateGuiState} />
					{/if}

					{#if allDepositFields.length > 0}
						<DepositsSection bind:allDepositFields {gui} {handleUpdateGuiState} />
					{/if}

					{#if allTokenInputs.length > 0 && allTokenOutputs.length > 0}
						<TokenIOSection bind:allTokenInputs bind:allTokenOutputs {gui} {handleUpdateGuiState} />
					{/if}

					<div class="flex gap-2">
						{#if $wagmiConnected}
							<Button size="lg" on:click={handleAddOrder}>Deploy Strategy</Button>
							<ComposedRainlangModal {composeRainlang} />
						{:else}
							<WalletConnect {appKitModal} connected={wagmiConnected} />
						{/if}
						<ShareChoicesButton {handleShareChoices} />

						<div class="flex flex-col">
							{#if error}
								<p class="text-red-500">{error}</p>
							{/if}
							{#if errorDetails}
								<p class="text-red-500">{errorDetails}</p>
							{/if}
						</div>
					</div>
				{/if}
			</div>
		{/if}
	{/if}
</div><|MERGE_RESOLUTION|>--- conflicted
+++ resolved
@@ -50,13 +50,8 @@
 		orderbookAddress: Hex;
 		chainId: number;
 	}) => void;
-<<<<<<< HEAD
 	export let handleUpdateGuiState: (gui: DotrainOrderGui) => void;
 	let selectTokens: string[] | null = null;
-=======
-
-	let selectTokens: SelectTokens | null = null;
->>>>>>> 2bbb2475
 	let allDepositFields: GuiDeposit[] = [];
 	let allTokenOutputs: OrderIO[] = [];
 	let allFieldDefinitions: GuiFieldDefinition[] = [];
