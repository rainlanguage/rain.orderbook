--- conflicted
+++ resolved
@@ -25,12 +25,9 @@
 	import type { HandleAddOrderResult } from './getDeploymentTransactionArgs';
 	import { DeploymentStepsError, DeploymentStepsErrorCode } from '$lib/errors';
 	import { onMount } from 'svelte';
-<<<<<<< HEAD
 	import FieldDefinitionInput from './FieldDefinitionInput.svelte';
-=======
 	import SelectToken from './SelectToken.svelte';
 	import DeploymentSectionHeader from './DeploymentSectionHeader.svelte';
->>>>>>> 6fe5958f
 	import { useGui } from '$lib/hooks/useGui';
 
 
