--- conflicted
+++ resolved
@@ -64,12 +64,9 @@
 	let gui: DotrainOrderGui | null = null;
 	let error: DeploymentStepErrors | null = null;
 	let errorDetails: string | null = null;
-<<<<<<< HEAD
 	let showDisclaimerModal = false;
-=======
 	let networkKey: string | null = null;
 	let subgraphUrl: string = '';
->>>>>>> e776932e
 
 	export let wagmiConfig: Writable<Config | undefined>;
 	export let wagmiConnected: Writable<boolean>;
@@ -168,11 +165,8 @@
 		}
 	}
 
-<<<<<<< HEAD
 	async function handleAddOrderClick() {
 		showDisclaimerModal = true;
-=======
-	async function handleAddOrder() {
 		try {
 			if (!gui || !$wagmiConfig) return;
 			const { address } = getAccount($wagmiConfig);
@@ -205,7 +199,6 @@
 			error = DeploymentStepErrors.ADD_ORDER_FAILED;
 			errorDetails = e instanceof Error ? e.message : 'Unknown error';
 		}
->>>>>>> e776932e
 	}
 
 	async function _handleShareChoices() {
