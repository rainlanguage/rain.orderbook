<script lang="ts">
	import { Alert } from 'flowbite-svelte';
	import TokenIOSection from './TokenIOSection.svelte';
	import DepositsSection from './DepositsSection.svelte';
	import ComposedRainlangModal from './ComposedRainlangModal.svelte';
	import FieldDefinitionsSection from './FieldDefinitionsSection.svelte';
	import { type ConfigSource } from '@rainlanguage/orderbook/js_api';
	import WalletConnect from '../wallet/WalletConnect.svelte';
	import {
		type GuiDepositCfg,
		type GuiFieldDefinitionCfg,
		type NameAndDescriptionCfg,
		type GuiDeploymentCfg,
		type OrderIOCfg,
		type AllTokenInfos
	} from '@rainlanguage/orderbook/js_api';
	import { fade } from 'svelte/transition';
	import { Toggle } from 'flowbite-svelte';
	import { type Config } from '@wagmi/core';
	import { type Writable } from 'svelte/store';
	import type { AppKit } from '@reown/appkit';
	import ShareChoicesButton from './ShareChoicesButton.svelte';
	import { handleShareChoices } from '../../services/handleShareChoices';
	import type { DisclaimerModalProps, DeployModalProps } from '../../types/modal';
	import { DeploymentStepsError, DeploymentStepsErrorCode } from '$lib/errors';
<<<<<<< HEAD
	import { createEventDispatcher, onMount } from 'svelte';
	import DeployButton from './DeployButton.svelte';
=======
	import { onMount } from 'svelte';
	import SelectToken from './SelectToken.svelte';
	import DeploymentSectionHeader from './DeploymentSectionHeader.svelte';
>>>>>>> 82891bfe
	import { useGui } from '$lib/hooks/useGui';

	interface Deployment {
		key: string;
		name: string;
		description: string;
	}

	export let settings: Writable<ConfigSource>;
	export let dotrain: string;
	export let deployment: Deployment;
	export let strategyDetail: NameAndDescriptionCfg;

	let allDepositFields: GuiDepositCfg[] = [];
	let allTokenOutputs: OrderIOCfg[] = [];
	let allFieldDefinitionsWithoutDefaults: GuiFieldDefinitionCfg[] = [];
	let allFieldDefinitionsWithDefaults: GuiFieldDefinitionCfg[] = [];
	let allTokensSelected: boolean = false;
	let showAdvancedOptions: boolean = false;
	let allTokenInfos: AllTokenInfos = [];

	const gui = useGui();
	const selectTokens = gui.getSelectTokens();
	const networkKey = gui.getNetworkKey();
	const subgraphUrl = $settings?.subgraphs?.[networkKey] ?? '';

	const dispatch = createEventDispatcher<{
		showDisclaimer: () => void;
	}>();

	let deploymentStepsError = DeploymentStepsError.error;

	export let wagmiConfig: Writable<Config | undefined>;
	export let wagmiConnected: Writable<boolean>;
	export let appKitModal: Writable<AppKit>;
	export let signerAddress: Writable<string | null>;

	onMount(async () => {
		await areAllTokensSelected();
	});

	function getAllFieldDefinitions() {
		try {
			allFieldDefinitionsWithoutDefaults = gui.getAllFieldDefinitions(false);
			allFieldDefinitionsWithDefaults = gui.getAllFieldDefinitions(true);
		} catch (e) {
			DeploymentStepsError.catch(e, DeploymentStepsErrorCode.NO_FIELD_DEFINITIONS);
		}
	}

	async function getAllDepositFields() {
		try {
			let dep: GuiDeploymentCfg = gui.getCurrentDeployment();
			let depositFields: GuiDepositCfg[] = dep.deposits;

			allDepositFields = depositFields;
		} catch (e) {
			DeploymentStepsError.catch(e, DeploymentStepsErrorCode.NO_DEPOSITS);
		}
	}

	let allTokenInputs: OrderIOCfg[] = [];
	function getAllTokenInputs() {
		try {
			allTokenInputs = gui.getCurrentDeployment().deployment.order.inputs;
		} catch (e) {
			DeploymentStepsError.catch(e, DeploymentStepsErrorCode.NO_TOKEN_INPUTS);
		}
	}

	function getAllTokenOutputs() {
		try {
			allTokenOutputs = gui.getCurrentDeployment().deployment.order.outputs;
		} catch (e) {
			DeploymentStepsError.catch(e, DeploymentStepsErrorCode.NO_TOKEN_OUTPUTS);
		}
	}

	$: if (selectTokens?.length === 0 || allTokensSelected) {
		updateFields();
	}

	async function updateFields() {
		try {
			DeploymentStepsError.clear();

			getAllDepositFields();
			getAllFieldDefinitions();
			getAllTokenInputs();
			getAllTokenOutputs();
		} catch (e) {
			DeploymentStepsError.catch(e, DeploymentStepsErrorCode.NO_GUI);
		}
	}

	async function _handleShareChoices() {
		await handleShareChoices(gui);
	}

	async function onSelectTokenSelect() {
		await areAllTokensSelected();

		if (allTokensSelected) {
			let newAllTokenInfos = await gui.getAllTokenInfos();
			if (allTokenInfos !== newAllTokenInfos) {
				allTokenInfos = newAllTokenInfos;
				getAllDepositFields();
				getAllFieldDefinitions();
			}
		}
	}

	const areAllTokensSelected = async () => {
		try {
			allTokensSelected = gui.areAllTokensSelected();
			if (!allTokensSelected) return;

			allTokenInfos = await gui.getAllTokenInfos();

			// if we have deposits or vault ids set, show advanced options
			const hasDeposits = gui.hasAnyDeposit();
			const hasVaultIds = gui.hasAnyVaultId();
			if (hasDeposits || hasVaultIds) {
				showAdvancedOptions = true;
			}
		} catch (e) {
			DeploymentStepsError.catch(e, DeploymentStepsErrorCode.NO_SELECT_TOKENS);
		}
	};

	// Forward  events to parent component
	function handleClickDeploy(event: CustomEvent) {
		dispatch(event.detail.action, event.detail);
	}
</script>

<div>
	{#if $deploymentStepsError}
		<Alert color="red">
			<p class="text-red-500">{$deploymentStepsError.code}</p>
			{#if $deploymentStepsError.details}
				<p class="text-red-500">{$deploymentStepsError.details}</p>
			{/if}
		</Alert>
	{/if}
	{#if dotrain}
		{#if gui}
			<div class="flex max-w-3xl flex-col gap-12" in:fade>
				{#if deployment}
					<div class="flex max-w-2xl flex-col gap-4 text-start">
						<h1 class=" text-4xl font-semibold text-gray-900 lg:text-6xl dark:text-white">
							{strategyDetail.name}
						</h1>
						<p class="text-xl text-gray-600 lg:text-2xl dark:text-gray-400">
							{deployment.description}
						</p>
					</div>
				{/if}

				{#if selectTokens && selectTokens.length > 0}
					<div class="flex w-full flex-col gap-4">
						<DeploymentSectionHeader
							title="Select Tokens"
							description="Select the tokens that you want to use in your order."
						/>
						{#each selectTokens as token}
							<SelectToken {token} {onSelectTokenSelect} {gui} />
						{/each}
					</div>
				{/if}

				{#if allTokensSelected || selectTokens?.length === 0}
					{#if allFieldDefinitionsWithoutDefaults.length > 0}
						<FieldDefinitionsSection
							allFieldDefinitions={allFieldDefinitionsWithoutDefaults}
							{gui}
						/>
					{/if}

					<Toggle bind:checked={showAdvancedOptions}>Show advanced options</Toggle>

					{#if allFieldDefinitionsWithDefaults.length > 0 && showAdvancedOptions}
						<FieldDefinitionsSection allFieldDefinitions={allFieldDefinitionsWithDefaults} {gui} />
					{/if}

					{#if allDepositFields.length > 0 && showAdvancedOptions}
						<DepositsSection bind:allDepositFields {gui} />
					{/if}

					{#if allTokenInputs.length > 0 && allTokenOutputs.length > 0 && showAdvancedOptions}
						<TokenIOSection bind:allTokenInputs bind:allTokenOutputs {gui} />
					{/if}

					{#if $deploymentStepsError}
						<Alert color="red">
							<p class="text-red-500">{$deploymentStepsError.code}</p>
							{#if $deploymentStepsError.details}
								<p class="text-red-500">{$deploymentStepsError.details}</p>
							{/if}
						</Alert>
					{/if}

					<div class="flex flex-wrap items-start justify-start gap-2">
						{#if $wagmiConnected && $wagmiConfig}
							<DeployButton on:click={handleClickDeploy} {wagmiConfig} {subgraphUrl} />
						{:else}
							<WalletConnect {appKitModal} connected={wagmiConnected} {signerAddress} />
						{/if}
						<ComposedRainlangModal {gui} />
						<ShareChoicesButton handleShareChoices={_handleShareChoices} />
					</div>
				{/if}
			</div>
		{/if}
	{/if}
</div><|MERGE_RESOLUTION|>--- conflicted
+++ resolved
@@ -21,16 +21,11 @@
 	import type { AppKit } from '@reown/appkit';
 	import ShareChoicesButton from './ShareChoicesButton.svelte';
 	import { handleShareChoices } from '../../services/handleShareChoices';
-	import type { DisclaimerModalProps, DeployModalProps } from '../../types/modal';
 	import { DeploymentStepsError, DeploymentStepsErrorCode } from '$lib/errors';
-<<<<<<< HEAD
 	import { createEventDispatcher, onMount } from 'svelte';
 	import DeployButton from './DeployButton.svelte';
-=======
-	import { onMount } from 'svelte';
 	import SelectToken from './SelectToken.svelte';
 	import DeploymentSectionHeader from './DeploymentSectionHeader.svelte';
->>>>>>> 82891bfe
 	import { useGui } from '$lib/hooks/useGui';
 
 	interface Deployment {
