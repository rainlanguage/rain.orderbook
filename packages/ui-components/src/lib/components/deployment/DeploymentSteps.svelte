--- conflicted
+++ resolved
@@ -43,12 +43,7 @@
 	export let onDeploy: (deploymentArgs: DeploymentArgs) => void;
 	export let wagmiConnected: Writable<boolean>;
 	export let appKitModal: Writable<AppKit>;
-<<<<<<< HEAD
 	export let settings: Writable<Config>;
-	export let registryUrl: string;
-=======
-	export let settings: Writable<ConfigSource>;
->>>>>>> 1554c929
 
 	let allDepositFields: GuiDepositCfg[] = [];
 	let allTokenOutputs: OrderIOCfg[] = [];
