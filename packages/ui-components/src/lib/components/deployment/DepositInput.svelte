<script lang="ts">
	import {
		type GuiDepositCfg,
		type TokenDeposit,
		type TokenInfo
	} from '@rainlanguage/orderbook/js_api';
	import { Input } from 'flowbite-svelte';
	import ButtonSelectOption from './ButtonSelectOption.svelte';
	import DeploymentSectionHeader from './DeploymentSectionHeader.svelte';
	import { CloseCircleSolid } from 'flowbite-svelte-icons';
	import { onMount } from 'svelte';
	import { useGui } from '$lib/hooks/useGui';
<<<<<<< HEAD

	const gui = useGui();

	export let deposit: GuiDepositCfg;

=======

	export let deposit: GuiDepositCfg;

	const gui = useGui();

>>>>>>> ea4f99db
	let error: string = '';
	let currentDeposit: TokenDeposit | undefined;
	let inputValue: string = '';
	let tokenInfo: TokenInfo | null = null;

	onMount(() => {
		setCurrentDeposit();
	});

	const getCurrentDeposit = () => {
		const deposits = gui.getDeposits();
		if (deposits.error) {
			throw new Error(deposits.error.msg);
		}
		return deposits.value.find((d) => d.token === deposit.token?.key);
	};

	const setCurrentDeposit = () => {
		try {
			currentDeposit = getCurrentDeposit();
			inputValue = currentDeposit?.amount || '';
		} catch (e) {
			currentDeposit = undefined;
			error = (e as Error).message ? (e as Error).message : 'Error setting current deposit.';
		}
	};

	const getTokenSymbol = async () => {
		if (!deposit.token?.key) return;
		try {
<<<<<<< HEAD
			tokenInfo = await gui.getTokenInfo(deposit.token?.key);
=======
			let result = await gui.getTokenInfo(deposit.token?.key);
			if (result.error) {
				throw new Error(result.error.msg);
			}
			tokenInfo = result.value;
>>>>>>> ea4f99db
		} catch (e) {
			const errorMessage = (e as Error).message
				? (e as Error).message
				: 'Error getting token info.';
			error = errorMessage;
		}
	};

	function handlePresetClick(preset: string) {
		if (deposit.token?.key) {
			inputValue = preset;
			gui.saveDeposit(deposit.token?.key, preset);
<<<<<<< HEAD
			currentDeposit = gui.getDeposits().find((d) => d.token === deposit.token?.key);
=======

			try {
				currentDeposit = getCurrentDeposit();
			} catch (e) {
				error = (e as Error).message ? (e as Error).message : 'Error handling preset click.';
			}
>>>>>>> ea4f99db
		}
	}

	function handleInput(e: Event) {
		if (deposit.token?.key) {
			if (e.currentTarget instanceof HTMLInputElement) {
				inputValue = e.currentTarget.value;
				gui.saveDeposit(deposit.token.key, e.currentTarget.value);
<<<<<<< HEAD
				currentDeposit = gui.getDeposits().find((d) => d.token === deposit.token?.key);
=======
				try {
					currentDeposit = getCurrentDeposit();
				} catch (e) {
					error = (e as Error).message ? (e as Error).message : 'Error handling input.';
				}
>>>>>>> ea4f99db
			}
		}
	}

	$: if (deposit.token?.key) {
		getTokenSymbol();
	}
</script>

<div class="flex w-full flex-col gap-6">
	<DeploymentSectionHeader
		title={tokenInfo?.symbol ? `Deposit amount (${tokenInfo?.symbol})` : 'Deposit amount'}
		description={tokenInfo?.symbol
			? `The amount of ${tokenInfo?.symbol} that you want to deposit.`
			: 'The amount that you want to deposit.'}
	/>

	<div class="flex w-full flex-col gap-6">
		{#if deposit.presets}
			<div class="flex w-full flex-wrap gap-4">
				{#each deposit.presets as preset}
					<ButtonSelectOption
						active={currentDeposit?.amount === preset}
						buttonText={preset}
						clickHandler={() => handlePresetClick(preset)}
					/>
				{/each}
			</div>
		{/if}

		<Input
			size="lg"
			placeholder="Enter deposit amount"
			bind:value={inputValue}
			on:input={(e) => handleInput(e)}
		/>

		{#if error}
			<div class="flex h-5 flex-row items-center gap-2">
				<CloseCircleSolid class="h-5 w-5" color="red" />
				<span>{error}</span>
			</div>
		{/if}
	</div>
</div><|MERGE_RESOLUTION|>--- conflicted
+++ resolved
@@ -10,19 +10,11 @@
 	import { CloseCircleSolid } from 'flowbite-svelte-icons';
 	import { onMount } from 'svelte';
 	import { useGui } from '$lib/hooks/useGui';
-<<<<<<< HEAD
-
-	const gui = useGui();
-
-	export let deposit: GuiDepositCfg;
-
-=======
 
 	export let deposit: GuiDepositCfg;
 
 	const gui = useGui();
 
->>>>>>> ea4f99db
 	let error: string = '';
 	let currentDeposit: TokenDeposit | undefined;
 	let inputValue: string = '';
@@ -53,15 +45,11 @@
 	const getTokenSymbol = async () => {
 		if (!deposit.token?.key) return;
 		try {
-<<<<<<< HEAD
-			tokenInfo = await gui.getTokenInfo(deposit.token?.key);
-=======
 			let result = await gui.getTokenInfo(deposit.token?.key);
 			if (result.error) {
 				throw new Error(result.error.msg);
 			}
 			tokenInfo = result.value;
->>>>>>> ea4f99db
 		} catch (e) {
 			const errorMessage = (e as Error).message
 				? (e as Error).message
@@ -74,16 +62,12 @@
 		if (deposit.token?.key) {
 			inputValue = preset;
 			gui.saveDeposit(deposit.token?.key, preset);
-<<<<<<< HEAD
-			currentDeposit = gui.getDeposits().find((d) => d.token === deposit.token?.key);
-=======
 
 			try {
 				currentDeposit = getCurrentDeposit();
 			} catch (e) {
 				error = (e as Error).message ? (e as Error).message : 'Error handling preset click.';
 			}
->>>>>>> ea4f99db
 		}
 	}
 
@@ -92,15 +76,11 @@
 			if (e.currentTarget instanceof HTMLInputElement) {
 				inputValue = e.currentTarget.value;
 				gui.saveDeposit(deposit.token.key, e.currentTarget.value);
-<<<<<<< HEAD
-				currentDeposit = gui.getDeposits().find((d) => d.token === deposit.token?.key);
-=======
 				try {
 					currentDeposit = getCurrentDeposit();
 				} catch (e) {
 					error = (e as Error).message ? (e as Error).message : 'Error handling input.';
 				}
->>>>>>> ea4f99db
 			}
 		}
 	}
