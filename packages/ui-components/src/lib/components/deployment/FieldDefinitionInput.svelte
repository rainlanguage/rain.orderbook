--- conflicted
+++ resolved
@@ -1,23 +1,14 @@
 <script lang="ts">
 	import { Input } from 'flowbite-svelte';
-<<<<<<< HEAD
-	import { type GuiFieldDefinitionCfg, type GuiPresetCfg } from '@rainlanguage/orderbook/js_api';
-=======
 	import {
 		type FieldValue,
 		type GuiFieldDefinitionCfg,
 		type GuiPresetCfg
 	} from '@rainlanguage/orderbook/js_api';
->>>>>>> ea4f99db
 	import ButtonSelectOption from './ButtonSelectOption.svelte';
 	import DeploymentSectionHeader from './DeploymentSectionHeader.svelte';
 	import { onMount } from 'svelte';
 	import { useGui } from '$lib/hooks/useGui';
-<<<<<<< HEAD
-
-	const gui = useGui();
-=======
->>>>>>> ea4f99db
 
 	export let fieldDefinition: GuiFieldDefinitionCfg;
 
@@ -43,13 +34,6 @@
 
 	async function handlePresetClick(preset: GuiPresetCfg) {
 		inputValue = preset.value;
-<<<<<<< HEAD
-		gui.saveFieldValue(fieldDefinition.binding, {
-			isPreset: true,
-			value: preset.id
-		});
-		currentValue = gui.getFieldValue(fieldDefinition.binding);
-=======
 		gui.saveFieldValue(fieldDefinition.binding, inputValue);
 
 		const result = gui.getFieldValue(fieldDefinition.binding);
@@ -57,18 +41,10 @@
 			throw new Error(result.error.msg);
 		}
 		currentValue = result.value;
->>>>>>> ea4f99db
 	}
 
 	async function handleCustomInputChange(value: string) {
 		inputValue = value;
-<<<<<<< HEAD
-		gui.saveFieldValue(fieldDefinition.binding, {
-			isPreset: false,
-			value: value
-		});
-		currentValue = gui.getFieldValue(fieldDefinition.binding);
-=======
 		gui.saveFieldValue(fieldDefinition.binding, inputValue);
 
 		const result = gui.getFieldValue(fieldDefinition.binding);
@@ -76,7 +52,6 @@
 			throw new Error(result.error.msg);
 		}
 		currentValue = result.value;
->>>>>>> ea4f99db
 	}
 </script>
 
