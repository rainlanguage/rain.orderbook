--- conflicted
+++ resolved
@@ -1,24 +1,11 @@
 <script lang="ts">
-	import type { AccountCfg } from '@rainlanguage/orderbook';
 	import DropdownCheckbox from './DropdownCheckbox.svelte';
-<<<<<<< HEAD
-	import type { Writable, Readable } from 'svelte/store';
-	import { readable } from 'svelte/store';
 	import { getAccountsAsOptions } from '$lib/utils/configHelpers';
-
-	export let accounts: Readable<Record<string, AccountCfg>> = readable<Record<string, AccountCfg>>(
-		{}
-	);
-	export let activeAccountsItems: Writable<Record<string, string>> | undefined;
-
-	$: options = getAccountsAsOptions($accounts);
-=======
 	import type { AppStoresInterface } from '$lib/types/appStores';
 	export let accounts: AppStoresInterface['accounts'];
 	export let activeAccountsItems: AppStoresInterface['activeAccountsItems'];
 
-	$: options = $accounts;
->>>>>>> 1554c929
+	$: options = getAccountsAsOptions($accounts);
 </script>
 
 <div data-testid="accounts-dropdown">
