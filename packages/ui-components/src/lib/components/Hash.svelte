--- conflicted
+++ resolved
@@ -74,11 +74,7 @@
 {/if}
 
 {#if shorten}
-<<<<<<< HEAD
-	<Tooltip triggeredBy={`#${id}`} class="z-20 dark:bg-gray-500">
-=======
 	<Tooltip triggeredBy={`#${id}`} class="z-20 whitespace-normal">
->>>>>>> c1e8ef9c
 		<div class="flex items-center justify-start space-x-2">
 			{#if type === HashType.Wallet}
 				<WalletOutline size="sm" />
