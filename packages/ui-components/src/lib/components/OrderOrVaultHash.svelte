--- conflicted
+++ resolved
@@ -1,16 +1,12 @@
 <script lang="ts">
 	import { Button } from 'flowbite-svelte';
 	import Hash, { HashType } from './Hash.svelte';
-<<<<<<< HEAD
 	import type { SgOrderAsIO, SgOrder, SgVault } from '@rainlanguage/orderbook';
-=======
-	import type { SgOrderAsIO, SgOrder, SgVault } from '@rainlanguage/orderbook/js_api';
 	import {
 		constructHashLink,
 		isOrderOrVaultActive,
 		extractHash
 	} from '$lib/utils/constructHashLink';
->>>>>>> ea4f99db
 
 	type OrderOrVault = SgOrder | SgOrderAsIO | SgVault;
 
