<<<<<<< HEAD
<!-- TODO: Issue #1989 -->
<!-- <script lang="ts">
	// import { timestampSecondsToUTCTimestamp } from '../../services/time';
	// import { bigintToFloat } from '../../utils/number';
	// import type { RaindexVault, RaindexVaultBalanceChange } from '@rainlanguage/orderbook';
	// import { createQuery } from '@tanstack/svelte-query';
	// import TanstackLightweightChartLine from '../charts/TanstackLightweightChartLine.svelte';
	// import { QKEY_VAULT_CHANGES } from '../../queries/keys';
=======
<script lang="ts">
	import { timestampSecondsToUTCTimestamp } from '../../services/time';
	import type { RaindexVault, RaindexVaultBalanceChange } from '@rainlanguage/orderbook';
	import { createQuery } from '@tanstack/svelte-query';
	import TanstackLightweightChartLine from '../charts/TanstackLightweightChartLine.svelte';
	import { QKEY_VAULT_CHANGES } from '../../queries/keys';
>>>>>>> 40070ba2

	// export let vault: RaindexVault;
	// export let lightweightChartsTheme;

	// $: query = createQuery({
	// 	queryKey: [vault.id, QKEY_VAULT_CHANGES + vault.id, QKEY_VAULT_CHANGES],
	// 	queryFn: async () => {
	// 		const result = await vault.getBalanceChanges(1);
	// 		if (result.error) throw new Error(result.error.msg);
	// 		return result.value;
	// 	}
	// });

	// const Chart = TanstackLightweightChartLine<RaindexVaultBalanceChange>;
</script> -->

<!--
{#if vault && $query.data}
	<Chart
		title="Balance history"
		priceSymbol={vault.token.symbol}
		{query}
		timeTransform={(d) => timestampSecondsToUTCTimestamp(BigInt(d.timestamp))}
		valueTransform={(d) => parseFloat(d.formattedNewBalance)}
		emptyMessage="No deposits or withdrawals found"
		{lightweightChartsTheme}
	/>
{/if} -->

{#if false}
	<div>TODO: Issue #1989</div>
{/if}<|MERGE_RESOLUTION|>--- conflicted
+++ resolved
@@ -1,20 +1,10 @@
-<<<<<<< HEAD
 <!-- TODO: Issue #1989 -->
-<!-- <script lang="ts">
+<script lang="ts">
 	// import { timestampSecondsToUTCTimestamp } from '../../services/time';
-	// import { bigintToFloat } from '../../utils/number';
-	// import type { RaindexVault, RaindexVaultBalanceChange } from '@rainlanguage/orderbook';
-	// import { createQuery } from '@tanstack/svelte-query';
-	// import TanstackLightweightChartLine from '../charts/TanstackLightweightChartLine.svelte';
-	// import { QKEY_VAULT_CHANGES } from '../../queries/keys';
-=======
-<script lang="ts">
-	import { timestampSecondsToUTCTimestamp } from '../../services/time';
-	import type { RaindexVault, RaindexVaultBalanceChange } from '@rainlanguage/orderbook';
-	import { createQuery } from '@tanstack/svelte-query';
-	import TanstackLightweightChartLine from '../charts/TanstackLightweightChartLine.svelte';
-	import { QKEY_VAULT_CHANGES } from '../../queries/keys';
->>>>>>> 40070ba2
+	// 	import type { RaindexVault, RaindexVaultBalanceChange } from '@rainlanguage/orderbook';
+	// 	import { createQuery } from '@tanstack/svelte-query';
+	// 	import TanstackLightweightChartLine from '../charts/TanstackLightweightChartLine.svelte';
+	// 	import { QKEY_VAULT_CHANGES } from '../../queries/keys';
 
 	// export let vault: RaindexVault;
 	// export let lightweightChartsTheme;
@@ -29,7 +19,7 @@
 	// });
 
 	// const Chart = TanstackLightweightChartLine<RaindexVaultBalanceChange>;
-</script> -->
+</script>
 
 <!--
 {#if vault && $query.data}
