--- conflicted
+++ resolved
@@ -135,25 +135,9 @@
 			return transactionError(TransactionErrorMessage.TIMEOUT);
 		}
 
-<<<<<<< HEAD
 		if (result.value) {
 			return transactionSuccess(result.value.txHash, result.value.successMessage);
 		}
-=======
-			try {
-				newTx = await getTransaction(subgraphUrl, txHash);
-				if (newTx) {
-					clearInterval(interval);
-					transactionSuccess(txHash, successMessage);
-				}
-			} catch {
-				if (attempts >= 10) {
-					clearInterval(interval);
-					return transactionError(TransactionErrorMessage.TIMEOUT);
-				}
-			}
-		}, 1000);
->>>>>>> f460fc4a
 	};
 
 	const awaitNewOrderIndexing = async (subgraphUrl: string, txHash: string, network?: string) => {
@@ -163,7 +147,6 @@
 			message: 'Waiting for new order to be indexed...'
 		}));
 
-<<<<<<< HEAD
 		const result = await awaitSubgraphIndexing(getNewOrderConfig(subgraphUrl, txHash, '', network));
 
 		if (result.error) {
@@ -178,24 +161,6 @@
 				result.value.network
 			);
 		}
-=======
-		let attempts = 0;
-		const interval: NodeJS.Timeout = setInterval(async () => {
-			attempts++;
-			try {
-				const addOrders = await getTransactionAddOrders(subgraphUrl, txHash);
-				if (addOrders?.length > 0) {
-					clearInterval(interval);
-					return transactionSuccess(txHash, '', addOrders[0].order.orderHash, network);
-				}
-			} catch {
-				if (attempts >= 10) {
-					clearInterval(interval);
-					return transactionError(TransactionErrorMessage.TIMEOUT);
-				}
-			}
-		}, 1000);
->>>>>>> f460fc4a
 	};
 
 	const awaitRemoveOrderIndexing = async (subgraphUrl: string, txHash: string) => {
@@ -205,7 +170,6 @@
 			message: 'Waiting for order removal to be indexed...'
 		}));
 
-<<<<<<< HEAD
 		const result = await awaitSubgraphIndexing(
 			getRemoveOrderConfig(subgraphUrl, txHash, 'Order removed successfully')
 		);
@@ -217,24 +181,6 @@
 		if (result.value) {
 			return transactionSuccess(result.value.txHash, result.value.successMessage);
 		}
-=======
-		let attempts = 0;
-		const interval: NodeJS.Timeout = setInterval(async () => {
-			attempts++;
-			try {
-				const removeOrders = await getTransactionRemoveOrders(subgraphUrl, txHash);
-				if (removeOrders?.length > 0) {
-					clearInterval(interval);
-					return transactionSuccess(txHash, 'Order removed successfully');
-				}
-			} catch {
-				if (attempts >= 10) {
-					clearInterval(interval);
-					return transactionError(TransactionErrorMessage.TIMEOUT);
-				}
-			}
-		}, 1000);
->>>>>>> f460fc4a
 	};
 
 	const checkingWalletAllowance = (message?: string) =>
