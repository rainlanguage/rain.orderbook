import { writable } from 'svelte/store';
import type { Hex } from 'viem';
import type { Config } from '@wagmi/core';
import { sendTransaction, switchChain, waitForTransactionReceipt } from '@wagmi/core';
import type {
	ApprovalCalldata,
	DepositAndAddOrderCalldataResult,
	DepositCalldataResult,
	Transaction,
	RemoveOrderCalldata,
	SgVault,
	WithdrawCalldataResult
} from '@rainlanguage/orderbook/js_api';
import { getTransaction, getTransactionAddOrders } from '@rainlanguage/orderbook/js_api';

export const ADDRESS_ZERO = '0x0000000000000000000000000000000000000000';
export const ONE = BigInt('1000000000000000000');

export enum TransactionStatus {
	IDLE = 'Idle',
	CHECKING_ALLOWANCE = 'Checking your allowance...',
	PENDING_WALLET = 'Waiting for wallet confirmation...',
	PENDING_APPROVAL = 'Approving token spend...',
	PENDING_DEPLOYMENT = 'Deploying your strategy...',
	PENDING_SUBGRAPH = 'Awaiting subgraph...',
	SUCCESS = 'Success! Transaction confirmed',
	ERROR = 'Something went wrong'
}

export enum TransactionErrorMessage {
	BAD_CALLLDATA = 'Bad calldata.',
	DEPLOY_FAILED = 'Lock transaction failed.',
	TIMEOUT = 'Transaction timed out.',
	APPROVAL_FAILED = 'Approval transaction failed.',
	USER_REJECTED_APPROVAL = 'User rejected approval transaction.',
	USER_REJECTED_TRANSACTION = 'User rejected the transaction.',
	DEPLOYMENT_FAILED = 'Deployment transaction failed.',
	SWITCH_CHAIN_FAILED = 'Failed to switch chain.',
	DEPOSIT_FAILED = 'Failed to deposit tokens.',
	WITHDRAWAL_FAILED = 'Failed to withdraw tokens.',
	REMOVE_ORDER_FAILED = 'Failed to remove order.'
}

export type ExtendedApprovalCalldata = ApprovalCalldata & { symbol?: string };

export type DeploymentTransactionArgs = {
	config: Config;
	approvals: ExtendedApprovalCalldata[];
	deploymentCalldata: DepositAndAddOrderCalldataResult;
	orderbookAddress: Hex;
	chainId: number;
	subgraphUrl: string;
	network: string;
};

export type DepositOrWithdrawTransactionArgs = {
	config: Config;
	approvalCalldata?: ApprovalCalldata;
	transactionCalldata: DepositCalldataResult | WithdrawCalldataResult;
	action: 'deposit' | 'withdraw';
	chainId: number;
<<<<<<< HEAD
	vault: SgVault;
=======
	vault: Vault;
	subgraphUrl: string;
>>>>>>> a39712a5
};

export type RemoveOrderTransactionArgs = {
	config: Config;
	orderbookAddress: Hex;
	removeOrderCalldata: RemoveOrderCalldata;
	chainId: number;
};

export type TransactionState = {
	status: TransactionStatus;
	error: string;
	hash: string;
	data: null;
	functionName: string;
	message: string;
	newOrderId: string;
	network: string;
};

export type TransactionStore = {
	subscribe: (run: (value: TransactionState) => void) => () => void;
	reset: () => void;
	handleDeploymentTransaction: (args: DeploymentTransactionArgs) => Promise<void>;
	handleDepositOrWithdrawTransaction: (args: DepositOrWithdrawTransactionArgs) => Promise<void>;
	handleRemoveOrderTransaction: (args: RemoveOrderTransactionArgs) => Promise<void>;
	checkingWalletAllowance: (message?: string) => void;
	awaitWalletConfirmation: (message?: string) => void;
	awaitApprovalTx: (hash: string) => void;
	transactionSuccess: (hash: string, message?: string) => void;
	transactionError: (message: TransactionErrorMessage, hash?: string) => void;
};

const initialState: TransactionState = {
	status: TransactionStatus.IDLE,
	error: '',
	hash: '',
	data: null,
	functionName: '',
	message: '',
	newOrderId: '',
	network: ''
};

const transactionStore = () => {
	const { subscribe, set, update } = writable(initialState);
	const reset = () => set(initialState);

	const awaitTransactionIndexing = async (
		subgraphUrl: string,
		txHash: string,
		successMessage: string
	) => {
		update((state) => ({
			...state,
			status: TransactionStatus.PENDING_SUBGRAPH,
			message: 'Checking for transaction indexing...'
		}));

		let attempts = 0;
		let newTx: Transaction;

		const interval: NodeJS.Timeout = setInterval(async () => {
			attempts++;

			newTx = await getTransaction(subgraphUrl, txHash);
			if (newTx) {
				clearInterval(interval);
				transactionSuccess(txHash, successMessage);
			} else if (attempts >= 10) {
				update((state) => ({
					...state,
					message: 'The subgraph took too long to respond. Please check again later.'
				}));
				clearInterval(interval);
				return transactionError(TransactionErrorMessage.TIMEOUT);
			}
		}, 1000);
	};

	const awaitNewOrderIndexing = async (subgraphUrl: string, txHash: string, network?: string) => {
		update((state) => ({
			...state,
			status: TransactionStatus.PENDING_SUBGRAPH,
			message: 'Waiting for new Order to be indexed...'
		}));

		let attempts = 0;
		const interval: NodeJS.Timeout = setInterval(async () => {
			attempts++;
			const addOrders = await getTransactionAddOrders(subgraphUrl, txHash);
			if (attempts >= 10) {
				update((state) => ({
					...state,
					message: 'The subgraph took too long to respond. Please check again later.'
				}));
				clearInterval(interval);
				return transactionError(TransactionErrorMessage.TIMEOUT);
			} else if (addOrders?.length > 0) {
				clearInterval(interval);
				return transactionSuccess(txHash, '', addOrders[0].order.id, network);
			}
		}, 1000);
	};

	const checkingWalletAllowance = (message?: string) =>
		update((state) => ({
			...state,
			status: TransactionStatus.CHECKING_ALLOWANCE,
			message: message || ''
		}));
	const awaitWalletConfirmation = (message?: string) =>
		update((state) => ({
			...state,
			status: TransactionStatus.PENDING_WALLET,
			message: message || ''
		}));
	const awaitApprovalTx = (hash: string, symbol: string | undefined) =>
		update((state) => ({
			...state,
			hash: hash,
			status: TransactionStatus.PENDING_APPROVAL,
			message: `Approving ${symbol || 'token'} spend...`
		}));
	const awaitDeployTx = (hash: string) =>
		update((state) => ({
			...state,
			hash: hash,
			status: TransactionStatus.PENDING_DEPLOYMENT,
			message: 'Confirming transaction...'
		}));
	const transactionSuccess = (
		hash: string,
		message?: string,
		newOrderId?: string,
		network?: string
	) => {
		update((state) => ({
			...state,
			status: TransactionStatus.SUCCESS,
			hash: hash,
			message: message || '',
			newOrderId: newOrderId || '',
			network: network || ''
		}));
	};
	const transactionError = (message: TransactionErrorMessage, hash?: string) =>
		update((state) => ({
			...state,
			status: TransactionStatus.ERROR,
			error: message,
			hash: hash || ''
		}));

	const handleDeploymentTransaction = async ({
		config,
		approvals,
		deploymentCalldata,
		orderbookAddress,
		chainId,
		subgraphUrl,
		network
	}: DeploymentTransactionArgs) => {
		try {
			await switchChain(config, { chainId });
		} catch {
			return transactionError(TransactionErrorMessage.SWITCH_CHAIN_FAILED);
		}
		for (const approval of approvals) {
			let approvalHash: Hex;
			try {
				awaitWalletConfirmation(
					`Please approve ${approval.symbol || approval.token} spend in your wallet...`
				);
				approvalHash = await sendTransaction(config, {
					to: approval.token as `0x${string}`,
					data: approval.calldata as `0x${string}`
				});
			} catch {
				return transactionError(TransactionErrorMessage.USER_REJECTED_APPROVAL);
			}
			try {
				awaitApprovalTx(approvalHash, approval.symbol);
				await waitForTransactionReceipt(config, { hash: approvalHash });
			} catch {
				return transactionError(TransactionErrorMessage.APPROVAL_FAILED);
			}
		}

		let hash: Hex;
		try {
			awaitWalletConfirmation('Please confirm deployment in your wallet...');
			hash = await sendTransaction(config, {
				to: orderbookAddress as `0x${string}`,
				data: deploymentCalldata as `0x${string}`
			});
		} catch {
			return transactionError(TransactionErrorMessage.USER_REJECTED_TRANSACTION);
		}
		try {
			awaitDeployTx(hash);
			await waitForTransactionReceipt(config, { hash });
			return awaitNewOrderIndexing(subgraphUrl, hash, network);
		} catch {
			return transactionError(TransactionErrorMessage.DEPLOYMENT_FAILED);
		}
	};

	const handleDepositOrWithdrawTransaction = async ({
		config,
		approvalCalldata,
		transactionCalldata,
		action,
		chainId,
		vault,
		subgraphUrl
	}: DepositOrWithdrawTransactionArgs) => {
		try {
			await switchChain(config, { chainId });
		} catch {
			return transactionError(TransactionErrorMessage.SWITCH_CHAIN_FAILED);
		}
		if (approvalCalldata) {
			let approvalHash: Hex;
			try {
				awaitWalletConfirmation(`Please approve ${vault.token.symbol} spend in your wallet...`);
				approvalHash = await sendTransaction(config, {
					to: vault.token.address as `0x${string}`,
					data: approvalCalldata as unknown as `0x${string}`
				});
			} catch {
				return transactionError(TransactionErrorMessage.USER_REJECTED_APPROVAL);
			}
			try {
				awaitApprovalTx(approvalHash, vault.token.symbol);
				await waitForTransactionReceipt(config, { hash: approvalHash });
			} catch {
				return transactionError(TransactionErrorMessage.APPROVAL_FAILED);
			}
		}
		let hash: Hex;
		try {
			awaitWalletConfirmation(
				`Please confirm ${action === 'deposit' ? 'deposit' : 'withdrawal'} in your wallet...`
			);
			hash = await sendTransaction(config, {
				to: vault.orderbook.id as `0x${string}`,
				data: transactionCalldata as unknown as `0x${string}`
			});
		} catch {
			return transactionError(TransactionErrorMessage.USER_REJECTED_TRANSACTION);
		}
		try {
			awaitDeployTx(hash);
			await waitForTransactionReceipt(config, { hash });
			return awaitTransactionIndexing(
				subgraphUrl,
				hash,
				`The ${action === 'deposit' ? 'deposit' : 'withdrawal'} was successful.`
			);
		} catch {
			return transactionError(
				action === 'deposit'
					? TransactionErrorMessage.DEPOSIT_FAILED
					: TransactionErrorMessage.WITHDRAWAL_FAILED
			);
		}
	};

	const handleRemoveOrderTransaction = async ({
		config,
		orderbookAddress,
		removeOrderCalldata,
		chainId
	}: RemoveOrderTransactionArgs) => {
		try {
			await switchChain(config, { chainId });
		} catch {
			return transactionError(TransactionErrorMessage.SWITCH_CHAIN_FAILED);
		}

		let hash: Hex;
		try {
			awaitWalletConfirmation('Please confirm order removal in your wallet...');
			hash = await sendTransaction(config, {
				to: orderbookAddress,
				data: removeOrderCalldata as `0x${string}`
			});
		} catch {
			return transactionError(TransactionErrorMessage.USER_REJECTED_TRANSACTION);
		}

		try {
			awaitDeployTx(hash);
			await waitForTransactionReceipt(config, { hash });
			return transactionSuccess(hash, 'Order removed successfully.');
		} catch {
			return transactionError(TransactionErrorMessage.REMOVE_ORDER_FAILED);
		}
	};

	return {
		subscribe,
		reset,
		handleDeploymentTransaction,
		handleDepositOrWithdrawTransaction,
		handleRemoveOrderTransaction,
		checkingWalletAllowance,
		awaitWalletConfirmation,
		awaitApprovalTx,
		transactionSuccess,
		transactionError,
		awaitTransactionIndexing,
		awaitNewOrderIndexing
	};
};

export default transactionStore();<|MERGE_RESOLUTION|>--- conflicted
+++ resolved
@@ -59,12 +59,8 @@
 	transactionCalldata: DepositCalldataResult | WithdrawCalldataResult;
 	action: 'deposit' | 'withdraw';
 	chainId: number;
-<<<<<<< HEAD
 	vault: SgVault;
-=======
-	vault: Vault;
 	subgraphUrl: string;
->>>>>>> a39712a5
 };
 
 export type RemoveOrderTransactionArgs = {
