import { writable } from 'svelte/store';
import type { Hex } from 'viem';
import type { Config } from '@wagmi/core';
import { sendTransaction, switchChain, waitForTransactionReceipt } from '@wagmi/core';
import type {
	ApprovalCalldata,
	DepositAndAddOrderCalldataResult,
	DepositCalldataResult,
	Transaction,
	RemoveOrderCalldata,
	Vault,
	WithdrawCalldataResult
} from '@rainlanguage/orderbook/js_api';
import { getTransaction, getTransactionAddOrders } from '@rainlanguage/orderbook/js_api';

export const ADDRESS_ZERO = '0x0000000000000000000000000000000000000000';
export const ONE = BigInt('1000000000000000000');

export enum TransactionStatus {
	IDLE = 'Idle',
	CHECKING_ALLOWANCE = 'Checking your allowance...',
	PENDING_WALLET = 'Waiting for wallet confirmation...',
	PENDING_APPROVAL = 'Approving token spend...',
	PENDING_DEPLOYMENT = 'Deploying your strategy...',
	PENDING_SUBGRAPH = 'Awaiting subgraph...',
	SUCCESS = 'Success! Transaction confirmed',
	ERROR = 'Something went wrong'
}

export enum TransactionErrorMessage {
	BAD_CALLLDATA = 'Bad calldata.',
	DEPLOY_FAILED = 'Lock transaction failed.',
	TIMEOUT = 'Transaction timed out.',
	APPROVAL_FAILED = 'Approval transaction failed.',
	USER_REJECTED_APPROVAL = 'User rejected approval transaction.',
	USER_REJECTED_TRANSACTION = 'User rejected the transaction.',
	DEPLOYMENT_FAILED = 'Deployment transaction failed.',
	SWITCH_CHAIN_FAILED = 'Failed to switch chain.',
	DEPOSIT_FAILED = 'Failed to deposit tokens.',
	WITHDRAWAL_FAILED = 'Failed to withdraw tokens.',
	REMOVE_ORDER_FAILED = 'Failed to remove order.'
}

type ExtendedApprovalCalldata = ApprovalCalldata & { symbol?: string };

export type DeploymentTransactionArgs = {
	config: Config;
	approvals: ExtendedApprovalCalldata[];
	deploymentCalldata: DepositAndAddOrderCalldataResult;
	orderbookAddress: Hex;
	chainId: number;
	subgraphUrl: string;
	network: string;
};

export type DepositOrWithdrawTransactionArgs = {
	config: Config;
	approvalCalldata?: ApprovalCalldata;
	transactionCalldata: DepositCalldataResult | WithdrawCalldataResult;
	action: 'deposit' | 'withdraw';
	chainId: number;
	vault: Vault;
	subgraphUrl: string;
};

export type RemoveOrderTransactionArgs = {
	config: Config;
	orderbookAddress: Hex;
	removeOrderCalldata: RemoveOrderCalldata;
	chainId: number;
};

export type TransactionState = {
	status: TransactionStatus;
	error: string;
	hash: string;
	data: null;
	functionName: string;
	message: string;
	newOrderId: string;
	network: string;
};

export type TransactionStore = {
	subscribe: (run: (value: TransactionState) => void) => () => void;
	reset: () => void;
	handleDeploymentTransaction: (args: DeploymentTransactionArgs) => Promise<void>;
	handleDepositOrWithdrawTransaction: (args: DepositOrWithdrawTransactionArgs) => Promise<void>;
	handleRemoveOrderTransaction: (args: RemoveOrderTransactionArgs) => Promise<void>;
	checkingWalletAllowance: (message?: string) => void;
	awaitWalletConfirmation: (message?: string) => void;
	awaitApprovalTx: (hash: string) => void;
	transactionSuccess: (hash: string, message?: string) => void;
	transactionError: (message: TransactionErrorMessage, hash?: string) => void;
};

const initialState: TransactionState = {
	status: TransactionStatus.IDLE,
	error: '',
	hash: '',
	data: null,
	functionName: '',
	message: '',
	newOrderId: '',
	network: ''
};

const transactionStore = () => {
	const { subscribe, set, update } = writable(initialState);
	const reset = () => set(initialState);

	const awaitTransactionIndexing = async (
		subgraphUrl: string,
		txHash: string,
		successMessage: string
	) => {
		update((state) => ({
			...state,
			status: TransactionStatus.PENDING_SUBGRAPH,
			message: 'Checking for transaction indexing...'
		}));

		let attempts = 0;
		let newTx: Transaction;

		const interval: NodeJS.Timeout = setInterval(async () => {
			attempts++;

			newTx = await getTransaction(subgraphUrl, txHash);
			if (newTx) {
				console.log("NEW TX", newTx)
				clearInterval(interval);
				transactionSuccess(txHash, successMessage);

			} else if (attempts >= 10) {
				update((state) => ({
					...state,
					message: 'The subgraph took too long to respond. Please check again later.'
				}));
				clearInterval(interval);
				return transactionError(TransactionErrorMessage.TIMEOUT);
			}
		}, 1000);
	};

	const awaitNewOrderIndexing = async (subgraphUrl: string, txHash: string, network: string) => {
		update((state) => ({
			...state,
			status: TransactionStatus.PENDING_SUBGRAPH,
			message: 'Waiting for new Order to be indexed...'
		}));
		console.log(network);

		let attempts = 0;
		const interval: NodeJS.Timeout = setInterval(async () => {
			attempts++;
			console.log('attempts', attempts);

			const addOrders = await getTransactionAddOrders(subgraphUrl, txHash);
			if (attempts >= 10) {
				update((state) => ({
					...state,
					message: 'The subgraph took too long to respond. Please check again later.'
				}));
				clearInterval(interval);
				return transactionError(TransactionErrorMessage.TIMEOUT);
			} else if (addOrders.length > 0) {
				console.log(addOrders);
				clearInterval(interval);
				return transactionSuccess(txHash, '', addOrders[0].order.id, network);
			}
		}, 1000);
	};

	const checkingWalletAllowance = (message?: string) =>
		update((state) => ({
			...state,
			status: TransactionStatus.CHECKING_ALLOWANCE,
			message: message || ''
		}));
	const awaitWalletConfirmation = (message?: string) =>
		update((state) => ({
			...state,
			status: TransactionStatus.PENDING_WALLET,
			message: message || ''
		}));
	const awaitApprovalTx = (hash: string, symbol: string | undefined) =>
		update((state) => ({
			...state,
			hash: hash,
			status: TransactionStatus.PENDING_APPROVAL,
			message: `Approving ${symbol || 'token'} spend...`
		}));
	const awaitDeployTx = (hash: string) =>
		update((state) => ({
			...state,
			hash: hash,
			status: TransactionStatus.PENDING_DEPLOYMENT,
			message: 'Confirming transaction...'
		}));
<<<<<<< HEAD
	const transactionSuccess = (
		hash: string,
		message?: string,
		newOrderId?: string,
		network?: string
	) => {
=======
	const transactionSuccess = (hash: string, message?: string) => {
		console.log("TRANSACTION SUCCESS", hash, message)
>>>>>>> 16906add
		update((state) => ({
			...state,
			status: TransactionStatus.SUCCESS,
			hash: hash,
			message: message || '',
			newOrderId: newOrderId || '',
			network: network || ''
		}));
	};
	const transactionError = (message: TransactionErrorMessage, hash?: string) =>
		update((state) => ({
			...state,
			status: TransactionStatus.ERROR,
			error: message,
			hash: hash || ''
		}));

	const handleDeploymentTransaction = async ({
		config,
		approvals,
		deploymentCalldata,
		orderbookAddress,
		chainId,
		subgraphUrl,
		network
	}: DeploymentTransactionArgs) => {
		try {
			await switchChain(config, { chainId });
		} catch {
			return transactionError(TransactionErrorMessage.SWITCH_CHAIN_FAILED);
		}
		for (const approval of approvals) {
			let approvalHash: Hex;
			try {
				awaitWalletConfirmation(
					`Please approve ${approval.symbol || approval.token} spend in your wallet...`
				);
				approvalHash = await sendTransaction(config, {
					to: approval.token as `0x${string}`,
					data: approval.calldata as `0x${string}`
				});
			} catch {
				return transactionError(TransactionErrorMessage.USER_REJECTED_APPROVAL);
			}
			try {
				awaitApprovalTx(approvalHash, approval.symbol);
				await waitForTransactionReceipt(config, { hash: approvalHash });
			} catch {
				return transactionError(TransactionErrorMessage.APPROVAL_FAILED);
			}
		}

		let hash: Hex;
		try {
			awaitWalletConfirmation('Please confirm deployment in your wallet...');
			hash = await sendTransaction(config, {
				to: orderbookAddress as `0x${string}`,
				data: deploymentCalldata as `0x${string}`
			});
		} catch {
			return transactionError(TransactionErrorMessage.USER_REJECTED_TRANSACTION);
		}
		try {
			awaitDeployTx(hash);
			await waitForTransactionReceipt(config, { hash });
			return awaitNewOrderIndexing(subgraphUrl, hash, network);
		} catch {
			return transactionError(TransactionErrorMessage.DEPLOYMENT_FAILED);
		}
	};

	const handleDepositOrWithdrawTransaction = async ({
		config,
		approvalCalldata,
		transactionCalldata,
		action,
		chainId,
		vault,
		subgraphUrl
	}: DepositOrWithdrawTransactionArgs) => {
		try {
			await switchChain(config, { chainId });
		} catch {
			return transactionError(TransactionErrorMessage.SWITCH_CHAIN_FAILED);
		}
		if (approvalCalldata) {
			let approvalHash: Hex;
			try {
				awaitWalletConfirmation(`Please approve ${vault.token.symbol} spend in your wallet...`);
				approvalHash = await sendTransaction(config, {
					to: vault.token.address as `0x${string}`,
					data: approvalCalldata as unknown as `0x${string}`
				});
			} catch {
				return transactionError(TransactionErrorMessage.USER_REJECTED_APPROVAL);
			}
			try {
				awaitApprovalTx(approvalHash, vault.token.symbol);
				await waitForTransactionReceipt(config, { hash: approvalHash });
			} catch {
				return transactionError(TransactionErrorMessage.APPROVAL_FAILED);
			}
		}
		let hash: Hex;
		try {
			awaitWalletConfirmation(
				`Please confirm ${action === 'deposit' ? 'deposit' : 'withdrawal'} in your wallet...`
			);
			hash = await sendTransaction(config, {
				to: vault.orderbook.id as `0x${string}`,
				data: transactionCalldata as unknown as `0x${string}`
			});
		} catch {
			return transactionError(TransactionErrorMessage.USER_REJECTED_TRANSACTION);
		}
		try {
			awaitDeployTx(hash);
			await waitForTransactionReceipt(config, { hash });
			return awaitTransactionIndexing(
				subgraphUrl,
				hash,
				`The ${action === 'deposit' ? 'deposit' : 'withdrawal'} was successful.`
			);
		} catch {
			return transactionError(
				action === 'deposit'
					? TransactionErrorMessage.DEPOSIT_FAILED
					: TransactionErrorMessage.WITHDRAWAL_FAILED
			);
		}
	};

	const handleRemoveOrderTransaction = async ({
		config,
		orderbookAddress,
		removeOrderCalldata,
		chainId
	}: RemoveOrderTransactionArgs) => {
		try {
			await switchChain(config, { chainId });
		} catch {
			return transactionError(TransactionErrorMessage.SWITCH_CHAIN_FAILED);
		}

		let hash: Hex;
		try {
			awaitWalletConfirmation('Please confirm order removal in your wallet...');
			hash = await sendTransaction(config, {
				to: orderbookAddress,
				data: removeOrderCalldata as `0x${string}`
			});
		} catch {
			return transactionError(TransactionErrorMessage.USER_REJECTED_TRANSACTION);
		}

		try {
			awaitDeployTx(hash);
			await waitForTransactionReceipt(config, { hash });
			return transactionSuccess(hash, 'Order removed successfully.');
		} catch {
			return transactionError(TransactionErrorMessage.REMOVE_ORDER_FAILED);
		}
	};

	return {
		subscribe,
		reset,
		handleDeploymentTransaction,
		handleDepositOrWithdrawTransaction,
		handleRemoveOrderTransaction,
		checkingWalletAllowance,
		awaitWalletConfirmation,
		awaitApprovalTx,
		transactionSuccess,
		transactionError,
		awaitTransactionIndexing
	};
};

export default transactionStore();<|MERGE_RESOLUTION|>--- conflicted
+++ resolved
@@ -198,17 +198,12 @@
 			status: TransactionStatus.PENDING_DEPLOYMENT,
 			message: 'Confirming transaction...'
 		}));
-<<<<<<< HEAD
 	const transactionSuccess = (
 		hash: string,
 		message?: string,
 		newOrderId?: string,
 		network?: string
 	) => {
-=======
-	const transactionSuccess = (hash: string, message?: string) => {
-		console.log("TRANSACTION SUCCESS", hash, message)
->>>>>>> 16906add
 		update((state) => ({
 			...state,
 			status: TransactionStatus.SUCCESS,
