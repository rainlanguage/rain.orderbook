--- conflicted
+++ resolved
@@ -3,22 +3,8 @@
  * @description Utilities for waiting for transactions to be indexed by a subgraph
  */
 
-<<<<<<< HEAD
 import { TransactionStoreErrorMessage } from '$lib/types/transaction';
-import type {
-	SgAddOrderWithOrder,
-	SgRemoveOrderWithOrder,
-	SgTransaction,
-	WasmEncodedResult
-} from '@rainlanguage/orderbook';
-import {
-	getTransaction,
-	getTransactionAddOrders,
-	getTransactionRemoveOrders
-} from '@rainlanguage/orderbook';
-=======
 import type { WasmEncodedResult } from '@rainlanguage/orderbook';
->>>>>>> 0990bd9e
 
 /**
  * Result of a subgraph indexing operation
@@ -127,53 +113,13 @@
 		try {
 			const data = await fetchEntityFn(subgraphUrl, txHash);
 
-<<<<<<< HEAD
-		const checkInterval = setInterval(async () => {
-			attempts++;
-			try {
-				const data = await fetchData(subgraphUrl, txHash);
-
-				if (data.value && isSuccess(data.value)) {
-					clearInterval(checkInterval);
-
-					let orderHash;
-
-					if (
-						Array.isArray(data.value) &&
-						data.value.length > 0 &&
-						data.value[0]?.order?.orderHash
-					) {
-						orderHash = data.value[0].order.orderHash;
-					}
-
-					resolve({
-						value: {
-							txHash,
-							successMessage,
-							orderHash,
-							network,
-							data: data.value
-						}
-					});
-
-					return;
-=======
 			if (data.value && isSuccess(data.value)) {
 				let orderHash;
 				// Extract orderHash from order data if it exists in the expected format
 				if (Array.isArray(data.value) && data.value.length > 0 && data.value[0]?.order?.orderHash) {
 					orderHash = data.value[0].order.orderHash;
->>>>>>> 0990bd9e
 				}
 
-<<<<<<< HEAD
-			if (attempts >= maxAttempts) {
-				clearInterval(checkInterval);
-				resolve({
-					error: TransactionStoreErrorMessage.SUBGRAPH_TIMEOUT_ERROR
-				});
-				return;
-=======
 				return {
 					value: {
 						txHash,
@@ -183,7 +129,6 @@
 						data: data.value
 					}
 				};
->>>>>>> 0990bd9e
 			}
 		} catch {
 			// Continue with the next attempt
@@ -191,7 +136,7 @@
 
 		if (attempt >= maxAttempts) {
 			return {
-				error: TIMEOUT_ERROR
+				error: TransactionStoreErrorMessage.SUBGRAPH_TIMEOUT_ERROR
 			};
 		}
 
