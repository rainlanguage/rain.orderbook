--- conflicted
+++ resolved
@@ -59,11 +59,8 @@
 export { default as CodeMirrorDotrain } from './components/CodeMirrorDotrain.svelte';
 export { default as License } from './components/License.svelte';
 export { default as ButtonDarkMode } from './components/ButtonDarkMode.svelte';
-<<<<<<< HEAD
-=======
 export { default as StrategySection } from './components/deployment/StrategySection.svelte';
 export { default as DeploymentPage } from './components/deployment/DeploymentPage.svelte';
->>>>>>> 155f4947
 export { default as InputHex } from './components/input/InputHex.svelte';
 
 //Types
