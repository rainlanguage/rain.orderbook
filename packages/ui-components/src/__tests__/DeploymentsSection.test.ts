--- conflicted
+++ resolved
@@ -3,16 +3,6 @@
 import DeploymentsSection from '../lib/components/deployment/DeploymentsSection.svelte';
 import { DotrainOrderGui } from '@rainlanguage/orderbook';
 
-<<<<<<< HEAD
-// Mock the DotrainOrderGui
-vi.mock('@rainlanguage/orderbook', () => ({
-	DotrainOrderGui: {
-		getDeploymentDetails: vi.fn()
-	}
-}));
-
-=======
->>>>>>> ea4f99db
 describe('DeploymentsSection', () => {
 	beforeEach(() => {
 		vi.clearAllMocks();
