--- conflicted
+++ resolved
@@ -2,7 +2,7 @@
 import { readable, writable } from 'svelte/store';
 import { beforeEach, expect, test, describe, vi } from 'vitest';
 import ListViewOrderbookFilters from '../lib/components/ListViewOrderbookFilters.svelte';
-import type { NewConfig, SgErc20WithSubgraphName } from '@rainlanguage/orderbook';
+import type { NewConfig, RaindexVaultToken } from '@rainlanguage/orderbook';
 import type { ComponentProps } from 'svelte';
 import type { QueryObserverResult } from '@tanstack/svelte-query';
 
@@ -57,21 +57,17 @@
 		activeAccountsItems: writable({}),
 		selectedChainIds: writable([]),
 		showInactiveOrders: writable(true),
-<<<<<<< HEAD
-		orderHash: writable(''),
+		orderHash: writable('0x0234'),
 		showMyItemsOnly: writable(false),
 		activeTokens: writable([]),
 		selectedTokens: [],
+		// TODO: Update here
 		tokensQuery: readable({
 			isLoading: false,
 			isError: false,
-			data: [] as SgErc20WithSubgraphName[],
+			data: [] as RaindexVaultToken[],
 			error: null
-		} as QueryObserverResult<SgErc20WithSubgraphName[], Error>)
-=======
-		orderHash: writable('0x0234'),
-		showMyItemsOnly: writable(false)
->>>>>>> 978c1197
+		} as QueryObserverResult<RaindexVaultToken[], Error>)
 	} as ListViewOrderbookFiltersProps;
 
 	beforeEach(() => {
