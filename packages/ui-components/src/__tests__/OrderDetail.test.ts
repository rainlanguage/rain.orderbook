--- conflicted
+++ resolved
@@ -2,14 +2,8 @@
 import { describe, it, expect, vi, beforeEach, type Mock } from 'vitest';
 import { QueryClient } from '@tanstack/svelte-query';
 import OrderDetail from '../lib/components/detail/OrderDetail.svelte';
-<<<<<<< HEAD
 import { readable } from 'svelte/store';
 import { darkChartTheme } from '../lib/utils/lightweightChartsThemes';
-=======
-import { readable, writable } from 'svelte/store';
-import { darkChartTheme } from '../lib/utils/lightweightChartsThemes';
-import type { Config } from 'wagmi';
->>>>>>> 736c6369
 import userEvent from '@testing-library/user-event';
 import { useAccount } from '$lib/providers/wallet/useAccount';
 import { getOrderByHash, type SgOrder } from '@rainlanguage/orderbook/js_api';
@@ -47,20 +41,12 @@
 	subgraphUrl,
 	orderbookAddress,
 	chainId,
-<<<<<<< HEAD
-	colorTheme: 'dark',
+	colorTheme: readable('dark'),
 	codeMirrorTheme: readable('dark'),
 	lightweightChartsTheme: readable(darkChartTheme),
 	handleOrderRemoveModal: vi.fn(),
 	onDeposit: vi.fn(),
 	onWithdraw: vi.fn()
-=======
-	colorTheme: readable('dark'),
-	codeMirrorTheme: readable('dark'),
-	lightweightChartsTheme: readable(darkChartTheme),
-	wagmiConfig: writable({} as Config),
-	handleOrderRemoveModal: vi.fn()
->>>>>>> 736c6369
 };
 
 const mockOrder: SgOrder = {
@@ -72,7 +58,6 @@
 	meta: null,
 	timestampAdded: '1234567890',
 	orderbook: { id: orderbookAddress },
-<<<<<<< HEAD
 
 	inputs: [
 		{
@@ -134,7 +119,7 @@
 	expression: '0x123456' // Your existing field
 } as unknown as SgOrder;
 
-const mockAccoutStore = readable('0x1234567890123456789012345678901234567890');
+const mockAccountStore = readable('0x1234567890123456789012345678901234567890');
 
 describe('OrderDetail', () => {
 	let queryClient: QueryClient;
@@ -146,7 +131,7 @@
 
 		// Set up account mock
 		(useAccount as Mock).mockReturnValue({
-			account: mockAccoutStore
+			account: mockAccountStore
 		});
 
 		// Mock getOrderByHash to return our data structure
@@ -171,97 +156,8 @@
 
 	it('shows the correct empty message when the query returns no data', async () => {
 		(getOrderByHash as Mock).mockResolvedValue(null);
-=======
-
-	inputs: [
-		{
-			id: '0x0000000000000000000000000000000000000002',
-			token: {
-				id: '0x0000000000000000000000000000000000000000',
-				address: '0x0000000000000000000000000000000000000000',
-				name: 'MockToken',
-				symbol: 'MCK',
-				decimals: '18'
-			},
-			balance: '0',
-			vaultId: '0x2',
-			owner: '0x1234567890123456789012345678901234567890',
-			ordersAsOutput: [],
-			ordersAsInput: [],
-			balanceChanges: [],
-			orderbook: {
-				id: orderbookAddress
-			}
-		}
-	],
-
-	outputs: [
-		{
-			id: '0x0000000000000000000000000000000000000001',
-			token: {
-				id: '0x0000000000000000000000000000000000000000',
-				address: '0x0000000000000000000000000000000000000000',
-				name: 'MockToken2',
-				symbol: 'MCK2',
-				decimals: '18'
-			},
-			balance: '0',
-			vaultId: '0x1',
-			owner: '0x1234567890123456789012345678901234567890',
-			ordersAsOutput: [],
-			ordersAsInput: [],
-			balanceChanges: [],
-			orderbook: {
-				id: orderbookAddress
-			}
-		}
-	],
-
-	addEvents: [
-		{
-			transaction: {
-				blockNumber: '12345678',
-				timestamp: '1234567890',
-				id: '0x0000000000000000000000000000000000000000',
-				from: '0x1234567890123456789012345678901234567890'
-			}
-		}
-	],
-	trades: [],
-	removeEvents: [],
-
-	expression: '0x123456' // Your existing field
-} as unknown as SgOrder;
-
-const mockAccountStore = readable('0x1234567890123456789012345678901234567890');
->>>>>>> 736c6369
-
-describe('OrderDetail', () => {
-	let queryClient: QueryClient;
-
-	beforeEach(async () => {
-		vi.clearAllMocks();
-		queryClient = new QueryClient();
-
-		// Set up account mock
-		(useAccount as Mock).mockReturnValue({
-			account: mockAccountStore
-		});
-
-		// Mock getOrderByHash to return our data structure
-		(getOrderByHash as Mock).mockResolvedValue({
-			order: mockOrder,
-			vaults: new Map([
-				['inputs', []],
-				['outputs', []],
-				['inputs_outputs', []]
-			])
-		});
-	});
-
-	it('calls the order detail query with the correct order hash', async () => {
-		render(OrderDetail, {
-<<<<<<< HEAD
+
+		render(OrderDetail, {
 			props: defaultProps,
 			context: new Map([['$$_queryClient', queryClient]])
 		});
@@ -278,79 +174,6 @@
 		});
 
 		await waitFor(() => {
-			expect(screen.getByText('Order')).toBeInTheDocument();
-			expect(screen.getByText('Orderbook')).toBeInTheDocument();
-			expect(screen.getByText('Owner')).toBeInTheDocument();
-			expect(screen.getByText('Created')).toBeInTheDocument();
-			expect(screen.getByText(orderbookAddress)).toBeInTheDocument();
-			expect(screen.getByText('0x1234567890123456789012345678901234567890')).toBeInTheDocument();
-		});
-	});
-
-	it('shows remove button if owner wallet matches and order is active', async () => {
-=======
-			props: {
-				orderHash,
-				rpcUrl,
-				subgraphUrl,
-				orderbookAddress,
-				chainId,
-				colorTheme: readable('dark'),
-				codeMirrorTheme: readable('dark'),
-				lightweightChartsTheme: readable(darkChartTheme)
-			},
-			context: new Map([['$$_queryClient', queryClient]])
-		});
-
-		expect(getOrderByHash).toHaveBeenCalledWith(subgraphUrl, orderHash);
-	});
-
-	it('shows the correct empty message when the query returns no data', async () => {
-		(getOrderByHash as Mock).mockResolvedValue(null);
-
-		render(OrderDetail, {
-			props: defaultProps,
-			context: new Map([['$$_queryClient', queryClient]])
-		});
-
-		await waitFor(() => {
-			expect(screen.getByText('Order not found')).toBeInTheDocument();
-		});
-	});
-
-	it('shows the correct data when the query returns data', async () => {
->>>>>>> 736c6369
-		render(OrderDetail, {
-			props: defaultProps,
-			context: new Map([['$$_queryClient', queryClient]])
-		});
-
-		await waitFor(() => {
-<<<<<<< HEAD
-			const removeButton = screen.getByTestId('remove-button');
-			expect(removeButton).toBeInTheDocument();
-			expect(defaultProps.handleOrderRemoveModal).not.toHaveBeenCalled();
-		});
-
-		// Click the Remove button
-		await userEvent.click(screen.getByTestId('remove-button'));
-
-		await waitFor(() => {
-			expect(defaultProps.handleOrderRemoveModal).toHaveBeenCalledWith({
-				open: true,
-				args: {
-					order: mockOrder,
-					onRemove: expect.any(Function),
-					chainId,
-					orderbookAddress,
-					subgraphUrl,
-					account: mockAccoutStore
-				}
-			});
-		});
-	});
-
-=======
 			expect(screen.getByText('Order')).toBeInTheDocument();
 			expect(screen.getByText('Orderbook')).toBeInTheDocument();
 			expect(screen.getByText('Owner')).toBeInTheDocument();
@@ -390,7 +213,6 @@
 		});
 	});
 
->>>>>>> 736c6369
 	it('does not show remove button if account does not match owner', async () => {
 		(useAccount as Mock).mockReturnValue({
 			account: readable('0x0987654321098765432109876543210987654321')
@@ -431,7 +253,6 @@
 	});
 
 	it('refresh button triggers query invalidation when clicked', async () => {
-<<<<<<< HEAD
 		render(OrderDetail, {
 			props: defaultProps,
 			context: new Map([['$$_queryClient', queryClient]])
@@ -493,18 +314,6 @@
 			expect(screen.getByText('Orderbook')).toBeInTheDocument();
 			expect(screen.getByText('Owner')).toBeInTheDocument();
 			expect(screen.getByText('Created')).toBeInTheDocument();
-=======
-		render(OrderDetail, {
-			props: defaultProps,
-			context: new Map([['$$_queryClient', queryClient]])
-		});
-
-		await waitFor(async () => {
-			const refreshButton = await screen.getByTestId('top-refresh');
-			await userEvent.click(refreshButton);
-
-			expect(invalidateIdQuery).toHaveBeenCalledWith(queryClient, orderHash);
->>>>>>> 736c6369
 		});
 
 		const withdrawButton = await screen.getAllByTestId('withdraw-button');
