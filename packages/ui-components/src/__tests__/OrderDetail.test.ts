/* eslint-disable @typescript-eslint/no-unused-vars */
import { render, screen, waitFor } from '@testing-library/svelte';
import { describe, it, vi, type Mock } from 'vitest';
import { expect } from '../lib/test/matchers';
import OrderDetail from './OrderDetail.test.svelte';
<<<<<<< HEAD
import type { SgOrder, SgVault } from '@rainlanguage/orderbook/js_api';
=======
import type { OrderSubgraph, Vault } from '@rainlanguage/orderbook/js_api';
import type { Config } from 'wagmi';
>>>>>>> 4d754716

const { mockWalletAddressMatchesOrBlankStore } = await vi.hoisted(
	() => import('../lib/__mocks__/stores')
);

const mockOrder: SgOrder = {
	id: 'mockId',
	owner: 'mockOwner',
	orderHash: 'mockOrderHash',
	active: true,
	meta: '0x',
	timestampAdded: '1234567890',
	orderbook: { id: '1' },
	inputs: [],
	outputs: []
} as unknown as SgOrder;

vi.mock('@tanstack/svelte-query');

const wagmiConfig = {
	chains: [],
	signer: {
		address: '0x123'
	}
} as unknown as Config;

const chainId = 1;
const orderbookAddress = '0x123';

describe('OrderDetail Component', () => {
	it('shows the correct empty message when the query returns no data', async () => {
		const mockQuery = vi.mocked(await import('@tanstack/svelte-query'));
		mockQuery.createQuery = vi.fn((__options, _queryClient) => ({
			// eslint-disable-next-line @typescript-eslint/no-explicit-any
			subscribe: (fn: (value: any) => void) => {
				fn({
					data: null,
					status: 'success',
					isFetching: false
				});
				return { unsubscribe: () => {} };
			}
		})) as Mock;

		render(OrderDetail, {
			props: {
				id: 'mockId',
				subgraphUrl: 'https://example.com',
				walletAddressMatchesOrBlank: mockWalletAddressMatchesOrBlankStore,
				chainId,
				orderbookAddress
			}
		});

		await waitFor(() => expect(screen.getByText('Order not found')).toBeInTheDocument());
	});

	it('shows remove button if owner wallet matches and order is active', async () => {
		const handleOrderRemoveModal = vi.fn();
		const mockQuery = vi.mocked(await import('@tanstack/svelte-query'));
		mockQuery.createQuery = vi.fn((__options, _queryClient) => ({
			// eslint-disable-next-line @typescript-eslint/no-explicit-any
			subscribe: (fn: (value: any) => void) => {
				fn({
					data: { order: mockOrder, vaults: new Map() },
					status: 'success',
					isFetching: false,
					refetch: () => {}
				});
				return { unsubscribe: () => {} };
			}
		})) as Mock;

		mockWalletAddressMatchesOrBlankStore.mockSetSubscribeValue(() => true);

		render(OrderDetail, {
			props: {
				id: mockOrder.id,
				subgraphUrl: 'https://example.com',
				walletAddressMatchesOrBlank: mockWalletAddressMatchesOrBlankStore,
				handleOrderRemoveModal,
				chainId,
				orderbookAddress
			}
		});

		await waitFor(() => {
			expect(screen.queryByText('Remove')).toBeInTheDocument();
			expect(handleOrderRemoveModal).not.toHaveBeenCalled();
		});
	});

	it('does not render the remove button if conditions are not met', async () => {
		mockWalletAddressMatchesOrBlankStore.mockSetSubscribeValue(() => false);

		render(OrderDetail, {
			props: {
				id: mockOrder.id,
				subgraphUrl: 'https://example.com',
				walletAddressMatchesOrBlank: mockWalletAddressMatchesOrBlankStore,
				handleOrderRemoveModal: vi.fn(),
				chainId,
				orderbookAddress
			}
		});

		await waitFor(() => {
			expect(screen.queryByText('Remove')).not.toBeInTheDocument();
		});
	});

	it('correctly categorizes and displays vaults in input, output, and shared categories', async () => {
		const vault1 = {
			id: '1',
			vaultId: '0xabc',
			owner: '0x123',
			token: {
				id: '0x456',
				address: '0x456',
				name: 'USDC coin',
				symbol: 'USDC',
				decimals: '6'
			},
			balance: '100000000000',
			ordersAsInput: [],
			ordersAsOutput: [],
			balanceChanges: [],
			orderbook: {
				id: '0x00'
			}
		} as unknown as SgVault;
		const vault2 = {
			id: '2',
			vaultId: '0xbcd',
			owner: '0x123',
			token: {
				id: '0x456',
				address: '0x456',
				name: 'USDC coin',
				symbol: 'USDC',
				decimals: '6'
			},
			balance: '100000000000',
			ordersAsInput: [],
			ordersAsOutput: [],
			balanceChanges: [],
			orderbook: {
				id: '0x00'
			}
		} as unknown as SgVault;
		const vault3 = {
			id: '3',
			vaultId: '0xdef',
			owner: '0x123',
			token: {
				id: '0x456',
				address: '0x456',
				name: 'USDC coin',
				symbol: 'USDC',
				decimals: '6'
			},
			balance: '100000000000',
			ordersAsInput: [],
			ordersAsOutput: [],
			balanceChanges: [],
			orderbook: {
				id: '0x00'
			}
		} as unknown as SgVault;
		const mockOrderWithVaults: SgOrder = {
			...mockOrder,
			inputs: [vault1, vault2],
			outputs: [vault2, vault3]
		} as unknown as SgOrder;
		const sortedVaults = new Map([
			['inputs', [vault1]],
			['outputs', [vault3]],
			['inputs_outputs', [vault2]]
		]);

		const mockQuery = vi.mocked(await import('@tanstack/svelte-query'));
		mockQuery.createQuery = vi.fn((__options, _queryClient) => ({
			// eslint-disable-next-line @typescript-eslint/no-explicit-any
			subscribe: (fn: (value: any) => void) => {
				fn({
					data: {
						order: mockOrderWithVaults,
						vaults: sortedVaults
					},
					status: 'success',
					isFetching: false
				});
				return { unsubscribe: () => {} };
			}
		})) as Mock;
		mockWalletAddressMatchesOrBlankStore.mockSetSubscribeValue(() => true);
		render(OrderDetail, {
			props: {
				id: mockOrderWithVaults.id,
				subgraphUrl: 'https://example.com',
				walletAddressMatchesOrBlank: mockWalletAddressMatchesOrBlankStore,
				chainId,
				orderbookAddress
			}
		});

		await waitFor(() => {
			expect(screen.getByText('Input vaults')).toBeInTheDocument();
			expect(screen.getByText('Output vaults')).toBeInTheDocument();
			expect(screen.getByText('Input & output vaults')).toBeInTheDocument();
		});
	});
});<|MERGE_RESOLUTION|>--- conflicted
+++ resolved
@@ -3,12 +3,8 @@
 import { describe, it, vi, type Mock } from 'vitest';
 import { expect } from '../lib/test/matchers';
 import OrderDetail from './OrderDetail.test.svelte';
-<<<<<<< HEAD
 import type { SgOrder, SgVault } from '@rainlanguage/orderbook/js_api';
-=======
-import type { OrderSubgraph, Vault } from '@rainlanguage/orderbook/js_api';
 import type { Config } from 'wagmi';
->>>>>>> 4d754716
 
 const { mockWalletAddressMatchesOrBlankStore } = await vi.hoisted(
 	() => import('../lib/__mocks__/stores')
