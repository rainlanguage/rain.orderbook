import { render, screen, waitFor } from '@testing-library/svelte';
import { describe, it, expect, vi, beforeEach, type Mock } from 'vitest';
import { QueryClient } from '@tanstack/svelte-query';
import OrderDetail from '../lib/components/detail/OrderDetail.svelte';
import { readable, writable } from 'svelte/store';
import { darkChartTheme } from '../lib/utils/lightweightChartsThemes';
import type { Config } from 'wagmi';
import userEvent from '@testing-library/user-event';
<<<<<<< HEAD
import { writable } from 'svelte/store';
import type { Hex } from 'viem';

const mockOrder: SgOrder = {
	id: 'mockId',
	owner: '0x1234567890123456789012345678901234567890',
	orderHash: 'mockOrderHash',
=======
import { useAccount } from '$lib/providers/wallet/useAccount';
import { getOrderByHash, type SgOrder } from '@rainlanguage/orderbook/js_api';
import { invalidateIdQuery } from '$lib/queries/queryClient';

// Mock the account hook
vi.mock('$lib/providers/wallet/useAccount', () => ({
	useAccount: vi.fn()
}));

// Mock the js_api functions
vi.mock('@rainlanguage/orderbook/js_api', () => ({
	getOrderByHash: vi.fn()
}));

// Mock the query client functions
vi.mock('$lib/queries/queryClient', () => ({
	invalidateIdQuery: vi.fn()
}));

vi.mock('$lib/components/charts/OrderTradesChart.svelte', async () => {
	const mockLightweightCharts = (await import('../lib/__mocks__/MockComponent.svelte')).default;
	return { default: mockLightweightCharts };
});

const subgraphUrl = 'https://example.com';
const orderbookAddress = '0x123456789012345678901234567890123456abcd';
const chainId = 1;
const rpcUrl = 'https://eth-mainnet.alchemyapi.io/v2/your-api-key';
const orderHash = 'mockOrderHash';

const mockOrder: SgOrder = {
	id: 'mockId',
	orderBytes: '0x0000000000000000000000000000000000000000...',
	owner: '0x1234567890123456789012345678901234567890',
	orderHash: orderHash,
>>>>>>> 92330c3c
	active: true,
	meta: null,
	timestampAdded: '1234567890',
	orderbook: { id: orderbookAddress },

	inputs: [
		{
			id: '0x0000000000000000000000000000000000000002',
			token: {
				id: '0x0000000000000000000000000000000000000000',
				address: '0x0000000000000000000000000000000000000000',
				name: 'MockToken',
				symbol: 'MCK',
				decimals: '18'
			},
			balance: '0',
			vaultId: '0x2',
			owner: '0x1234567890123456789012345678901234567890',
			ordersAsOutput: [],
			ordersAsInput: [],
			balanceChanges: [],
			orderbook: {
				id: orderbookAddress
			}
		}
	],

	outputs: [
		{
			id: '0x0000000000000000000000000000000000000001',
			token: {
				id: '0x0000000000000000000000000000000000000000',
				address: '0x0000000000000000000000000000000000000000',
				name: 'MockToken2',
				symbol: 'MCK2',
				decimals: '18'
			},
			balance: '0',
			vaultId: '0x1',
			owner: '0x1234567890123456789012345678901234567890',
			ordersAsOutput: [],
			ordersAsInput: [],
			balanceChanges: [],
			orderbook: {
				id: orderbookAddress
			}
		}
	],

	addEvents: [
		{
			transaction: {
				blockNumber: '12345678',
				timestamp: '1234567890',
				id: '0x0000000000000000000000000000000000000000',
				from: '0x1234567890123456789012345678901234567890'
			}
		}
	],
	trades: [],
	removeEvents: [],

	expression: '0x123456' // Your existing field
} as unknown as SgOrder;

<<<<<<< HEAD
const vault1 = {
	id: '1',
	orderHash: 'mockHash',
	vaultId: '0xabcdef1234567890abcdef1234567890abcdef12',
	owner: '0x1234567890123456789012345678901234567890',
	token: {
		id: '0x4567890123456789012345678901234567890123',
		address: '0x4567890123456789012345678901234567890123',
		name: 'USDC coin',
		symbol: 'USDC',
		decimals: '6'
	},
	balance: '100000000000',
	ordersAsInput: [],
	ordersAsOutput: [],
	balanceChanges: [],
	orderbook: {
		id: '0x00'
	}
} as unknown as SgVault;

const vault2 = {
	id: '2',
	orderHash: 'mockHash',
	vaultId: '0xbcdef1234567890abcdef1234567890abcdef123',
	owner: '0x1234567890123456789012345678901234567890',
	token: {
		id: '0x4567890123456789012345678901234567890123',
		address: '0x4567890123456789012345678901234567890123',
		name: 'USDC coin',
		symbol: 'USDC',
		decimals: '6'
	},
	balance: '100000000000',
	ordersAsInput: [],
	ordersAsOutput: [],
	balanceChanges: [],
	orderbook: {
		id: '0x00'
	}
} as unknown as SgVault;
const vault3 = {
	id: '3',
	vaultId: '0xcdef1234567890abcdef1234567890abcdef1234',
	owner: '0x1234567890123456789012345678901234567890',
	orderHash: 'mockHash',
	token: {
		id: '0x4567890123456789012345678901234567890123',
		address: '0x4567890123456789012345678901234567890123',
		name: 'USDC coin',
		symbol: 'USDC',
		decimals: '6'
	},
	balance: '100000000000',
	ordersAsInput: [],
	ordersAsOutput: [],
	balanceChanges: [],
	orderbook: {
		id: '0x00'
	}
} as unknown as SgVault;

vi.mock('@tanstack/svelte-query');
=======
const mockAccoutStore = readable('0x1234567890123456789012345678901234567890');
>>>>>>> 92330c3c

describe('OrderDetail', () => {
	let queryClient: QueryClient;

	beforeEach(async () => {
		vi.clearAllMocks();
		queryClient = new QueryClient();

		// Set up account mock
		(useAccount as Mock).mockReturnValue({
			account: mockAccoutStore
		});

		// Mock getOrderByHash to return our data structure
		(getOrderByHash as Mock).mockResolvedValue({
			order: mockOrder,
			vaults: new Map([
				['inputs', []],
				['outputs', []],
				['inputs_outputs', []]
			])
		});
	});

	it('calls the order detail query with the correct order hash', async () => {
		render(OrderDetail, {
			props: {
				orderHash,
				rpcUrl,
				subgraphUrl,
				orderbookAddress,
				chainId,
				colorTheme: readable('dark'),
				codeMirrorTheme: readable('dark'),
				lightweightChartsTheme: readable(darkChartTheme)
			},
			context: new Map([['$$_queryClient', queryClient]])
		});

		expect(getOrderByHash).toHaveBeenCalledWith(subgraphUrl, orderHash);
	});

	it('shows the correct empty message when the query returns no data', async () => {
		(getOrderByHash as Mock).mockResolvedValue(null);

		render(OrderDetail, {
			props: {
<<<<<<< HEAD
				orderHash: 'mockHash',
				subgraphUrl: 'https://example.com',
				signerAddress: writable('0x1234567890123456789012345678901234567890' as Hex),
				chainId,
				orderbookAddress,
				onDeposit: vi.fn(),
				onWithdraw: vi.fn()
			}
=======
				orderHash,
				rpcUrl,
				subgraphUrl,
				orderbookAddress,
				chainId,
				colorTheme: 'dark',
				codeMirrorTheme: readable('dark'),
				lightweightChartsTheme: readable(darkChartTheme)
			},
			context: new Map([['$$_queryClient', queryClient]])
		});

		await waitFor(() => {
			expect(screen.getByText('Order not found')).toBeInTheDocument();
		});
	});

	it('shows the correct data when the query returns data', async () => {
		render(OrderDetail, {
			props: {
				orderHash,
				rpcUrl,
				subgraphUrl,
				orderbookAddress,
				chainId,
				colorTheme: 'dark',
				codeMirrorTheme: readable('dark'),
				lightweightChartsTheme: readable(darkChartTheme)
			},
			context: new Map([['$$_queryClient', queryClient]])
>>>>>>> 92330c3c
		});

		await waitFor(() => {
			// Check for order hash
			expect(screen.getByText('Order')).toBeInTheDocument();
			// Check for Orderbook field
			expect(screen.getByText('Orderbook')).toBeInTheDocument();
			// Check for Owner field
			expect(screen.getByText('Owner')).toBeInTheDocument();
			// Check for Created field
			expect(screen.getByText('Created')).toBeInTheDocument();
		});
	});

	it('shows remove button if owner wallet matches and order is active', async () => {
		const handleOrderRemoveModal = vi.fn();
<<<<<<< HEAD
		const mockQuery = vi.mocked(await import('@tanstack/svelte-query'));
		mockQuery.createQuery = vi.fn((__options, _queryClient) => ({
			// eslint-disable-next-line @typescript-eslint/no-explicit-any
			subscribe: (fn: (value: any) => void) => {
				fn({
					data: { order: mockOrder, vaults: new Map() },
					status: 'success',
					isFetching: false,
					refetch: () => {}
				});
				return { unsubscribe: () => {} };
			}
		})) as Mock;

		render(OrderDetail, {
			props: {
				orderHash: 'mockHash',
				subgraphUrl: 'https://example.com',
				signerAddress: writable('0x1234567890123456789012345678901234567890' as Hex),
				handleOrderRemoveModal,
				chainId,
				orderbookAddress,
				onDeposit: vi.fn(),
				onWithdraw: vi.fn()
			}
=======

		render(OrderDetail, {
			props: {
				orderHash,
				rpcUrl,
				subgraphUrl,
				orderbookAddress,
				chainId,
				colorTheme: 'dark',
				codeMirrorTheme: readable('dark'),
				lightweightChartsTheme: readable(darkChartTheme),
				wagmiConfig: writable({} as Config),
				handleOrderRemoveModal
			},
			context: new Map([['$$_queryClient', queryClient]])
>>>>>>> 92330c3c
		});

		await waitFor(() => {
			const removeButton = screen.getByTestId('remove-button');
			expect(removeButton).toBeInTheDocument();
			expect(handleOrderRemoveModal).not.toHaveBeenCalled();
		});

		// Click the Remove button
		await userEvent.click(screen.getByTestId('remove-button'));

		await waitFor(() => {
			expect(handleOrderRemoveModal).toHaveBeenCalledWith({
				open: true,
				args: {
					order: mockOrder,
					onRemove: expect.any(Function),
					chainId,
					orderbookAddress,
					subgraphUrl,
					account: mockAccoutStore
				}
			});
		});
	});

<<<<<<< HEAD
	it('does not render the remove button if conditions are not met', async () => {
		render(OrderDetail, {
			props: {
				orderHash: 'mockHash',
				subgraphUrl: 'https://example.com',
				signerAddress: writable('0x9876543210987654321098765432109876543210' as Hex),
				handleOrderRemoveModal: vi.fn(),
				chainId,
				orderbookAddress,
				onDeposit: vi.fn(),
				onWithdraw: vi.fn()
			}
=======
	it('does not show remove button if account does not match owner', async () => {
		(useAccount as Mock).mockReturnValue({
			account: readable('0x0987654321098765432109876543210987654321')
		});

		render(OrderDetail, {
			props: {
				orderHash,
				rpcUrl,
				subgraphUrl,
				orderbookAddress,
				chainId,
				colorTheme: 'dark',
				codeMirrorTheme: readable('dark'),
				lightweightChartsTheme: readable(darkChartTheme),
				wagmiConfig: writable({} as Config),
				handleOrderRemoveModal: vi.fn()
			},
			context: new Map([['$$_queryClient', queryClient]])
>>>>>>> 92330c3c
		});

		await waitFor(() => {
			expect(screen.queryByTestId('remove-button')).not.toBeInTheDocument();
		});
	});

<<<<<<< HEAD
	it('correctly categorizes and displays vaults in input, output, and shared categories', async () => {
		const mockOrderWithVaults: SgOrder = {
			...mockOrder,
			inputs: [vault1, vault2],
			outputs: [vault2, vault3]
		} as unknown as SgOrder;
		const sortedVaults = new Map([
			['inputs', [vault1]],
			['outputs', [vault3]],
			['inputs_outputs', [vault2]]
		]);

		const mockQuery = vi.mocked(await import('@tanstack/svelte-query'));
		mockQuery.createQuery = vi.fn((__options, _queryClient) => ({
			// eslint-disable-next-line @typescript-eslint/no-explicit-any
			subscribe: (fn: (value: any) => void) => {
				fn({
					data: {
						order: mockOrderWithVaults,
						vaults: sortedVaults
					},
					status: 'success',
					isFetching: false
				});
				return { unsubscribe: () => {} };
			}
		})) as Mock;

		render(OrderDetail, {
			props: {
				orderHash: mockOrderWithVaults.orderHash,
				subgraphUrl: 'https://example.com',
				signerAddress: writable('0x1234567890123456789012345678901234567890' as Hex),
				chainId,
				orderbookAddress,
				onDeposit: vi.fn(),
				onWithdraw: vi.fn()
			}
=======
	it('does not show remove button if order is not active', async () => {
		// Modify the mock to return an inactive order
		(getOrderByHash as Mock).mockResolvedValue({
			order: {
				...mockOrder,
				active: false
			},
			vaults: new Map([
				['inputs', []],
				['outputs', []],
				['inputs_outputs', []]
			])
		});

		render(OrderDetail, {
			props: {
				orderHash,
				rpcUrl,
				subgraphUrl,
				orderbookAddress,
				chainId,
				colorTheme: 'dark',
				codeMirrorTheme: readable('dark'),
				lightweightChartsTheme: readable(darkChartTheme),
				wagmiConfig: writable({} as Config),
				handleOrderRemoveModal: vi.fn()
			},
			context: new Map([['$$_queryClient', queryClient]])
>>>>>>> 92330c3c
		});

		await waitFor(() => {
			expect(screen.queryByTestId('remove-button')).not.toBeInTheDocument();
		});
	});

	it('refresh button triggers query invalidation when clicked', async () => {
		render(OrderDetail, {
			props: {
<<<<<<< HEAD
				orderHash: 'mockHash',
				subgraphUrl: 'https://example.com',
				signerAddress: writable('0x1234567890123456789012345678901234567890' as Hex),
				chainId,
				orderbookAddress,
				onDeposit: vi.fn(),
				onWithdraw: vi.fn()
			}
=======
				orderHash,
				rpcUrl,
				subgraphUrl,
				orderbookAddress,
				chainId,
				colorTheme: 'dark',
				codeMirrorTheme: readable('dark'),
				lightweightChartsTheme: readable(darkChartTheme)
			},
			context: new Map([['$$_queryClient', queryClient]])
>>>>>>> 92330c3c
		});

		await waitFor(async () => {
			const refreshButton = await screen.getByTestId('top-refresh');
			await userEvent.click(refreshButton);

			expect(invalidateIdQuery).toHaveBeenCalledWith(queryClient, orderHash);
		});
	});

	it('calls onDeposit callback when deposit button is clicked', async () => {
		const user = userEvent.setup();
		const mockOnDeposit = vi.fn();

		const mockOrderWithVaults: SgOrder = {
			...mockOrder,
			inputs: [vault1]
		} as unknown as SgOrder;
		const sortedVaults = new Map([
			['inputs', [vault1]],
			['outputs', []]
		]);

		const mockQuery = vi.mocked(await import('@tanstack/svelte-query'));
		mockQuery.createQuery = vi.fn((__options, _queryClient) => ({
			// eslint-disable-next-line @typescript-eslint/no-explicit-any
			subscribe: (fn: (value: any) => void) => {
				fn({
					data: {
						order: mockOrderWithVaults,
						vaults: sortedVaults
					},
					status: 'success',
					isFetching: false
				});
				return { unsubscribe: () => {} };
			}
		})) as Mock;

		render(OrderDetail, {
			props: {
				orderHash: 'mockHash',
				subgraphUrl: 'https://example.com',
				signerAddress: writable('0x1234567890123456789012345678901234567890' as Hex),
				chainId: 1,
				orderbookAddress,
				onDeposit: mockOnDeposit,
				onWithdraw: vi.fn()
			}
		});

		// Wait for the component to finish loading data
		await waitFor(() => {
			expect(screen.queryByText('Order not found')).not.toBeInTheDocument();
		});

		// Find and click the deposit button
		const depositButton = await screen.getByTestId('deposit-button');
		await user.click(depositButton);

		// Verify onDeposit was called with correct parameters
		expect(mockOnDeposit).toHaveBeenCalledWith(vault1);
	});

	it('calls onWithdraw callback when withdraw button is clicked', async () => {
		const user = userEvent.setup();
		const mockOnWithdraw = vi.fn();

		const mockOrderWithVaults: SgOrder = {
			...mockOrder,
			outputs: [vault1]
		} as unknown as SgOrder;
		const sortedVaults = new Map([
			['inputs', []],
			['outputs', [vault1]]
		]);

		const mockQuery = vi.mocked(await import('@tanstack/svelte-query'));
		mockQuery.createQuery = vi.fn((__options, _queryClient) => ({
			// eslint-disable-next-line @typescript-eslint/no-explicit-any
			subscribe: (fn: (value: any) => void) => {
				fn({
					data: {
						order: mockOrderWithVaults,
						vaults: sortedVaults
					},
					status: 'success',
					isFetching: false
				});
				return { unsubscribe: () => {} };
			}
		})) as Mock;

		render(OrderDetail, {
			props: {
				orderHash: 'mockHash',
				subgraphUrl: 'https://example.com',
				signerAddress: writable('0x1234567890123456789012345678901234567890' as Hex),
				chainId: 1,
				orderbookAddress,
				onDeposit: vi.fn(),
				onWithdraw: mockOnWithdraw
			}
		});

		// Wait for the component to finish loading data
		await waitFor(() => {
			expect(screen.queryByText('Order not found')).not.toBeInTheDocument();
		});

		// Find and click the withdraw button
		const withdrawButton = await screen.getByTestId('withdraw-button');
		await user.click(withdrawButton);

		// Verify onWithdraw was called with correct parameters
		expect(mockOnWithdraw).toHaveBeenCalledWith(vault1);
	});
});<|MERGE_RESOLUTION|>--- conflicted
+++ resolved
@@ -6,15 +6,6 @@
 import { darkChartTheme } from '../lib/utils/lightweightChartsThemes';
 import type { Config } from 'wagmi';
 import userEvent from '@testing-library/user-event';
-<<<<<<< HEAD
-import { writable } from 'svelte/store';
-import type { Hex } from 'viem';
-
-const mockOrder: SgOrder = {
-	id: 'mockId',
-	owner: '0x1234567890123456789012345678901234567890',
-	orderHash: 'mockOrderHash',
-=======
 import { useAccount } from '$lib/providers/wallet/useAccount';
 import { getOrderByHash, type SgOrder } from '@rainlanguage/orderbook/js_api';
 import { invalidateIdQuery } from '$lib/queries/queryClient';
@@ -50,7 +41,6 @@
 	orderBytes: '0x0000000000000000000000000000000000000000...',
 	owner: '0x1234567890123456789012345678901234567890',
 	orderHash: orderHash,
->>>>>>> 92330c3c
 	active: true,
 	meta: null,
 	timestampAdded: '1234567890',
@@ -116,73 +106,7 @@
 	expression: '0x123456' // Your existing field
 } as unknown as SgOrder;
 
-<<<<<<< HEAD
-const vault1 = {
-	id: '1',
-	orderHash: 'mockHash',
-	vaultId: '0xabcdef1234567890abcdef1234567890abcdef12',
-	owner: '0x1234567890123456789012345678901234567890',
-	token: {
-		id: '0x4567890123456789012345678901234567890123',
-		address: '0x4567890123456789012345678901234567890123',
-		name: 'USDC coin',
-		symbol: 'USDC',
-		decimals: '6'
-	},
-	balance: '100000000000',
-	ordersAsInput: [],
-	ordersAsOutput: [],
-	balanceChanges: [],
-	orderbook: {
-		id: '0x00'
-	}
-} as unknown as SgVault;
-
-const vault2 = {
-	id: '2',
-	orderHash: 'mockHash',
-	vaultId: '0xbcdef1234567890abcdef1234567890abcdef123',
-	owner: '0x1234567890123456789012345678901234567890',
-	token: {
-		id: '0x4567890123456789012345678901234567890123',
-		address: '0x4567890123456789012345678901234567890123',
-		name: 'USDC coin',
-		symbol: 'USDC',
-		decimals: '6'
-	},
-	balance: '100000000000',
-	ordersAsInput: [],
-	ordersAsOutput: [],
-	balanceChanges: [],
-	orderbook: {
-		id: '0x00'
-	}
-} as unknown as SgVault;
-const vault3 = {
-	id: '3',
-	vaultId: '0xcdef1234567890abcdef1234567890abcdef1234',
-	owner: '0x1234567890123456789012345678901234567890',
-	orderHash: 'mockHash',
-	token: {
-		id: '0x4567890123456789012345678901234567890123',
-		address: '0x4567890123456789012345678901234567890123',
-		name: 'USDC coin',
-		symbol: 'USDC',
-		decimals: '6'
-	},
-	balance: '100000000000',
-	ordersAsInput: [],
-	ordersAsOutput: [],
-	balanceChanges: [],
-	orderbook: {
-		id: '0x00'
-	}
-} as unknown as SgVault;
-
-vi.mock('@tanstack/svelte-query');
-=======
 const mockAccoutStore = readable('0x1234567890123456789012345678901234567890');
->>>>>>> 92330c3c
 
 describe('OrderDetail', () => {
 	let queryClient: QueryClient;
@@ -230,16 +154,6 @@
 
 		render(OrderDetail, {
 			props: {
-<<<<<<< HEAD
-				orderHash: 'mockHash',
-				subgraphUrl: 'https://example.com',
-				signerAddress: writable('0x1234567890123456789012345678901234567890' as Hex),
-				chainId,
-				orderbookAddress,
-				onDeposit: vi.fn(),
-				onWithdraw: vi.fn()
-			}
-=======
 				orderHash,
 				rpcUrl,
 				subgraphUrl,
@@ -270,7 +184,6 @@
 				lightweightChartsTheme: readable(darkChartTheme)
 			},
 			context: new Map([['$$_queryClient', queryClient]])
->>>>>>> 92330c3c
 		});
 
 		await waitFor(() => {
@@ -287,33 +200,6 @@
 
 	it('shows remove button if owner wallet matches and order is active', async () => {
 		const handleOrderRemoveModal = vi.fn();
-<<<<<<< HEAD
-		const mockQuery = vi.mocked(await import('@tanstack/svelte-query'));
-		mockQuery.createQuery = vi.fn((__options, _queryClient) => ({
-			// eslint-disable-next-line @typescript-eslint/no-explicit-any
-			subscribe: (fn: (value: any) => void) => {
-				fn({
-					data: { order: mockOrder, vaults: new Map() },
-					status: 'success',
-					isFetching: false,
-					refetch: () => {}
-				});
-				return { unsubscribe: () => {} };
-			}
-		})) as Mock;
-
-		render(OrderDetail, {
-			props: {
-				orderHash: 'mockHash',
-				subgraphUrl: 'https://example.com',
-				signerAddress: writable('0x1234567890123456789012345678901234567890' as Hex),
-				handleOrderRemoveModal,
-				chainId,
-				orderbookAddress,
-				onDeposit: vi.fn(),
-				onWithdraw: vi.fn()
-			}
-=======
 
 		render(OrderDetail, {
 			props: {
@@ -329,7 +215,6 @@
 				handleOrderRemoveModal
 			},
 			context: new Map([['$$_queryClient', queryClient]])
->>>>>>> 92330c3c
 		});
 
 		await waitFor(() => {
@@ -356,20 +241,6 @@
 		});
 	});
 
-<<<<<<< HEAD
-	it('does not render the remove button if conditions are not met', async () => {
-		render(OrderDetail, {
-			props: {
-				orderHash: 'mockHash',
-				subgraphUrl: 'https://example.com',
-				signerAddress: writable('0x9876543210987654321098765432109876543210' as Hex),
-				handleOrderRemoveModal: vi.fn(),
-				chainId,
-				orderbookAddress,
-				onDeposit: vi.fn(),
-				onWithdraw: vi.fn()
-			}
-=======
 	it('does not show remove button if account does not match owner', async () => {
 		(useAccount as Mock).mockReturnValue({
 			account: readable('0x0987654321098765432109876543210987654321')
@@ -389,7 +260,6 @@
 				handleOrderRemoveModal: vi.fn()
 			},
 			context: new Map([['$$_queryClient', queryClient]])
->>>>>>> 92330c3c
 		});
 
 		await waitFor(() => {
@@ -397,17 +267,75 @@
 		});
 	});
 
-<<<<<<< HEAD
-	it('correctly categorizes and displays vaults in input, output, and shared categories', async () => {
+	it('does not show remove button if order is not active', async () => {
+		// Modify the mock to return an inactive order
+		(getOrderByHash as Mock).mockResolvedValue({
+			order: {
+				...mockOrder,
+				active: false
+			},
+			vaults: new Map([
+				['inputs', []],
+				['outputs', []],
+				['inputs_outputs', []]
+			])
+		});
+
+		render(OrderDetail, {
+			props: {
+				orderHash,
+				rpcUrl,
+				subgraphUrl,
+				orderbookAddress,
+				chainId,
+				colorTheme: 'dark',
+				codeMirrorTheme: readable('dark'),
+				lightweightChartsTheme: readable(darkChartTheme),
+				wagmiConfig: writable({} as Config),
+				handleOrderRemoveModal: vi.fn()
+			},
+			context: new Map([['$$_queryClient', queryClient]])
+		});
+
+		await waitFor(() => {
+			expect(screen.queryByTestId('remove-button')).not.toBeInTheDocument();
+		});
+	});
+
+	it('refresh button triggers query invalidation when clicked', async () => {
+		render(OrderDetail, {
+			props: {
+				orderHash,
+				rpcUrl,
+				subgraphUrl,
+				orderbookAddress,
+				chainId,
+				colorTheme: 'dark',
+				codeMirrorTheme: readable('dark'),
+				lightweightChartsTheme: readable(darkChartTheme)
+			},
+			context: new Map([['$$_queryClient', queryClient]])
+		});
+
+		await waitFor(async () => {
+			const refreshButton = await screen.getByTestId('top-refresh');
+			await userEvent.click(refreshButton);
+
+			expect(invalidateIdQuery).toHaveBeenCalledWith(queryClient, orderHash);
+		});
+	});
+
+	it('calls onDeposit callback when deposit button is clicked', async () => {
+		const user = userEvent.setup();
+		const mockOnDeposit = vi.fn();
+
 		const mockOrderWithVaults: SgOrder = {
 			...mockOrder,
-			inputs: [vault1, vault2],
-			outputs: [vault2, vault3]
+			inputs: [vault1]
 		} as unknown as SgOrder;
 		const sortedVaults = new Map([
 			['inputs', [vault1]],
-			['outputs', [vault3]],
-			['inputs_outputs', [vault2]]
+			['outputs', []]
 		]);
 
 		const mockQuery = vi.mocked(await import('@tanstack/svelte-query'));
@@ -428,96 +356,40 @@
 
 		render(OrderDetail, {
 			props: {
-				orderHash: mockOrderWithVaults.orderHash,
-				subgraphUrl: 'https://example.com',
-				signerAddress: writable('0x1234567890123456789012345678901234567890' as Hex),
-				chainId,
-				orderbookAddress,
-				onDeposit: vi.fn(),
-				onWithdraw: vi.fn()
-			}
-=======
-	it('does not show remove button if order is not active', async () => {
-		// Modify the mock to return an inactive order
-		(getOrderByHash as Mock).mockResolvedValue({
-			order: {
-				...mockOrder,
-				active: false
-			},
-			vaults: new Map([
-				['inputs', []],
-				['outputs', []],
-				['inputs_outputs', []]
-			])
-		});
-
-		render(OrderDetail, {
-			props: {
-				orderHash,
-				rpcUrl,
-				subgraphUrl,
-				orderbookAddress,
-				chainId,
-				colorTheme: 'dark',
-				codeMirrorTheme: readable('dark'),
-				lightweightChartsTheme: readable(darkChartTheme),
-				wagmiConfig: writable({} as Config),
-				handleOrderRemoveModal: vi.fn()
-			},
-			context: new Map([['$$_queryClient', queryClient]])
->>>>>>> 92330c3c
-		});
-
-		await waitFor(() => {
-			expect(screen.queryByTestId('remove-button')).not.toBeInTheDocument();
-		});
-	});
-
-	it('refresh button triggers query invalidation when clicked', async () => {
-		render(OrderDetail, {
-			props: {
-<<<<<<< HEAD
 				orderHash: 'mockHash',
 				subgraphUrl: 'https://example.com',
 				signerAddress: writable('0x1234567890123456789012345678901234567890' as Hex),
-				chainId,
-				orderbookAddress,
-				onDeposit: vi.fn(),
+				chainId: 1,
+				orderbookAddress,
+				onDeposit: mockOnDeposit,
 				onWithdraw: vi.fn()
 			}
-=======
-				orderHash,
-				rpcUrl,
-				subgraphUrl,
-				orderbookAddress,
-				chainId,
-				colorTheme: 'dark',
-				codeMirrorTheme: readable('dark'),
-				lightweightChartsTheme: readable(darkChartTheme)
-			},
-			context: new Map([['$$_queryClient', queryClient]])
->>>>>>> 92330c3c
-		});
-
-		await waitFor(async () => {
-			const refreshButton = await screen.getByTestId('top-refresh');
-			await userEvent.click(refreshButton);
-
-			expect(invalidateIdQuery).toHaveBeenCalledWith(queryClient, orderHash);
-		});
-	});
-
-	it('calls onDeposit callback when deposit button is clicked', async () => {
+		});
+
+		// Wait for the component to finish loading data
+		await waitFor(() => {
+			expect(screen.queryByText('Order not found')).not.toBeInTheDocument();
+		});
+
+		// Find and click the deposit button
+		const depositButton = await screen.getByTestId('deposit-button');
+		await user.click(depositButton);
+
+		// Verify onDeposit was called with correct parameters
+		expect(mockOnDeposit).toHaveBeenCalledWith(vault1);
+	});
+
+	it('calls onWithdraw callback when withdraw button is clicked', async () => {
 		const user = userEvent.setup();
-		const mockOnDeposit = vi.fn();
+		const mockOnWithdraw = vi.fn();
 
 		const mockOrderWithVaults: SgOrder = {
 			...mockOrder,
-			inputs: [vault1]
+			outputs: [vault1]
 		} as unknown as SgOrder;
 		const sortedVaults = new Map([
-			['inputs', [vault1]],
-			['outputs', []]
+			['inputs', []],
+			['outputs', [vault1]]
 		]);
 
 		const mockQuery = vi.mocked(await import('@tanstack/svelte-query'));
@@ -543,60 +415,6 @@
 				signerAddress: writable('0x1234567890123456789012345678901234567890' as Hex),
 				chainId: 1,
 				orderbookAddress,
-				onDeposit: mockOnDeposit,
-				onWithdraw: vi.fn()
-			}
-		});
-
-		// Wait for the component to finish loading data
-		await waitFor(() => {
-			expect(screen.queryByText('Order not found')).not.toBeInTheDocument();
-		});
-
-		// Find and click the deposit button
-		const depositButton = await screen.getByTestId('deposit-button');
-		await user.click(depositButton);
-
-		// Verify onDeposit was called with correct parameters
-		expect(mockOnDeposit).toHaveBeenCalledWith(vault1);
-	});
-
-	it('calls onWithdraw callback when withdraw button is clicked', async () => {
-		const user = userEvent.setup();
-		const mockOnWithdraw = vi.fn();
-
-		const mockOrderWithVaults: SgOrder = {
-			...mockOrder,
-			outputs: [vault1]
-		} as unknown as SgOrder;
-		const sortedVaults = new Map([
-			['inputs', []],
-			['outputs', [vault1]]
-		]);
-
-		const mockQuery = vi.mocked(await import('@tanstack/svelte-query'));
-		mockQuery.createQuery = vi.fn((__options, _queryClient) => ({
-			// eslint-disable-next-line @typescript-eslint/no-explicit-any
-			subscribe: (fn: (value: any) => void) => {
-				fn({
-					data: {
-						order: mockOrderWithVaults,
-						vaults: sortedVaults
-					},
-					status: 'success',
-					isFetching: false
-				});
-				return { unsubscribe: () => {} };
-			}
-		})) as Mock;
-
-		render(OrderDetail, {
-			props: {
-				orderHash: 'mockHash',
-				subgraphUrl: 'https://example.com',
-				signerAddress: writable('0x1234567890123456789012345678901234567890' as Hex),
-				chainId: 1,
-				orderbookAddress,
 				onDeposit: vi.fn(),
 				onWithdraw: mockOnWithdraw
 			}
