--- conflicted
+++ resolved
@@ -245,7 +245,6 @@
 		expect(get(transactionStore).message).toBe(mockSuccessMessage);
 	});
 
-<<<<<<< HEAD
 	it('should handle transaction indexing error', async () => {
 		const mockSubgraphUrl = 'test.com';
 		const mockTxHash = 'mockHash';
@@ -267,15 +266,12 @@
 		expect(get(transactionStore).error).toBe(TransactionErrorMessage.TIMEOUT);
 	});
 
-=======
->>>>>>> f460fc4a
 	it('should handle successful new order indexing', async () => {
 		const mockTxHash = 'deployHash';
 		const mockSubgraphUrl = 'test.com';
 		const mockNetwork = 'flare';
 		const mockOrderHash = 'order123';
 
-<<<<<<< HEAD
 		(awaitSubgraphIndexing as Mock).mockResolvedValue({
 			value: {
 				txHash: mockTxHash,
@@ -291,16 +287,6 @@
 			successMessage: '',
 			network: mockNetwork
 		});
-=======
-		(getTransactionAddOrders as Mock).mockResolvedValue([
-			{
-				order: {
-					orderHash: mockOrderHash
-				}
-			}
-		]);
-		vi.useFakeTimers({ shouldAdvanceTime: true });
->>>>>>> f460fc4a
 
 		await awaitNewOrderIndexing(mockSubgraphUrl, mockTxHash, mockNetwork);
 
@@ -318,15 +304,9 @@
 		const mockTxHash = 'mockHash';
 		const mockNetwork = 'flare';
 
-<<<<<<< HEAD
 		(awaitSubgraphIndexing as Mock).mockResolvedValue({
 			error: TIMEOUT_ERROR
 		});
-=======
-		(getTransactionAddOrders as Mock).mockRejectedValue(new Error('No data received'));
-
-		const indexingPromise = awaitNewOrderIndexing(mockSubgraphUrl, mockTxHash, mockNetwork);
->>>>>>> f460fc4a
 
 		(getNewOrderConfig as Mock).mockReturnValue({
 			subgraphUrl: mockSubgraphUrl,
@@ -341,7 +321,6 @@
 		expect(get(transactionStore).error).toBe(TransactionErrorMessage.TIMEOUT);
 	});
 
-<<<<<<< HEAD
 	it('should handle successful remove order indexing', async () => {
 		const mockSubgraphUrl = 'test.com';
 		const mockTxHash = 'mockHash';
@@ -394,8 +373,6 @@
 		expect(get(transactionStore).error).toBe(TransactionErrorMessage.TIMEOUT);
 	});
 
-=======
->>>>>>> f460fc4a
 	it('should skip subgraph indexing when subgraphUrl is not provided', async () => {
 		(switchChain as Mock).mockResolvedValue({});
 		(sendTransaction as Mock).mockResolvedValue('deployHash');
@@ -449,15 +426,19 @@
 		const mockTxHash = '0xremoveordertxhash';
 		(sendTransaction as Mock).mockResolvedValue(mockTxHash);
 		(waitForTransactionReceipt as Mock).mockResolvedValue({});
-<<<<<<< HEAD
 		(getExplorerLink as Mock).mockResolvedValue(
 			'https://explorer.example.com/tx/removeordertxhash'
 		);
-=======
-		(getExplorerLink as Mock).mockResolvedValue('https://explorer.example.com/tx/deployHash');
-		(getTransactionRemoveOrders as Mock).mockResolvedValue([{ order: { id: 'removedOrder123' } }]);
-
-		await handleRemoveOrderTransaction({
+
+		// eslint-disable-next-line @typescript-eslint/no-explicit-any
+		let resolveIndexing: ((value: unknown) => void) | undefined;
+		const indexingPromise = new Promise<unknown>((resolve) => {
+			resolveIndexing = resolve;
+		});
+
+		(awaitSubgraphIndexing as Mock).mockReturnValue(indexingPromise);
+
+		const transactionPromise = handleRemoveOrderTransaction({
 			config: mockConfig,
 			orderbookAddress: mockOrderbookAddress,
 			removeOrderCalldata: mockRemoveOrderCalldata,
@@ -465,48 +446,6 @@
 			subgraphUrl: mockSubgraphUrl
 		});
 
-		const state = get(transactionStore);
-		expect(state.status).toBe(TransactionStatus.PENDING_SUBGRAPH);
-		expect(state.hash).toBe(mockTxHash);
-		expect(state.message).toBe('Waiting for order removal to be indexed...');
-		expect(state.explorerLink).toBe('https://explorer.example.com/tx/deployHash');
-
-		expect(switchChain).toHaveBeenCalledWith(mockConfig, { chainId: mockChainId });
-		expect(sendTransaction).toHaveBeenCalledWith(mockConfig, {
-			to: mockOrderbookAddress,
-			data: mockRemoveOrderCalldata
-		});
-		expect(waitForTransactionReceipt).toHaveBeenCalledWith(mockConfig, { hash: mockTxHash });
-
-		vi.runOnlyPendingTimers();
->>>>>>> f460fc4a
-
-		// eslint-disable-next-line @typescript-eslint/no-explicit-any
-		let resolveIndexing: ((value: unknown) => void) | undefined;
-		const indexingPromise = new Promise<unknown>((resolve) => {
-			resolveIndexing = resolve;
-		});
-
-<<<<<<< HEAD
-		(awaitSubgraphIndexing as Mock).mockReturnValue(indexingPromise);
-
-		const transactionPromise = handleRemoveOrderTransaction({
-=======
-		const mockTxHash = '0xremoveordertxhash';
-		(sendTransaction as Mock).mockResolvedValue(mockTxHash);
-		(getExplorerLink as Mock).mockResolvedValue('https://explorer.example.com/tx/deployHash');
-		(waitForTransactionReceipt as Mock).mockResolvedValue({});
-
-		await handleRemoveOrderTransaction({
->>>>>>> f460fc4a
-			config: mockConfig,
-			orderbookAddress: mockOrderbookAddress,
-			removeOrderCalldata: mockRemoveOrderCalldata,
-			chainId: mockChainId,
-			subgraphUrl: mockSubgraphUrl
-		});
-
-<<<<<<< HEAD
 		await new Promise((resolve) => setTimeout(resolve, 0));
 
 		const pendingState = get(transactionStore);
@@ -514,13 +453,6 @@
 		expect(pendingState.hash).toBe(mockTxHash);
 		expect(pendingState.message).toBe('Waiting for order removal to be indexed...');
 		expect(pendingState.explorerLink).toBe('https://explorer.example.com/tx/removeordertxhash');
-=======
-		const state = get(transactionStore);
-		expect(state.status).toBe(TransactionStatus.PENDING_SUBGRAPH);
-		expect(state.hash).toBe(mockTxHash);
-		expect(state.message).toBe('Waiting for order removal to be indexed...');
-		expect(state.explorerLink).toBe('https://explorer.example.com/tx/deployHash');
->>>>>>> f460fc4a
 
 		expect(switchChain).toHaveBeenCalledWith(mockConfig, { chainId: mockChainId });
 		expect(sendTransaction).toHaveBeenCalledWith(mockConfig, {
@@ -620,53 +552,16 @@
 		expect(waitForTransactionReceipt).toHaveBeenCalledWith(mockConfig, { hash: mockTxHash });
 	});
 
-<<<<<<< HEAD
 	it('should handle subgraph indexing error', async () => {
-=======
-	it('should handle successful remove order indexing', async () => {
-		const mockTxHash = 'removeHash';
-		const mockSubgraphUrl = 'test.com';
-		const mockOrderHash = 'order123';
-
-		(getTransactionRemoveOrders as Mock).mockResolvedValue([
-			{
-				order: {
-					orderHash: mockOrderHash
-				}
-			}
-		]);
-
-		vi.useFakeTimers({ shouldAdvanceTime: true });
-
-		await awaitRemoveOrderIndexing(mockSubgraphUrl, mockTxHash);
-
-		vi.runOnlyPendingTimers();
-
-		await waitFor(() => {
-			expect(get(transactionStore).status).toBe(TransactionStatus.SUCCESS);
-			expect(get(transactionStore).hash).toBe(mockTxHash);
-		});
-	});
-	it('should handle subgraph indexing timeout', async () => {
-		vi.useFakeTimers();
->>>>>>> f460fc4a
 		(switchChain as Mock).mockResolvedValue({});
 
 		const mockTxHash = '0xremoveordertxhash';
 		(sendTransaction as Mock).mockResolvedValue(mockTxHash);
-<<<<<<< HEAD
 		(waitForTransactionReceipt as Mock).mockResolvedValue({});
 
 		(awaitSubgraphIndexing as Mock).mockResolvedValue({
 			error: TIMEOUT_ERROR
 		});
-=======
-		(getExplorerLink as Mock).mockResolvedValue('https://explorer.example.com/tx/deployHash');
-
-		(waitForTransactionReceipt as Mock).mockResolvedValue({});
-
-		(getTransactionRemoveOrders as Mock).mockRejectedValue(new Error('No data received'));
->>>>>>> f460fc4a
 
 		await handleRemoveOrderTransaction({
 			config: mockConfig,
@@ -679,11 +574,6 @@
 		const state = get(transactionStore);
 		expect(state.status).toBe(TransactionStatus.ERROR);
 		expect(state.error).toBe(TransactionErrorMessage.TIMEOUT);
-<<<<<<< HEAD
-=======
-		expect(state.explorerLink).toBe('https://explorer.example.com/tx/deployHash');
-		vi.useRealTimers();
->>>>>>> f460fc4a
 	});
 });
 
@@ -720,7 +610,6 @@
 		const mockTxHash = '0xdeposittxhash';
 		(sendTransaction as Mock).mockResolvedValue(mockTxHash);
 		(waitForTransactionReceipt as Mock).mockResolvedValue({});
-<<<<<<< HEAD
 		(getExplorerLink as Mock).mockResolvedValue('https://explorer.example.com/tx/deposittxhash');
 
 		// eslint-disable-next-line @typescript-eslint/no-explicit-any
@@ -728,11 +617,10 @@
 		const indexingPromise3 = new Promise<unknown>((resolve) => {
 			resolveIndexing3 = resolve;
 		});
-=======
-		(getExplorerLink as Mock).mockResolvedValue('https://explorer.example.com/tx/deployHash');
-
-		// Execute the function
-		await handleDepositOrWithdrawTransaction({
+
+		(awaitSubgraphIndexing as Mock).mockReturnValue(indexingPromise3);
+
+		const transactionPromise = handleDepositOrWithdrawTransaction({
 			config: mockConfig,
 			transactionCalldata: mockTransactionCalldata,
 			action: 'deposit',
@@ -741,58 +629,7 @@
 			subgraphUrl: mockSubgraphUrl
 		});
 
-		// Verify the transaction has started indexing
-		const state = get(transactionStore);
-		expect(state.status).toBe(TransactionStatus.PENDING_SUBGRAPH);
-		expect(state.hash).toBe(mockTxHash);
-		expect(state.message).toBe('Waiting for transaction to be indexed...');
-		expect(state.explorerLink).toBe('https://explorer.example.com/tx/deployHash');
-
-		// Verify the correct functions were called
-		expect(switchChain).toHaveBeenCalledWith(mockConfig, { chainId: mockChainId });
-		expect(sendTransaction).toHaveBeenCalledWith(mockConfig, {
-			to: mockVault.orderbook.id,
-			data: mockTransactionCalldata
-		});
-		expect(waitForTransactionReceipt).toHaveBeenCalledWith(mockConfig, { hash: mockTxHash });
-	});
-
-	it('should successfully handle a withdrawal transaction', async () => {
-		// Mock successful chain switch
-		(getExplorerLink as Mock).mockResolvedValue('https://explorer.example.com/tx/deployHash');
-		(switchChain as Mock).mockResolvedValue({});
->>>>>>> f460fc4a
-
-		(awaitSubgraphIndexing as Mock).mockReturnValue(indexingPromise3);
-
-		const transactionPromise = handleDepositOrWithdrawTransaction({
-			config: mockConfig,
-			transactionCalldata: mockTransactionCalldata,
-			action: 'deposit',
-			chainId: mockChainId,
-			vault: mockVault,
-			subgraphUrl: mockSubgraphUrl
-		});
-
-<<<<<<< HEAD
 		await new Promise((resolve) => setTimeout(resolve, 0));
-=======
-		// Verify the transaction has started indexing
-		const state = get(transactionStore);
-		expect(state.status).toBe(TransactionStatus.PENDING_SUBGRAPH);
-		expect(state.hash).toBe(mockTxHash);
-		expect(state.message).toBe('Waiting for transaction to be indexed...');
-		expect(state.explorerLink).toBe('https://explorer.example.com/tx/deployHash');
-
-		// Verify the correct functions were called
-		expect(switchChain).toHaveBeenCalledWith(mockConfig, { chainId: mockChainId });
-		expect(sendTransaction).toHaveBeenCalledWith(mockConfig, {
-			to: mockVault.orderbook.id,
-			data: mockTransactionCalldata
-		});
-		expect(waitForTransactionReceipt).toHaveBeenCalledWith(mockConfig, { hash: mockTxHash });
-	});
->>>>>>> f460fc4a
 
 		const pendingState = get(transactionStore);
 		expect(pendingState.status).toBe(TransactionStatus.PENDING_SUBGRAPH);
@@ -823,6 +660,7 @@
 		(sendTransaction as Mock).mockResolvedValue(mockTxHash);
 
 		(waitForTransactionReceipt as Mock).mockResolvedValue({});
+		(getExplorerLink as Mock).mockResolvedValue('https://explorer.example.com/tx/deployHash');
 
 		(awaitSubgraphIndexing as Mock).mockResolvedValue({
 			error: TIMEOUT_ERROR
