--- conflicted
+++ resolved
@@ -5,11 +5,7 @@
 	TransactionErrorMessage
 } from '../lib/stores/transactionStore';
 import { waitForTransactionReceipt, sendTransaction, switchChain, type Config } from '@wagmi/core';
-<<<<<<< HEAD
 import { getTransaction, getTransactionAddOrders } from '@rainlanguage/orderbook/js_api';
-=======
-import { getTransaction } from '@rainlanguage/orderbook/js_api';
->>>>>>> e776932e
 import { waitFor } from '@testing-library/svelte';
 
 vi.mock('@wagmi/core', () => ({
@@ -19,12 +15,8 @@
 }));
 
 vi.mock('@rainlanguage/orderbook/js_api', () => ({
-<<<<<<< HEAD
 	getTransaction: vi.fn(),
 	getTransactionAddOrders: vi.fn()
-=======
-	getTransaction: vi.fn()
->>>>>>> e776932e
 }));
 
 describe('transactionStore', () => {
@@ -39,12 +31,8 @@
 		awaitApprovalTx,
 		transactionSuccess,
 		transactionError,
-<<<<<<< HEAD
 		awaitTransactionIndexing,
 		awaitNewOrderIndexing
-=======
-		awaitTransactionIndexing
->>>>>>> e776932e
 	} = transactionStore;
 
 	beforeEach(() => {
@@ -122,12 +110,8 @@
 			deploymentCalldata: mockDeploymentCalldata,
 			orderbookAddress: mockOrderbookAddress as `0x${string}`,
 			chainId: 1,
-<<<<<<< HEAD
-			subgraphUrl: 'test.com',
-			network: 'flare'
-=======
-			subgraphUrl: 'test.com'
->>>>>>> e776932e
+			subgraphUrl: 'test.com',
+			network: 'flare'
 		});
 
 		expect(get(transactionStore).status).toBe(TransactionStatus.PENDING_SUBGRAPH);
@@ -143,12 +127,8 @@
 			deploymentCalldata: '0x',
 			orderbookAddress: mockOrderbookAddress as `0x${string}`,
 			chainId: 1,
-<<<<<<< HEAD
-			subgraphUrl: 'test.com',
-			network: 'flare'
-=======
-			subgraphUrl: 'test.com'
->>>>>>> e776932e
+			subgraphUrl: 'test.com',
+			network: 'flare'
 		});
 
 		expect(get(transactionStore).status).toBe(TransactionStatus.ERROR);
@@ -167,12 +147,8 @@
 			deploymentCalldata: '0x',
 			orderbookAddress: mockOrderbookAddress as `0x${string}`,
 			chainId: 1,
-<<<<<<< HEAD
-			subgraphUrl: 'test.com',
-			network: 'flare'
-=======
-			subgraphUrl: 'test.com'
->>>>>>> e776932e
+			subgraphUrl: 'test.com',
+			network: 'flare'
 		});
 
 		expect(get(transactionStore).status).toBe(TransactionStatus.ERROR);
@@ -192,12 +168,8 @@
 			deploymentCalldata: '0x',
 			orderbookAddress: mockOrderbookAddress as `0x${string}`,
 			chainId: 1,
-<<<<<<< HEAD
-			subgraphUrl: 'test.com',
-			network: 'flare'
-=======
-			subgraphUrl: 'test.com'
->>>>>>> e776932e
+			subgraphUrl: 'test.com',
+			network: 'flare'
 		});
 
 		expect(get(transactionStore).status).toBe(TransactionStatus.ERROR);
@@ -214,12 +186,8 @@
 			deploymentCalldata: '0x',
 			orderbookAddress: mockOrderbookAddress as `0x${string}`,
 			chainId: 1,
-<<<<<<< HEAD
-			subgraphUrl: 'test.com',
-			network: 'flare'
-=======
-			subgraphUrl: 'test.com'
->>>>>>> e776932e
+			subgraphUrl: 'test.com',
+			network: 'flare'
 		});
 
 		expect(get(transactionStore).status).toBe(TransactionStatus.ERROR);
@@ -237,12 +205,8 @@
 			deploymentCalldata: '0x',
 			orderbookAddress: mockOrderbookAddress as `0x${string}`,
 			chainId: 1,
-<<<<<<< HEAD
-			subgraphUrl: 'test.com',
-			network: 'flare'
-=======
-			subgraphUrl: 'test.com'
->>>>>>> e776932e
+			subgraphUrl: 'test.com',
+			network: 'flare'
 		});
 
 		expect(get(transactionStore).status).toBe(TransactionStatus.ERROR);
@@ -268,23 +232,15 @@
 			deploymentCalldata: '0x',
 			orderbookAddress: mockOrderbookAddress as `0x${string}`,
 			chainId: 1,
-<<<<<<< HEAD
-			subgraphUrl: 'test.com',
-			network: 'flare'
-=======
-			subgraphUrl: 'test.com'
->>>>>>> e776932e
+			subgraphUrl: 'test.com',
+			network: 'flare'
 		});
 
 		expect(sendTransaction).toHaveBeenCalledTimes(3); // 2 approvals + 1 deployment
 		expect(get(transactionStore).status).toBe(TransactionStatus.PENDING_SUBGRAPH);
 	});
 
-<<<<<<< HEAD
-	it('should handle successful waiting for subgraph indexing', async () => {
-=======
-	it('should handle waiting for subgraph indexing', async () => {
->>>>>>> e776932e
+	it('should handle successfuly waiting for subgraph indexing', async () => {
 		const mockSubgraphUrl = 'test.com';
 		const mockTxHash = 'mockHash';
 		const mockSuccessMessage = 'Success! Transaction confirmed';
@@ -329,7 +285,6 @@
 		);
 
 		vi.useRealTimers();
-<<<<<<< HEAD
 	});
 
 	it('should handle successful new order indexing', async () => {
@@ -383,7 +338,5 @@
 		expect(get(transactionStore).error).toBe(TransactionErrorMessage.TIMEOUT);
 
 		vi.useRealTimers();
-=======
->>>>>>> e776932e
 	});
 });