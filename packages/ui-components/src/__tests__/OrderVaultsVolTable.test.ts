--- conflicted
+++ resolved
@@ -49,119 +49,59 @@
 ] as unknown as RaindexVaultVolume[];
 
 // TODO: Issue #1989
-test('renders table with correct data', async () => {
-<<<<<<< HEAD
-	// 	const queryClient = new QueryClient();
-	// 	const mockOrder: RaindexOrder = {
-	// 		id: '1',
-	// 		getVaultsVolume: vi.fn().mockResolvedValue({ value: mockVaultsVol })
-	// 	} as unknown as RaindexOrder;
-	// 	render(OrderVaultsVolTable, {
-	// 		context: new Map([['$$_queryClient', queryClient]]),
-	// 		props: { order: mockOrder }
-	// 	});
-	// 	await waitFor(async () => {
-	// 		// get total ins
-	// 		const rows = screen.getAllByTestId('total-in');
-	// 		// checking the total ins
-	// 		for (let i = 0; i < mockVaultsVol.length; i++) {
-	// 			const display = formatUnits(
-	// 				BigInt(mockVaultsVol[i].volDetails.totalIn),
-	// 				Number(mockVaultsVol[i].token.decimals)
-	// 			);
-	// 			expect(rows[i]).toHaveTextContent(display.toString());
-	// 		}
-	// 	});
-	// 	await waitFor(async () => {
-	// 		// get total outs
-	// 		const rows = screen.getAllByTestId('total-out');
-	// 		// checking the total outs
-	// 		for (let i = 0; i < mockVaultsVol.length; i++) {
-	// 			const display = formatUnits(
-	// 				BigInt(mockVaultsVol[i].volDetails.totalOut),
-	// 				Number(mockVaultsVol[i].token.decimals)
-	// 			);
-	// 			expect(rows[i]).toHaveTextContent(display.toString());
-	// 		}
-	// 	});
-	// 	await waitFor(async () => {
-	// 		// get net vols
-	// 		const rows = screen.getAllByTestId('net-vol');
-	// 		// checking the net vols
-	// 		for (let i = 0; i < mockVaultsVol.length; i++) {
-	// 			const display = formatUnits(
-	// 				-BigInt(mockVaultsVol[i].volDetails.netVol),
-	// 				Number(mockVaultsVol[i].token.decimals)
-	// 			);
-	// 			expect(rows[i]).toHaveTextContent(display);
-	// 		}
-	// 	});
-	// 	await waitFor(async () => {
-	// 		// get total vols
-	// 		const rows = screen.getAllByTestId('total-vol');
-	// 		// checking the total vols
-	// 		for (let i = 0; i < mockVaultsVol.length; i++) {
-	// 			const display = formatUnits(
-	// 				BigInt(mockVaultsVol[i].volDetails.totalVol),
-	// 				Number(mockVaultsVol[i].token.decimals)
-	// 			);
-	// 			expect(rows[i]).toHaveTextContent(display.toString());
-	// 		}
-	// 	});
-=======
-	const queryClient = new QueryClient();
-	const mockOrder: RaindexOrder = {
-		id: '1',
-		getVaultsVolume: vi.fn().mockResolvedValue({ value: mockVaultsVol })
-	} as unknown as RaindexOrder;
+// test('renders table with correct data', async () => {
+// 	const queryClient = new QueryClient();
+// 	const mockOrder: RaindexOrder = {
+// 		id: '1',
+// 		getVaultsVolume: vi.fn().mockResolvedValue({ value: mockVaultsVol })
+// 	} as unknown as RaindexOrder;
 
-	render(OrderVaultsVolTable, {
-		context: new Map([['$$_queryClient', queryClient]]),
-		props: { order: mockOrder }
-	});
+// 	render(OrderVaultsVolTable, {
+// 		context: new Map([['$$_queryClient', queryClient]]),
+// 		props: { order: mockOrder }
+// 	});
 
-	await waitFor(async () => {
-		// get total ins
-		const rows = screen.getAllByTestId('total-in');
+// 	await waitFor(async () => {
+// 		// get total ins
+// 		const rows = screen.getAllByTestId('total-in');
 
-		// checking the total ins
-		for (let i = 0; i < mockVaultsVol.length; i++) {
-			const display = mockVaultsVol[i].details.formattedTotalIn;
-			expect(rows[i]).toHaveTextContent(display);
-		}
-	});
+// 		// checking the total ins
+// 		for (let i = 0; i < mockVaultsVol.length; i++) {
+// 			const display = mockVaultsVol[i].details.formattedTotalIn;
+// 			expect(rows[i]).toHaveTextContent(display);
+// 		}
+// 	});
 
-	await waitFor(async () => {
-		// get total outs
-		const rows = screen.getAllByTestId('total-out');
+// 	await waitFor(async () => {
+// 		// get total outs
+// 		const rows = screen.getAllByTestId('total-out');
 
-		// checking the total outs
-		for (let i = 0; i < mockVaultsVol.length; i++) {
-			const display = mockVaultsVol[i].details.formattedTotalOut;
-			expect(rows[i]).toHaveTextContent(display);
-		}
-	});
+// 		// checking the total outs
+// 		for (let i = 0; i < mockVaultsVol.length; i++) {
+// 			const display = mockVaultsVol[i].details.formattedTotalOut;
+// 			expect(rows[i]).toHaveTextContent(display);
+// 		}
+// 	});
 
-	await waitFor(async () => {
-		// get net vols
-		const rows = screen.getAllByTestId('net-vol');
+// 	await waitFor(async () => {
+// 		// get net vols
+// 		const rows = screen.getAllByTestId('net-vol');
 
-		// checking the net vols
-		for (let i = 0; i < mockVaultsVol.length; i++) {
-			const display = mockVaultsVol[i].details.formattedNetVol;
-			expect(rows[i]).toHaveTextContent(display);
-		}
-	});
+// 		// checking the net vols
+// 		for (let i = 0; i < mockVaultsVol.length; i++) {
+// 			const display = mockVaultsVol[i].details.formattedNetVol;
+// 			expect(rows[i]).toHaveTextContent(display);
+// 		}
+// 	});
 
-	await waitFor(async () => {
-		// get total vols
-		const rows = screen.getAllByTestId('total-vol');
+// 	await waitFor(async () => {
+// 		// get total vols
+// 		const rows = screen.getAllByTestId('total-vol');
 
-		// checking the total vols
-		for (let i = 0; i < mockVaultsVol.length; i++) {
-			const display = mockVaultsVol[i].details.formattedTotalVol;
-			expect(rows[i]).toHaveTextContent(display);
-		}
-	});
->>>>>>> 40070ba2
-});+// 		// checking the total vols
+// 		for (let i = 0; i < mockVaultsVol.length; i++) {
+// 			const display = mockVaultsVol[i].details.formattedTotalVol;
+// 			expect(rows[i]).toHaveTextContent(display);
+// 		}
+// 	});
+// });