import { render, waitFor } from '@testing-library/svelte';
import userEvent from '@testing-library/user-event';
import { describe, it, expect, vi, beforeEach, type Mock } from 'vitest';
import SelectToken from '../lib/components/deployment/SelectToken.svelte';
<<<<<<< HEAD
import { DotrainOrderGui } from '@rainlanguage/orderbook/js_api';
import type { GuiSelectTokensCfg } from '@rainlanguage/orderbook/js_api';
import { useGui } from '$lib/hooks/useGui';

vi.mock('$lib/hooks/useGui', () => ({
=======
import type { ComponentProps } from 'svelte';
import type { DotrainOrderGui } from '@rainlanguage/orderbook/js_api';
import { useGui } from '$lib/hooks/useGui';

type SelectTokenComponentProps = ComponentProps<SelectToken>;

const mockGui: DotrainOrderGui = {
	saveSelectToken: vi.fn(),
	isSelectTokenSet: vi.fn(),
	getTokenInfo: vi.fn().mockResolvedValue({
		symbol: 'ETH',
		decimals: 18,
		address: '0x456'
	})
} as unknown as DotrainOrderGui;

vi.mock('../lib/hooks/useGui', () => ({
>>>>>>> ea4f99db
	useGui: vi.fn()
}));

describe('SelectToken', () => {
<<<<<<< HEAD
	const mockStateUpdateCallback: Mock = vi.fn();
	const mockGui: DotrainOrderGui = {
		saveSelectToken: vi.fn().mockImplementation(() => {
			return Promise.resolve();
		}),
		isSelectTokenSet: vi.fn(),
		getTokenInfo: vi.fn().mockResolvedValue({
			symbol: 'ETH',
			decimals: 18,
			address: '0x456'
		})
	} as unknown as DotrainOrderGui;

	const mockToken: GuiSelectTokensCfg = {
		key: 'input',
		name: 'test input',
		description: 'test description'
=======
	let mockStateUpdateCallback: Mock;

	const mockProps: SelectTokenComponentProps = {
		token: {
			key: 'input',
			name: 'test input',
			description: 'test description'
		},
		onSelectTokenSelect: vi.fn()
>>>>>>> ea4f99db
	};

	beforeEach(() => {
		vi.mocked(useGui).mockReturnValue(mockGui);
		vi.clearAllMocks();
	});

	it('renders token label correctly', () => {
		const { getByText } = render(SelectToken, {
			props: {
				token: mockToken,
				onSelectTokenSelect: vi.fn()
			}
		});
		expect(getByText('test input')).toBeInTheDocument();
	});

	it('renders input field', () => {
		const { getByRole } = render(SelectToken, {
			props: {
				token: mockToken,
				onSelectTokenSelect: vi.fn()
			}
		});
		expect(getByRole('textbox')).toBeInTheDocument();
	});

	it('calls saveSelectToken and updates token info when input changes', async () => {
		mockGui.getTokenInfo = vi.fn().mockResolvedValue(null);

		const user = userEvent.setup();
<<<<<<< HEAD
		const onSelectTokenSelect = vi.fn();

		const { getByRole } = render(SelectToken, {
			props: {
				token: mockToken,
				onSelectTokenSelect
			}
=======
		const mockGuiWithNoToken = {
			...mockGui,
			getTokenInfo: vi.fn().mockResolvedValue(null)
		} as unknown as DotrainOrderGui;

		(useGui as Mock).mockReturnValue(mockGuiWithNoToken);

		const { getByRole } = render(SelectToken, {
			...mockProps
>>>>>>> ea4f99db
		});

		const input = getByRole('textbox');
		await userEvent.clear(input);
		await user.paste('0x456');

		await waitFor(() => {
			expect(mockGui.saveSelectToken).toHaveBeenCalledWith('input', '0x456');
		});
	});

	it('shows error message for invalid address, and removes the selectToken', async () => {
		mockGui.saveSelectToken = vi.fn().mockRejectedValue(new Error('Invalid address'));

		const user = userEvent.setup();

		(useGui as Mock).mockReturnValue(mockGuiWithError);

		const screen = render(SelectToken, {
<<<<<<< HEAD
			props: {
				token: mockToken,
				onSelectTokenSelect: vi.fn()
			}
=======
			...mockProps
>>>>>>> ea4f99db
		});

		const input = screen.getByRole('textbox');
		await userEvent.clear(input);
		await user.paste('invalid');

		await waitFor(() => {
			expect(screen.getByTestId('error')).toBeInTheDocument();
		});
	});

	it('replaces the token and triggers state update if the token is already set', async () => {
		mockGui.isSelectTokenSet = vi.fn().mockReturnValue(true);

		const user = userEvent.setup();
		const onSelectTokenSelect = vi.fn();

		const { getByRole } = render(SelectToken, {
			props: {
				token: mockToken,
				onSelectTokenSelect
			}
		});

		const input = getByRole('textbox');
		await userEvent.clear(input);
		await user.paste('0x456');

		await waitFor(() => {
			expect(mockGui.saveSelectToken).toHaveBeenCalledWith('input', '0x456');
		});
	});

<<<<<<< HEAD
	it('calls onSelectTokenSelect after input changes', async () => {
=======
	it('replaces the token and triggers state update twice if the token is already set', async () => {
		const mockGuiWithTokenSet = {
			...mockGui,
			isSelectTokenSet: vi.fn().mockResolvedValue(true)
		} as unknown as DotrainOrderGui;

		(useGui as Mock).mockReturnValue(mockGuiWithTokenSet);

>>>>>>> ea4f99db
		const user = userEvent.setup();
		const onSelectTokenSelect = vi.fn();

		const { getByRole } = render(SelectToken, {
<<<<<<< HEAD
			props: {
				token: mockToken,
				onSelectTokenSelect
			}
=======
			...mockProps
>>>>>>> ea4f99db
		});

		const input = getByRole('textbox');
		await userEvent.clear(input);
		await user.paste('0x456');

		await waitFor(() => {
			expect(onSelectTokenSelect).toHaveBeenCalled();
		});
	});
});<|MERGE_RESOLUTION|>--- conflicted
+++ resolved
@@ -2,13 +2,6 @@
 import userEvent from '@testing-library/user-event';
 import { describe, it, expect, vi, beforeEach, type Mock } from 'vitest';
 import SelectToken from '../lib/components/deployment/SelectToken.svelte';
-<<<<<<< HEAD
-import { DotrainOrderGui } from '@rainlanguage/orderbook/js_api';
-import type { GuiSelectTokensCfg } from '@rainlanguage/orderbook/js_api';
-import { useGui } from '$lib/hooks/useGui';
-
-vi.mock('$lib/hooks/useGui', () => ({
-=======
 import type { ComponentProps } from 'svelte';
 import type { DotrainOrderGui } from '@rainlanguage/orderbook/js_api';
 import { useGui } from '$lib/hooks/useGui';
@@ -26,30 +19,10 @@
 } as unknown as DotrainOrderGui;
 
 vi.mock('../lib/hooks/useGui', () => ({
->>>>>>> ea4f99db
 	useGui: vi.fn()
 }));
 
 describe('SelectToken', () => {
-<<<<<<< HEAD
-	const mockStateUpdateCallback: Mock = vi.fn();
-	const mockGui: DotrainOrderGui = {
-		saveSelectToken: vi.fn().mockImplementation(() => {
-			return Promise.resolve();
-		}),
-		isSelectTokenSet: vi.fn(),
-		getTokenInfo: vi.fn().mockResolvedValue({
-			symbol: 'ETH',
-			decimals: 18,
-			address: '0x456'
-		})
-	} as unknown as DotrainOrderGui;
-
-	const mockToken: GuiSelectTokensCfg = {
-		key: 'input',
-		name: 'test input',
-		description: 'test description'
-=======
 	let mockStateUpdateCallback: Mock;
 
 	const mockProps: SelectTokenComponentProps = {
@@ -59,7 +32,6 @@
 			description: 'test description'
 		},
 		onSelectTokenSelect: vi.fn()
->>>>>>> ea4f99db
 	};
 
 	beforeEach(() => {
@@ -88,18 +60,7 @@
 	});
 
 	it('calls saveSelectToken and updates token info when input changes', async () => {
-		mockGui.getTokenInfo = vi.fn().mockResolvedValue(null);
-
 		const user = userEvent.setup();
-<<<<<<< HEAD
-		const onSelectTokenSelect = vi.fn();
-
-		const { getByRole } = render(SelectToken, {
-			props: {
-				token: mockToken,
-				onSelectTokenSelect
-			}
-=======
 		const mockGuiWithNoToken = {
 			...mockGui,
 			getTokenInfo: vi.fn().mockResolvedValue(null)
@@ -109,7 +70,17 @@
 
 		const { getByRole } = render(SelectToken, {
 			...mockProps
->>>>>>> ea4f99db
+		});
+		const input = getByRole('textbox');
+
+		const user = userEvent.setup();
+		const onSelectTokenSelect = vi.fn();
+
+		const { getByRole } = render(SelectToken, {
+			props: {
+				token: mockToken,
+				onSelectTokenSelect
+			}
 		});
 
 		const input = getByRole('textbox');
@@ -129,14 +100,7 @@
 		(useGui as Mock).mockReturnValue(mockGuiWithError);
 
 		const screen = render(SelectToken, {
-<<<<<<< HEAD
-			props: {
-				token: mockToken,
-				onSelectTokenSelect: vi.fn()
-			}
-=======
 			...mockProps
->>>>>>> ea4f99db
 		});
 
 		const input = screen.getByRole('textbox');
@@ -166,13 +130,10 @@
 		await user.paste('0x456');
 
 		await waitFor(() => {
-			expect(mockGui.saveSelectToken).toHaveBeenCalledWith('input', '0x456');
+			expect(mockGui.saveSelectToken).not.toHaveBeenCalled();
 		});
 	});
 
-<<<<<<< HEAD
-	it('calls onSelectTokenSelect after input changes', async () => {
-=======
 	it('replaces the token and triggers state update twice if the token is already set', async () => {
 		const mockGuiWithTokenSet = {
 			...mockGui,
@@ -181,19 +142,30 @@
 
 		(useGui as Mock).mockReturnValue(mockGuiWithTokenSet);
 
->>>>>>> ea4f99db
+		const user = userEvent.setup();
+
+		const { getByRole } = render(SelectToken, {
+			...mockProps
+		});
+
+		const input = getByRole('textbox');
+		await userEvent.clear(input);
+		await user.paste('invalid');
+		await waitFor(() => {
+			expect(mockGui.saveSelectToken).toHaveBeenCalled();
+			expect(mockStateUpdateCallback).toHaveBeenCalledTimes(1);
+		});
+	});
+
+	it('calls onSelectTokenSelect after input changes', async () => {
 		const user = userEvent.setup();
 		const onSelectTokenSelect = vi.fn();
 
 		const { getByRole } = render(SelectToken, {
-<<<<<<< HEAD
 			props: {
 				token: mockToken,
 				onSelectTokenSelect
 			}
-=======
-			...mockProps
->>>>>>> ea4f99db
 		});
 
 		const input = getByRole('textbox');
