--- conflicted
+++ resolved
@@ -11,7 +11,8 @@
 	getTransactionRemoveOrders,
 	type SgRemoveOrderWithOrder,
 	type SgTransaction,
-	type SgVault
+	type SgVault,
+	type SgOrder
 } from '@rainlanguage/orderbook';
 import { formatUnits } from 'viem';
 
@@ -34,13 +35,24 @@
 	let mockWagmiConfig: Config;
 	let manager: TransactionManager;
 
-	// Define a base mock args for callback tests to use
+	const mockSgOrderEntity = {
+		id: 'mockOrderEntityId'
+	} as unknown as SgOrder;
+
+	const mockSgVaultEntity = {
+		token: { symbol: 'MOCKVAULT', decimals: '18' },
+		vaultId: 'mockVaultEntityId',
+		id: 'mockVaultEntityId'
+	} as unknown as SgVault;
+
+
 	const mockBaseArgs: InternalTransactionArgs = {
 		subgraphUrl: 'https://api.example.com',
 		txHash: '0xcallbacktxhash' as `0x${string}`,
 		chainId: 1,
 		networkKey: 'ethereum',
-		queryKey: '0xcallbackkey'
+		queryKey: '0xcallbackkey',
+		entity: mockSgOrderEntity 
 	};
 
 	beforeEach(() => {
@@ -69,33 +81,24 @@
 	});
 
 	describe('createRemoveOrderTransaction', () => {
-		const mockArgs: Omit<InternalTransactionArgs, 'awaitSubgraphConfig'> = {
-			subgraphUrl: 'https://api.example.com',
-			txHash: '0x1234567890abcdef1234567890abcdef1234567890abcdef1234567890abcdef' as `0x${string}`,
-			chainId: 1,
-			networkKey: 'ethereum',
-			queryKey: '0xabcdef1234567890abcdef1234567890abcdef1234567890abcdef1234567890'
-		};
-
-		const fullMockArgsForExpectation: InternalTransactionArgs & { awaitSubgraphConfig: any } = {
-			...mockArgs,
+		const removeOrderMockArgs: InternalTransactionArgs = {
 			subgraphUrl: 'https://api.example.com',
 			txHash: '0x1234567890abcdef1234567890abcdef1234567890abcdef1234567890abcdef' as `0x${string}`,
 			chainId: 1,
 			networkKey: 'ethereum',
 			queryKey: '0xabcdef1234567890abcdef1234567890abcdef1234567890abcdef1234567890',
-<<<<<<< HEAD
-			entity: {} as any,
-=======
+			entity: mockSgOrderEntity
+		};
+
+		const fullMockArgsForExpectation: InternalTransactionArgs & { awaitSubgraphConfig: any } = {
+			...removeOrderMockArgs,
 			awaitSubgraphConfig: {
-				subgraphUrl: 'https://api.example.com',
-				txHash:
-					'0x1234567890abcdef1234567890abcdef1234567890abcdef1234567890abcdef' as `0x${string}`,
+				subgraphUrl: removeOrderMockArgs.subgraphUrl,
+				txHash: removeOrderMockArgs.txHash,
 				successMessage: 'Order removed successfully.',
 				fetchEntityFn: getTransactionRemoveOrders as typeof getTransactionRemoveOrders,
 				isSuccess: expect.any(Function)
 			}
->>>>>>> 1f92f5bf
 		};
 
 		beforeEach(() => {
@@ -110,7 +113,7 @@
 				() => mockTransaction as unknown as TransactionStore
 			);
 
-			await manager.createRemoveOrderTransaction(mockArgs as InternalTransactionArgs);
+			await manager.createRemoveOrderTransaction(removeOrderMockArgs);
 
 			expect(TransactionStore).toHaveBeenCalledWith(
 				{
@@ -118,10 +121,10 @@
 					name: TransactionName.REMOVAL,
 					errorMessage: 'Order removal failed.',
 					successMessage: 'Order removed successfully.',
-					queryKey: mockArgs.queryKey,
+					queryKey: removeOrderMockArgs.queryKey,
 					toastLinks: [
 						{
-							link: `/orders/${mockArgs.networkKey}-${mockArgs.queryKey}`,
+							link: `/orders/${removeOrderMockArgs.networkKey}-${removeOrderMockArgs.queryKey}`,
 							label: 'View Order'
 						},
 						{
@@ -131,8 +134,8 @@
 					],
 					config: mockWagmiConfig,
 					awaitSubgraphConfig: {
-						subgraphUrl: mockArgs.subgraphUrl,
-						txHash: mockArgs.txHash,
+						subgraphUrl: removeOrderMockArgs.subgraphUrl,
+						txHash: removeOrderMockArgs.txHash,
 						successMessage: 'Order removed successfully.',
 						fetchEntityFn: getTransactionRemoveOrders,
 						isSuccess: expect.any(Function)
@@ -143,24 +146,21 @@
 			);
 
 			const removeOrderCallArgs = vi.mocked(TransactionStore).mock.calls[0][0];
-			const removeOrderIsSuccessFn = removeOrderCallArgs.awaitSubgraphConfig.isSuccess;
+			const removeOrderIsSuccessFn = removeOrderCallArgs.awaitSubgraphConfig!.isSuccess;
 			expect(
 				removeOrderIsSuccessFn([
 					{
-						// SgRemoveOrderWithOrder structure:
-						// NO 'id' field at this top level for SgRemoveOrderWithOrder itself.
 						transaction: {
 							id: 'tx1',
 							from: '0xfrom',
 							blockNumber: '123',
 							timestamp: '1678886400'
 						},
-						order: { id: 'order1' } // SgOrder needs at least an id
+						order: { id: 'order1' }
 					}
 				] as SgRemoveOrderWithOrder[])
 			).toBe(true);
 			expect(removeOrderIsSuccessFn([] as SgRemoveOrderWithOrder[])).toBe(false);
-			// Test with a non-array SgTransaction to ensure it's handled as false by the original logic
 			expect(
 				removeOrderIsSuccessFn({
 					id: 'tx1',
@@ -178,7 +178,7 @@
 				() => mockTransaction as unknown as TransactionStore
 			);
 
-			await manager.createRemoveOrderTransaction(mockArgs as InternalTransactionArgs);
+			await manager.createRemoveOrderTransaction(removeOrderMockArgs);
 
 			expect(mockExecute).toHaveBeenCalled();
 		});
@@ -189,7 +189,7 @@
 				() => mockTransaction as unknown as TransactionStore
 			);
 
-			await manager.createRemoveOrderTransaction(mockArgs as InternalTransactionArgs);
+			await manager.createRemoveOrderTransaction(removeOrderMockArgs);
 
 			const transactions = manager.getTransactions();
 			// eslint-disable-next-line @typescript-eslint/no-explicit-any
@@ -202,33 +202,24 @@
 	});
 
 	describe('createWithdrawTransaction', () => {
-		const mockArgs: Omit<InternalTransactionArgs, 'awaitSubgraphConfig'> = {
-			subgraphUrl: 'https://api.example.com',
-			txHash: '0x1234567890abcdef1234567890abcdef1234567890abcdef1234567890abcdef' as `0x${string}`,
-			chainId: 1,
-			networkKey: 'ethereum',
-			queryKey: '0xabcdef1234567890abcdef1234567890abcdef1234567890abcdef1234567890'
-		};
-
-		const fullMockArgsForExpectation: InternalTransactionArgs & { awaitSubgraphConfig: any } = {
-			...mockArgs,
+		const withdrawMockArgs: InternalTransactionArgs = {
 			subgraphUrl: 'https://api.example.com',
 			txHash: '0x1234567890abcdef1234567890abcdef1234567890abcdef1234567890abcdef' as `0x${string}`,
 			chainId: 1,
 			networkKey: 'ethereum',
 			queryKey: '0xabcdef1234567890abcdef1234567890abcdef1234567890abcdef1234567890',
-<<<<<<< HEAD
-			entity: {} as any,
-=======
+			entity: mockSgVaultEntity // Added entity
+		};
+
+		const fullMockArgsForExpectation: InternalTransactionArgs & { awaitSubgraphConfig: any } = {
+			...withdrawMockArgs, // Spreads withdrawMockArgs including entity
 			awaitSubgraphConfig: {
-				subgraphUrl: 'https://api.example.com',
-				txHash:
-					'0x1234567890abcdef1234567890abcdef1234567890abcdef1234567890abcdef' as `0x${string}`,
+				subgraphUrl: withdrawMockArgs.subgraphUrl,
+				txHash: withdrawMockArgs.txHash,
 				successMessage: 'Withdrawal successful.',
 				fetchEntityFn: getTransaction as typeof getTransaction,
 				isSuccess: expect.any(Function)
 			}
->>>>>>> 1f92f5bf
 		};
 
 		beforeEach(() => {
@@ -243,7 +234,7 @@
 				() => mockTransaction as unknown as TransactionStore
 			);
 
-			await manager.createWithdrawTransaction(mockArgs as InternalTransactionArgs);
+			await manager.createWithdrawTransaction(withdrawMockArgs);
 
 			expect(TransactionStore).toHaveBeenCalledWith(
 				{
@@ -251,10 +242,10 @@
 					name: TransactionName.WITHDRAWAL,
 					errorMessage: 'Withdrawal failed.',
 					successMessage: 'Withdrawal successful.',
-					queryKey: mockArgs.queryKey,
+					queryKey: withdrawMockArgs.queryKey,
 					toastLinks: [
 						{
-							link: `/vaults/${mockArgs.networkKey}-${mockArgs.queryKey}`,
+							link: `/vaults/${withdrawMockArgs.networkKey}-${withdrawMockArgs.queryKey}`,
 							label: 'View vault'
 						},
 						{
@@ -264,8 +255,8 @@
 					],
 					config: mockWagmiConfig,
 					awaitSubgraphConfig: {
-						subgraphUrl: mockArgs.subgraphUrl,
-						txHash: mockArgs.txHash,
+						subgraphUrl: withdrawMockArgs.subgraphUrl,
+						txHash: withdrawMockArgs.txHash,
 						successMessage: 'Withdrawal successful.',
 						fetchEntityFn: getTransaction,
 						isSuccess: expect.any(Function)
@@ -276,7 +267,7 @@
 			);
 
 			const withdrawCallArgs = vi.mocked(TransactionStore).mock.calls[0][0];
-			const withdrawIsSuccessFn = withdrawCallArgs.awaitSubgraphConfig.isSuccess;
+			const withdrawIsSuccessFn = withdrawCallArgs.awaitSubgraphConfig!.isSuccess;
 			expect(withdrawIsSuccessFn({ id: 'tx1' } as SgTransaction)).toBe(true);
 			expect(withdrawIsSuccessFn(null as unknown as SgTransaction)).toBe(false);
 			expect(withdrawIsSuccessFn(undefined as unknown as SgTransaction)).toBe(false);
@@ -291,7 +282,7 @@
 				() => mockTransaction as unknown as TransactionStore
 			);
 
-			await manager.createWithdrawTransaction(mockArgs as InternalTransactionArgs);
+			await manager.createWithdrawTransaction(withdrawMockArgs);
 
 			expect(mockExecute).toHaveBeenCalled();
 		});
@@ -302,7 +293,7 @@
 				() => mockTransaction as unknown as TransactionStore
 			);
 
-			await manager.createWithdrawTransaction(mockArgs as InternalTransactionArgs);
+			await manager.createWithdrawTransaction(withdrawMockArgs);
 
 			const transactions = manager.getTransactions();
 			// eslint-disable-next-line @typescript-eslint/no-explicit-any
@@ -321,12 +312,12 @@
 				return mockTransaction as unknown as TransactionStore;
 			});
 
-			const depositMockArgs = {
-				...mockArgs,
-				queryKey: '0xvaultid'
+			const testSpecificArgs: InternalTransactionArgs = {
+				...withdrawMockArgs, // Use base withdraw args
+				queryKey: '0xvaultid' // Override queryKey for this specific test
 			};
 
-			await manager.createWithdrawTransaction(depositMockArgs as InternalTransactionArgs);
+			await manager.createWithdrawTransaction(testSpecificArgs);
 
 			onSuccess!();
 
@@ -349,7 +340,7 @@
 				return mockTransaction as unknown as TransactionStore;
 			});
 
-			await manager.createWithdrawTransaction(mockArgs as InternalTransactionArgs);
+			await manager.createWithdrawTransaction(withdrawMockArgs);
 
 			onError!();
 
@@ -372,18 +363,8 @@
 			});
 
 			await manager.createRemoveOrderTransaction({
-<<<<<<< HEAD
-				subgraphUrl: 'https://api.example.com',
-				txHash:
-					'0x1234567890abcdef1234567890abcdef1234567890abcdef1234567890abcdef' as `0x${string}`,
-				chainId: 1,
-				networkKey: 'ethereum',
-				queryKey: '0xabcdef1234567890abcdef1234567890abcdef1234567890abcdef1234567890',
-				entity: {} as any,
-=======
 				...mockBaseArgs,
-				queryKey: '0xsuccesskey' // Override for specific test
->>>>>>> 1f92f5bf
+				queryKey: '0xsuccesskey'
 			});
 
 			onSuccess!();
@@ -395,7 +376,7 @@
 				links: expect.any(Array)
 			});
 			expect(mockQueryClient.invalidateQueries).toHaveBeenCalledWith({
-				queryKey: ['0xsuccesskey'] // ensure this matches the queryKey used in this specific test call
+				queryKey: ['0xsuccesskey']
 			});
 		});
 
@@ -408,18 +389,8 @@
 			});
 
 			await manager.createRemoveOrderTransaction({
-<<<<<<< HEAD
-				subgraphUrl: 'https://api.example.com',
-				txHash:
-					'0x1234567890abcdef1234567890abcdef1234567890abcdef1234567890abcdef' as `0x${string}`,
-				chainId: 1,
-				networkKey: 'ethereum',
-				queryKey: '0xabcdef1234567890abcdef1234567890abcdef1234567890abcdef1234567890',
-				entity: {} as any,
-=======
 				...mockBaseArgs,
-				queryKey: '0xfailkey' // Override for specific test
->>>>>>> 1f92f5bf
+				queryKey: '0xfailkey'
 			});
 
 			onError!();
@@ -441,18 +412,8 @@
 			);
 
 			await manager.createRemoveOrderTransaction({
-<<<<<<< HEAD
-				subgraphUrl: 'https://api.example.com',
-				txHash:
-					'0x1234567890abcdef1234567890abcdef1234567890abcdef1234567890abcdef' as `0x${string}`,
-				chainId: 1,
-				networkKey: 'ethereum',
-				queryKey: '0xabcdef1234567890abcdef1234567890abcdef1234567890abcdef1234567890',
-				entity: {} as any,
-=======
 				...mockBaseArgs,
-				queryKey: '0xclearkey' // Override for specific test
->>>>>>> 1f92f5bf
+				queryKey: '0xclearkey'
 			});
 
 			manager.clearTransactions();
