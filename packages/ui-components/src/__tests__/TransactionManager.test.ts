import { describe, it, expect, vi, beforeEach } from 'vitest';
import {
	TransactionManager,
	createSdkIndexingFn
} from '../lib/providers/transactions/TransactionManager';
import { TransactionStore } from '../lib/models/Transaction';
import type { QueryClient } from '@tanstack/svelte-query';
import type { Config } from '@wagmi/core';
import type { ToastProps } from '../lib/types/toast';
import {
	TransactionName,
	TransactionStatusMessage,
	TransactionStoreErrorMessage,
	type InternalTransactionArgs,
	type IndexingContext
} from '../lib/types/transaction';
import { getExplorerLink } from '../lib/services/getExplorerLink';
import {
	Float,
	RaindexClient,
	RaindexOrder,
	RaindexVault,
	type Address,
	type WasmEncodedResult
} from '@rainlanguage/orderbook';

vi.mock('../lib/models/Transaction', () => ({
	TransactionStore: vi.fn()
}));

vi.mock('../lib/services/getExplorerLink', () => ({
	getExplorerLink: vi.fn()
}));

vi.mock('@rainlanguage/orderbook', async (importOriginal) => ({
	...(await importOriginal()),
	getTransactionRemoveOrders: vi.fn(),
	getTransaction: vi.fn(),
	getTransactionAddOrders: vi.fn()
}));

describe('TransactionManager', () => {
	let mockQueryClient: QueryClient;
	let mockAddToast: (toast: Omit<ToastProps, 'id'>) => void;
	let mockWagmiConfig: Config;
	let manager: TransactionManager;

	const mockRaindexClient = {
		getRemoveOrdersForTransaction: vi.fn(),
		getTransaction: vi.fn(),
		getAddOrdersForTransaction: vi.fn()
	} as unknown as RaindexClient;

	const mockSgOrderEntity = {
		id: 'mockOrderEntityId',
		orderbook: 'mockOrderbook',
		getRemoveOrdersForTransaction: vi.fn()
	} as unknown as RaindexOrder;

	const mockSgVaultEntity = {
		token: { symbol: 'MOCKVAULT', decimals: '18' },
		vaultId: 'mockVaultEntityId',
		id: 'mockVaultEntityId'
	} as unknown as RaindexVault;

	const mockBaseArgs: InternalTransactionArgs = {
		txHash: '0xcallbacktxhash' as `0x${string}`,
		chainId: 1,
		queryKey: '0xcallbackkey'
	};

	beforeEach(() => {
		vi.clearAllMocks();

		mockQueryClient = {
			invalidateQueries: vi.fn()
		} as unknown as QueryClient;

		mockAddToast = vi.fn();

		mockWagmiConfig = {} as Config;
		manager = new TransactionManager(mockQueryClient, mockAddToast, mockWagmiConfig);
	});

	describe('initialization', () => {
		it('should initialize with empty transactions store', () => {
			const transactions = manager.getTransactions();
			// eslint-disable-next-line @typescript-eslint/no-explicit-any
			let storeValue: any[] = [];
			transactions.subscribe((value) => {
				storeValue = value;
			});
			expect(storeValue).toEqual([]);
		});
	});

	describe('createRemoveOrderTransaction', () => {
		const removeOrderMockArgs: InternalTransactionArgs & {
			raindexClient: RaindexClient;
			entity: RaindexOrder;
		} = {
			txHash: '0x1234567890abcdef1234567890abcdef1234567890abcdef1234567890abcdef' as `0x${string}`,
			chainId: 1,
			queryKey: '0xabcdef1234567890abcdef1234567890abcdef1234567890abcdef1234567890',
			entity: mockSgOrderEntity,
			raindexClient: mockRaindexClient
		};

		beforeEach(() => {
			vi.mocked(getExplorerLink).mockResolvedValue(
				'https://explorer.example.com/tx/0x1234567890abcdef1234567890abcdef1234567890abcdef1234567890abcdef'
			);
		});

		it('should create a transaction with correct parameters and awaitIndexingFn', async () => {
			const mockTransaction = { execute: vi.fn() };
			vi.mocked(TransactionStore).mockImplementation(
				() => mockTransaction as unknown as TransactionStore
			);

			await manager.createRemoveOrderTransaction(removeOrderMockArgs);

			expect(TransactionStore).toHaveBeenCalledWith(
				expect.objectContaining({
					name: TransactionName.REMOVAL,
					errorMessage: 'Order removal failed.',
					successMessage: 'Order removed successfully.',
					queryKey: removeOrderMockArgs.queryKey,
					toastLinks: [
						{
							link: 'https://explorer.example.com/tx/0x1234567890abcdef1234567890abcdef1234567890abcdef1234567890abcdef',
							label: 'View on explorer'
						}
					],
					config: mockWagmiConfig,
					awaitIndexingFn: expect.any(Function)
				}),
				expect.any(Function),
				expect.any(Function)
			);

			// Verify awaitIndexingFn is a function
			const callArgs = vi.mocked(TransactionStore).mock.calls[0][0];
			expect(typeof callArgs.awaitIndexingFn).toBe('function');
		});

		it('should execute the transaction after creation', async () => {
			const mockExecute = vi.fn();
			const mockTransaction = { execute: mockExecute };
			vi.mocked(TransactionStore).mockImplementation(
				() => mockTransaction as unknown as TransactionStore
			);

			await manager.createRemoveOrderTransaction(removeOrderMockArgs);

			expect(mockExecute).toHaveBeenCalled();
		});

		it('should add transaction to store', async () => {
			const mockTransaction = { execute: vi.fn() };
			vi.mocked(TransactionStore).mockImplementation(
				() => mockTransaction as unknown as TransactionStore
			);

			await manager.createRemoveOrderTransaction(removeOrderMockArgs);

			const transactions = manager.getTransactions();
			// eslint-disable-next-line @typescript-eslint/no-explicit-any
			let storeValue: any[] = [];
			transactions.subscribe((value) => {
				storeValue = value;
			});
			expect(storeValue).toContain(mockTransaction);
		});

		it('should handle successful transaction', async () => {
			const mockTransaction = { execute: vi.fn() };
			let onSuccess: () => void;
			vi.mocked(TransactionStore).mockImplementation((args, success) => {
				onSuccess = success;
				return mockTransaction as unknown as TransactionStore;
			});

			await manager.createRemoveOrderTransaction(removeOrderMockArgs);

			onSuccess!();

			expect(mockQueryClient.invalidateQueries).toHaveBeenCalledWith({
				queryKey: [removeOrderMockArgs.queryKey]
			});
		});

		it('should handle failed transaction', async () => {
			const mockTransaction = { execute: vi.fn() };
			let onError: () => void;
			vi.mocked(TransactionStore).mockImplementation((args, success, error) => {
				onError = error;
				return mockTransaction as unknown as TransactionStore;
			});

			await manager.createRemoveOrderTransaction(removeOrderMockArgs);

			onError!();

			expect(mockAddToast).toHaveBeenCalledWith({
				message: 'Order removal failed.',
				type: 'error',
				color: 'red',
				links: [
					{
						link: 'https://explorer.example.com/tx/0x1234567890abcdef1234567890abcdef1234567890abcdef1234567890abcdef',
						label: 'View on explorer'
					}
				]
			});
		});

		it('should use SDK-based indexing via createSdkIndexingFn', async () => {
			const mockTransaction = { execute: vi.fn() };
			vi.mocked(TransactionStore).mockImplementation(
				() => mockTransaction as unknown as TransactionStore
			);

			await manager.createRemoveOrderTransaction(removeOrderMockArgs);

			// Verify awaitIndexingFn was passed and is a function
			const callArgs = vi.mocked(TransactionStore).mock.calls[0][0];
			expect(callArgs.awaitIndexingFn).toBeDefined();
			expect(typeof callArgs.awaitIndexingFn).toBe('function');

			// Simulate calling the awaitIndexingFn to verify it calls the SDK
			const mockContext: IndexingContext = {
				updateState: vi.fn(),
				onSuccess: vi.fn(),
				onError: vi.fn(),
				links: []
			};

			// Mock a successful SDK response
			vi.mocked(mockRaindexClient.getRemoveOrdersForTransaction).mockResolvedValueOnce({
				value: [{ orderHash: '0xremovedhash' }]
			} as unknown as WasmEncodedResult<RaindexOrder[]>);

			await callArgs.awaitIndexingFn!(mockContext);

			// Verify the SDK method was called with correct arguments
			expect(mockRaindexClient.getRemoveOrdersForTransaction).toHaveBeenCalledWith(
				removeOrderMockArgs.chainId,
				mockSgOrderEntity.orderbook,
				removeOrderMockArgs.txHash
			);

			// Verify success was called
			expect(mockContext.onSuccess).toHaveBeenCalled();
		});

		it('should handle SDK timeout error in awaitIndexingFn', async () => {
			const mockTransaction = { execute: vi.fn() };
			vi.mocked(TransactionStore).mockImplementation(
				() => mockTransaction as unknown as TransactionStore
			);

			await manager.createRemoveOrderTransaction(removeOrderMockArgs);

			const callArgs = vi.mocked(TransactionStore).mock.calls[0][0];

			const mockContext: IndexingContext = {
				updateState: vi.fn(),
				onSuccess: vi.fn(),
				onError: vi.fn(),
				links: []
			};

			// Mock a timeout error from the SDK
			vi.mocked(mockRaindexClient.getRemoveOrdersForTransaction).mockResolvedValueOnce({
				error: {
					readableMsg:
						'Timeout waiting for the subgraph to index transaction 0x123 after 10 attempts.'
				}
			} as unknown as WasmEncodedResult<RaindexOrder[]>);

			await callArgs.awaitIndexingFn!(mockContext);

			// Verify error handling
			expect(mockContext.updateState).toHaveBeenCalledWith({
				status: TransactionStatusMessage.ERROR,
				errorDetails: TransactionStoreErrorMessage.SUBGRAPH_TIMEOUT_ERROR
			});
			expect(mockContext.onError).toHaveBeenCalled();
			expect(mockContext.onSuccess).not.toHaveBeenCalled();
		});
	});

	describe('createWithdrawTransaction', () => {
		const withdrawMockArgs: InternalTransactionArgs & {
			raindexClient: RaindexClient;
			entity: RaindexVault;
		} = {
			txHash: '0x1234567890abcdef1234567890abcdef1234567890abcdef1234567890abcdef' as `0x${string}`,
			chainId: 1,
			queryKey: '0xabcdef1234567890abcdef1234567890abcdef1234567890abcdef1234567890',
			entity: mockSgVaultEntity,
			raindexClient: mockRaindexClient
		};

		beforeEach(() => {
			vi.mocked(getExplorerLink).mockResolvedValue(
				'https://explorer.example.com/tx/0x1234567890abcdef1234567890abcdef1234567890abcdef1234567890abcdef'
			);
		});

		it('should create a transaction with correct parameters and awaitIndexingFn', async () => {
			const mockTransaction = { execute: vi.fn() };
			vi.mocked(TransactionStore).mockImplementation(
				() => mockTransaction as unknown as TransactionStore
			);

			await manager.createWithdrawTransaction(withdrawMockArgs);

			expect(TransactionStore).toHaveBeenCalledWith(
				expect.objectContaining({
					name: TransactionName.WITHDRAWAL,
					errorMessage: 'Withdrawal failed.',
					successMessage: 'Withdrawal successful.',
					queryKey: withdrawMockArgs.queryKey,
					toastLinks: [
						{
							link: `/vaults/${withdrawMockArgs.chainId}-${withdrawMockArgs.entity.orderbook}-${withdrawMockArgs.queryKey}`,
							label: 'View vault'
						},
						{
							link: 'https://explorer.example.com/tx/0x1234567890abcdef1234567890abcdef1234567890abcdef1234567890abcdef',
							label: 'View on explorer'
						}
					],
					config: mockWagmiConfig,
					awaitIndexingFn: expect.any(Function)
				}),
				expect.any(Function),
				expect.any(Function)
			);

			// Verify awaitIndexingFn is a function
			const callArgs = vi.mocked(TransactionStore).mock.calls[0][0];
			expect(typeof callArgs.awaitIndexingFn).toBe('function');
		});

		it('should execute the transaction after creation', async () => {
			const mockExecute = vi.fn();
			const mockTransaction = { execute: mockExecute };
			vi.mocked(TransactionStore).mockImplementation(
				() => mockTransaction as unknown as TransactionStore
			);

			await manager.createWithdrawTransaction(withdrawMockArgs);

			expect(mockExecute).toHaveBeenCalled();
		});

		it('should add transaction to store', async () => {
			const mockTransaction = { execute: vi.fn() };
			vi.mocked(TransactionStore).mockImplementation(
				() => mockTransaction as unknown as TransactionStore
			);

			await manager.createWithdrawTransaction(withdrawMockArgs);

			const transactions = manager.getTransactions();
			// eslint-disable-next-line @typescript-eslint/no-explicit-any
			let storeValue: any[] = [];
			transactions.subscribe((value) => {
				storeValue = value;
			});
			expect(storeValue).toContain(mockTransaction);
		});

		it('should handle successful transaction', async () => {
			const mockTransaction = { execute: vi.fn() };
			let onSuccess: () => void;
			vi.mocked(TransactionStore).mockImplementation((args, success) => {
				onSuccess = success;
				return mockTransaction as unknown as TransactionStore;
			});

			const testSpecificArgs: InternalTransactionArgs & {
				raindexClient: RaindexClient;
				entity: RaindexVault;
			} = {
				...withdrawMockArgs, // Use base withdraw args
				queryKey: '0xvaultid' // Override queryKey for this specific test
			};

			await manager.createWithdrawTransaction(testSpecificArgs);

			onSuccess!();

			expect(mockQueryClient.invalidateQueries).toHaveBeenCalledWith({
				queryKey: ['0xvaultid']
			});
		});

		it('should handle failed transaction', async () => {
			const mockTransaction = { execute: vi.fn() };
			let onError: () => void;
			vi.mocked(TransactionStore).mockImplementation((args, success, error) => {
				onError = error;
				return mockTransaction as unknown as TransactionStore;
			});

			await manager.createWithdrawTransaction(withdrawMockArgs);

			onError!();

			expect(mockAddToast).toHaveBeenCalledWith({
				message: 'Withdrawal failed.',
				type: 'error',
				color: 'red',
				links: expect.any(Array)
			});
		});
	});

	describe('transaction callbacks', () => {
		it('should handle successful transaction', async () => {
			const mockTransaction = { execute: vi.fn() };
			let onSuccess: () => void;
			vi.mocked(TransactionStore).mockImplementation((args, success) => {
				onSuccess = success;
				return mockTransaction as unknown as TransactionStore;
			});

			await manager.createRemoveOrderTransaction({
				...mockBaseArgs,
				queryKey: '0xsuccesskey',
				entity: mockSgOrderEntity,
				raindexClient: mockRaindexClient
			});

			onSuccess!();

			expect(mockAddToast).not.toHaveBeenCalled();
			expect(mockQueryClient.invalidateQueries).toHaveBeenCalledWith({
				queryKey: ['0xsuccesskey']
			});
		});

		it('should handle failed transaction', async () => {
			const mockTransaction = { execute: vi.fn() };
			let onError: () => void;
			vi.mocked(TransactionStore).mockImplementation((args, success, error) => {
				onError = error;
				return mockTransaction as unknown as TransactionStore;
			});

			await manager.createRemoveOrderTransaction({
				...mockBaseArgs,
				queryKey: '0xfailkey',
				entity: mockSgOrderEntity,
				raindexClient: mockRaindexClient
			});

			onError!();

			expect(mockAddToast).toHaveBeenCalledWith({
				message: 'Order removal failed.',
				type: 'error',
				color: 'red',
				links: expect.any(Array)
			});
		});
	});

	describe('clearTransactions', () => {
		it('should clear all transactions from store', async () => {
			const mockTransaction = { execute: vi.fn() };
			vi.mocked(TransactionStore).mockImplementation(
				() => mockTransaction as unknown as TransactionStore
			);

			await manager.createRemoveOrderTransaction({
				...mockBaseArgs,
				queryKey: '0xclearkey',
				entity: mockSgOrderEntity,
				raindexClient: mockRaindexClient
			});

			manager.clearTransactions();

			const transactions = manager.getTransactions();
			// eslint-disable-next-line @typescript-eslint/no-explicit-any
			let storeValue: any[] = [];
			transactions.subscribe((value) => {
				storeValue = value;
			});
			expect(storeValue).toEqual([]);
		});
	});

	describe('createApprovalTransaction', () => {
		const mockEntity = {
			token: {
				symbol: 'TEST',
				decimals: '18'
			}
		} as unknown as RaindexVault;
		const mockArgs: InternalTransactionArgs = {
			txHash: '0xapprovehash' as `0x${string}`,
			chainId: 1,
			queryKey: '0xvaultid'
		};

		beforeEach(() => {
			vi.mocked(getExplorerLink).mockResolvedValue('https://explorer.example.com/tx/0xapprovehash');
		});

		it('should create a transaction with correct parameters when entity is provided', async () => {
			const mockTransaction = { execute: vi.fn() };
			vi.mocked(TransactionStore).mockImplementation(
				() => mockTransaction as unknown as TransactionStore
			);

			await manager.createApprovalTransaction({ ...mockArgs, entity: mockEntity });

			expect(TransactionStore).toHaveBeenCalledWith(
				{
					...mockArgs,
					entity: mockEntity,
					name: 'Approving TEST spend',
					errorMessage: 'Approval failed.',
					successMessage: 'Approval successful.',
					queryKey: mockArgs.queryKey,
					toastLinks: [
						{
							link: `/vaults/${mockArgs.chainId}-${mockEntity.orderbook}-${mockArgs.queryKey}`,
							label: 'View vault'
						},
						{
							link: 'https://explorer.example.com/tx/0xapprovehash',
							label: 'View on explorer'
						}
					],
					config: mockWagmiConfig
				},
				expect.any(Function),
				expect.any(Function)
			);
		});

		it('should create a transaction with correct parameters when entity is not provided', async () => {
			const mockTransaction = { execute: vi.fn() };
			vi.mocked(TransactionStore).mockImplementation(
				() => mockTransaction as unknown as TransactionStore
			);

			// entity is deliberately omitted here
			await manager.createApprovalTransaction({ ...mockArgs });

			expect(TransactionStore).toHaveBeenCalledWith(
				{
					...mockArgs,
					name: 'Approving token spend',
					errorMessage: 'Approval failed.',
					successMessage: 'Approval successful.',
					queryKey: mockArgs.queryKey,
					toastLinks: [
						{
							link: 'https://explorer.example.com/tx/0xapprovehash',
							label: 'View on explorer'
						}
					],
					config: mockWagmiConfig
				},
				expect.any(Function),
				expect.any(Function)
			);
		});
	});

	describe('createDepositTransaction', () => {
		const mockEntity = {
			token: {
				symbol: 'TEST',
				decimals: '18'
			}
		} as unknown as RaindexVault;
		const mockArgs: InternalTransactionArgs & {
			amount: Float;
			entity: RaindexVault;
			raindexClient: RaindexClient;
		} = {
			txHash: '0xdeposithash' as `0x${string}`,
			chainId: 1,
			queryKey: '0xvaultid',
			entity: mockEntity,
			amount: Float.parse('1').value as Float,
			raindexClient: mockRaindexClient
		};

		beforeEach(() => {
			vi.mocked(getExplorerLink).mockResolvedValue('https://explorer.example.com/tx/0xdeposithash');
		});

		it('should create a transaction with correct parameters and awaitIndexingFn', async () => {
			const mockTransaction = { execute: vi.fn() };
			vi.mocked(TransactionStore).mockImplementation(
				() => mockTransaction as unknown as TransactionStore
			);

			await manager.createDepositTransaction(mockArgs);

			expect(TransactionStore).toHaveBeenCalledWith(
				expect.objectContaining({
					name: `Depositing ${mockArgs.amount.format().value} ${mockEntity.token.symbol}`,
					errorMessage: 'Deposit failed.',
					successMessage: 'Deposit successful.',
					queryKey: mockArgs.queryKey,
					toastLinks: [
						{
							link: `/vaults/${mockArgs.chainId}-${mockEntity.orderbook}-${mockArgs.queryKey}`,
							label: 'View vault'
						},
						{
							link: 'https://explorer.example.com/tx/0xdeposithash',
							label: 'View on explorer'
						}
					],
					config: mockWagmiConfig,
					awaitIndexingFn: expect.any(Function)
				}),
				expect.any(Function),
				expect.any(Function)
			);

			// Verify awaitIndexingFn is a function
			const callArgs = vi.mocked(TransactionStore).mock.calls[0][0];
			expect(typeof callArgs.awaitIndexingFn).toBe('function');
		});

		it('should execute the transaction after creation', async () => {
			const mockExecute = vi.fn();
			const mockTransaction = { execute: mockExecute };
			vi.mocked(TransactionStore).mockImplementation(
				() => mockTransaction as unknown as TransactionStore
			);

			await manager.createDepositTransaction(mockArgs);

			expect(mockExecute).toHaveBeenCalled();
		});

		it('should add transaction to store', async () => {
			const mockTransaction = { execute: vi.fn() };
			vi.mocked(TransactionStore).mockImplementation(
				() => mockTransaction as unknown as TransactionStore
			);

			await manager.createDepositTransaction(mockArgs);

			const transactions = manager.getTransactions();
			// eslint-disable-next-line @typescript-eslint/no-explicit-any
			let storeValue: any[] = [];
			transactions.subscribe((value) => {
				storeValue = value;
			});
			expect(storeValue).toContain(mockTransaction);
		});

		it('should handle successful transaction', async () => {
			const mockTransaction = { execute: vi.fn() };
			let onSuccess: () => void;
			vi.mocked(TransactionStore).mockImplementation((args, success) => {
				onSuccess = success;
				return mockTransaction as unknown as TransactionStore;
			});

			await manager.createDepositTransaction(mockArgs);

			onSuccess!();

			expect(mockQueryClient.invalidateQueries).toHaveBeenCalledWith({
				queryKey: ['0xvaultid']
			});
		});

		it('should handle failed transaction', async () => {
			const mockTransaction = { execute: vi.fn() };
			let onError: () => void;
			vi.mocked(TransactionStore).mockImplementation((args, success, error) => {
				onError = error;
				return mockTransaction as unknown as TransactionStore;
			});

			await manager.createDepositTransaction(mockArgs);

			onError!();

			expect(mockAddToast).toHaveBeenCalledWith({
				message: 'Deposit failed.',
				type: 'error',
				color: 'red',
				links: expect.any(Array)
			});
		});
	});

	describe('createAddOrderTransaction', () => {
		const addOrderMockArgs: InternalTransactionArgs & {
			raindexClient: RaindexClient;
			orderbook: Address;
		} = {
			txHash: '0xaddordertxhash' as `0x${string}`,
			chainId: 1,
			queryKey: 'myNewStrategyDeployment',
			raindexClient: mockRaindexClient,
			orderbook: '0xorderbook' as Address
		};

		beforeEach(() => {
			vi.mocked(getExplorerLink).mockResolvedValue(
				'https://explorer.example.com/tx/0xaddordertxhash'
			);
		});

		it('should create a transaction with correct parameters and awaitIndexingFn', async () => {
			const mockTransaction = { execute: vi.fn() };
			vi.mocked(TransactionStore).mockImplementation(
				() => mockTransaction as unknown as TransactionStore
			);

			await manager.createAddOrderTransaction(addOrderMockArgs);

			expect(TransactionStore).toHaveBeenCalledWith(
				expect.objectContaining({
					name: 'Deploying order',
					errorMessage: 'Deployment failed.',
					successMessage: 'Order deployed successfully.',
					queryKey: addOrderMockArgs.queryKey,
					awaitIndexingFn: expect.any(Function),
					toastLinks: [
						{
							link: 'https://explorer.example.com/tx/0xaddordertxhash',
							label: 'View on explorer'
						}
					],
					config: mockWagmiConfig
				}),
				expect.any(Function), // onSuccess
				expect.any(Function) // onError
			);

			// Verify awaitIndexingFn is a function (SDK-based indexing)
			const callArgs = vi.mocked(TransactionStore).mock.calls[0][0];
			expect(typeof callArgs.awaitIndexingFn).toBe('function');
		});

		it('should execute the transaction after creation', async () => {
			const mockExecute = vi.fn();
			const mockTransaction = { execute: mockExecute };
			vi.mocked(TransactionStore).mockImplementation(
				() => mockTransaction as unknown as TransactionStore
			);

			await manager.createAddOrderTransaction(addOrderMockArgs);

			expect(mockExecute).toHaveBeenCalled();
		});

		it('should add transaction to store', async () => {
			const mockTransaction = { execute: vi.fn() };
			vi.mocked(TransactionStore).mockImplementation(
				() => mockTransaction as unknown as TransactionStore
			);

			await manager.createAddOrderTransaction(addOrderMockArgs);

			const transactions = manager.getTransactions();
			let storeValue: unknown[] = [];
			transactions.subscribe((value) => {
				storeValue = value;
			});
			expect(storeValue).toContain(mockTransaction);
		});

		it('should handle successful transaction', async () => {
			const mockTransaction = { execute: vi.fn() };
			let onSuccess: (newOrderHash?: string) => void;
			vi.mocked(TransactionStore).mockImplementation((args, success) => {
				onSuccess = success;
				return mockTransaction as unknown as TransactionStore;
			});
			const newOrderHash = '0xneworderhashfromcallback';

			await manager.createAddOrderTransaction(addOrderMockArgs);

			onSuccess!(newOrderHash); // Simulate successful execution and subgraph indexing providing a new order hash

			expect(mockQueryClient.invalidateQueries).toHaveBeenCalledWith({
				queryKey: [addOrderMockArgs.queryKey]
			});
		});

		it('should handle failed transaction', async () => {
			const mockTransaction = { execute: vi.fn() };
			let onError: () => void;
			vi.mocked(TransactionStore).mockImplementation((args, success, error) => {
				onError = error;
				return mockTransaction as unknown as TransactionStore;
			});

			await manager.createAddOrderTransaction(addOrderMockArgs);

			onError!();

			expect(mockAddToast).toHaveBeenCalledWith({
				message: 'Deployment failed.',
				type: 'error',
				color: 'red',
				links: [
					{
						link: 'https://explorer.example.com/tx/0xaddordertxhash',
						label: 'View on explorer'
					}
				]
			});
		});
	});
});

describe('createSdkIndexingFn', () => {
	let mockContext: IndexingContext;
	let mockUpdateState: ReturnType<typeof vi.fn>;
	let mockOnSuccess: ReturnType<typeof vi.fn>;
	let mockOnError: ReturnType<typeof vi.fn>;

	beforeEach(() => {
		mockUpdateState = vi.fn();
		mockOnSuccess = vi.fn();
		mockOnError = vi.fn();

		mockContext = {
			updateState: mockUpdateState,
			onSuccess: mockOnSuccess,
			onError: mockOnError,
			links: [{ link: '/existing', label: 'Existing Link' }]
		};
	});

	it('should set PENDING_SUBGRAPH status when called', async () => {
		const mockCall = vi.fn().mockResolvedValue({ value: 'test-value' });
		const indexingFn = createSdkIndexingFn({
			call: mockCall,
			isSuccess: () => true
		});

		await indexingFn(mockContext);

		expect(mockUpdateState).toHaveBeenCalledWith({
			status: TransactionStatusMessage.PENDING_SUBGRAPH
		});
	});

	it('should call onSuccess when SDK returns valid data and isSuccess returns true', async () => {
		const mockCall = vi.fn().mockResolvedValue({ value: ['order1', 'order2'] });
		const indexingFn = createSdkIndexingFn({
			call: mockCall,
			isSuccess: (value: string[]) => value.length > 0
		});

		await indexingFn(mockContext);

		expect(mockUpdateState).toHaveBeenCalledWith({
			status: TransactionStatusMessage.SUCCESS
		});
		expect(mockOnSuccess).toHaveBeenCalled();
		expect(mockOnError).not.toHaveBeenCalled();
	});

	it('should call buildLinks and prepend links to context when provided', async () => {
		const mockCall = vi.fn().mockResolvedValue({ value: { id: 'order-123' } });
		const mockBuildLinks = vi
			.fn()
			.mockReturnValue([{ link: '/orders/order-123', label: 'View Order' }]);
		const indexingFn = createSdkIndexingFn({
			call: mockCall,
			isSuccess: () => true,
			buildLinks: mockBuildLinks
		});

		await indexingFn(mockContext);

		expect(mockBuildLinks).toHaveBeenCalledWith({ id: 'order-123' });
		expect(mockUpdateState).toHaveBeenCalledWith({
			links: [
				{ link: '/orders/order-123', label: 'View Order' },
				{ link: '/existing', label: 'Existing Link' }
			]
		});
	});

	it('should not update links when buildLinks returns empty array', async () => {
		const mockCall = vi.fn().mockResolvedValue({ value: {} });
		const mockBuildLinks = vi.fn().mockReturnValue([]);
		const indexingFn = createSdkIndexingFn({
			call: mockCall,
			isSuccess: () => true,
			buildLinks: mockBuildLinks
		});

		await indexingFn(mockContext);

		// Should not call updateState with links since array is empty
		const linksUpdateCalls = mockUpdateState.mock.calls.filter(
<<<<<<< HEAD
			// eslint-disable-next-line @typescript-eslint/no-explicit-any
			(call: any[]) => call[0] && 'links' in call[0]
=======
			(call) => call[0] && typeof call[0] === 'object' && 'links' in call[0]
>>>>>>> 149545f8
		);
		expect(linksUpdateCalls).toHaveLength(0);
	});

	it('should set SUBGRAPH_TIMEOUT_ERROR and call onError when error contains "timeout"', async () => {
		const mockCall = vi.fn().mockResolvedValue({
			error: { readableMsg: 'Request timeout exceeded' }
		} as WasmEncodedResult<unknown>);
		const indexingFn = createSdkIndexingFn({
			call: mockCall,
			isSuccess: () => true
		});

		await indexingFn(mockContext);

		expect(mockUpdateState).toHaveBeenCalledWith({
			status: TransactionStatusMessage.ERROR,
			errorDetails: TransactionStoreErrorMessage.SUBGRAPH_TIMEOUT_ERROR
		});
		expect(mockOnError).toHaveBeenCalled();
		expect(mockOnSuccess).not.toHaveBeenCalled();
	});

	it('should set SUBGRAPH_TIMEOUT_ERROR for case-insensitive timeout detection', async () => {
		const mockCall = vi.fn().mockResolvedValue({
			error: { readableMsg: 'TIMEOUT occurred while fetching data' }
		} as WasmEncodedResult<unknown>);
		const indexingFn = createSdkIndexingFn({
			call: mockCall,
			isSuccess: () => true
		});

		await indexingFn(mockContext);

		expect(mockUpdateState).toHaveBeenCalledWith({
			status: TransactionStatusMessage.ERROR,
			errorDetails: TransactionStoreErrorMessage.SUBGRAPH_TIMEOUT_ERROR
		});
	});

	it('should set SUBGRAPH_TIMEOUT_ERROR for SDK SubgraphIndexingTimeout error format', async () => {
		const mockCall = vi.fn().mockResolvedValue({
			error: {
				readableMsg:
					'Timeout waiting for the subgraph to index transaction 0x123abc after 10 attempts.'
			}
		} as WasmEncodedResult<unknown>);
		const indexingFn = createSdkIndexingFn({
			call: mockCall,
			isSuccess: () => true
		});

		await indexingFn(mockContext);

		expect(mockUpdateState).toHaveBeenCalledWith({
			status: TransactionStatusMessage.ERROR,
			errorDetails: TransactionStoreErrorMessage.SUBGRAPH_TIMEOUT_ERROR
		});
		expect(mockOnError).toHaveBeenCalled();
		expect(mockOnSuccess).not.toHaveBeenCalled();
	});

	it('should set SUBGRAPH_FAILED and call onError for non-timeout errors', async () => {
		const mockCall = vi.fn().mockResolvedValue({
			error: { readableMsg: 'Network connection failed' }
		} as WasmEncodedResult<unknown>);
		const indexingFn = createSdkIndexingFn({
			call: mockCall,
			isSuccess: () => true
		});

		await indexingFn(mockContext);

		expect(mockUpdateState).toHaveBeenCalledWith({
			status: TransactionStatusMessage.ERROR,
			errorDetails: TransactionStoreErrorMessage.SUBGRAPH_FAILED
		});
		expect(mockOnError).toHaveBeenCalled();
	});

	it('should set SUBGRAPH_FAILED when error has no readableMsg', async () => {
		const mockCall = vi.fn().mockResolvedValue({
			error: {}
		} as WasmEncodedResult<unknown>);
		const indexingFn = createSdkIndexingFn({
			call: mockCall,
			isSuccess: () => true
		});

		await indexingFn(mockContext);

		expect(mockUpdateState).toHaveBeenCalledWith({
			status: TransactionStatusMessage.ERROR,
			errorDetails: TransactionStoreErrorMessage.SUBGRAPH_FAILED
		});
	});

	it('should set SUBGRAPH_FAILED and call onError when isSuccess returns false', async () => {
		const mockCall = vi.fn().mockResolvedValue({ value: [] });
		const indexingFn = createSdkIndexingFn({
			call: mockCall,
			isSuccess: (value: unknown[]) => value.length > 0 // empty array fails
		});

		await indexingFn(mockContext);

		expect(mockUpdateState).toHaveBeenCalledWith({
			status: TransactionStatusMessage.ERROR,
			errorDetails: TransactionStoreErrorMessage.SUBGRAPH_FAILED
		});
		expect(mockOnError).toHaveBeenCalled();
		expect(mockOnSuccess).not.toHaveBeenCalled();
	});

	it('should set SUBGRAPH_FAILED and call onError when value is undefined', async () => {
		const mockCall = vi.fn().mockResolvedValue({ value: undefined });
		const indexingFn = createSdkIndexingFn({
			call: mockCall,
			isSuccess: () => true
		});

		await indexingFn(mockContext);

		expect(mockUpdateState).toHaveBeenCalledWith({
			status: TransactionStatusMessage.ERROR,
			errorDetails: TransactionStoreErrorMessage.SUBGRAPH_FAILED
		});
		expect(mockOnError).toHaveBeenCalled();
	});

	it('should set SUBGRAPH_FAILED and call onError when SDK call throws an exception', async () => {
		const mockCall = vi.fn().mockRejectedValue(new Error('Unexpected error'));
		const indexingFn = createSdkIndexingFn({
			call: mockCall,
			isSuccess: () => true
		});

		await indexingFn(mockContext);

		expect(mockUpdateState).toHaveBeenCalledWith({
			status: TransactionStatusMessage.ERROR,
			errorDetails: TransactionStoreErrorMessage.SUBGRAPH_FAILED
		});
		expect(mockOnError).toHaveBeenCalled();
		expect(mockOnSuccess).not.toHaveBeenCalled();
	});

	it('should work with complex value types', async () => {
		type Order = { orderHash: string; owner: string };
		const orders: Order[] = [
			{ orderHash: '0x123', owner: '0xabc' },
			{ orderHash: '0x456', owner: '0xdef' }
		];
		const mockCall = vi.fn().mockResolvedValue({ value: orders });
		const indexingFn = createSdkIndexingFn<Order[]>({
			call: mockCall,
			isSuccess: (value) => Array.isArray(value) && value.length > 0,
			buildLinks: (value) => [{ link: `/orders/${value[0].orderHash}`, label: 'View Order' }]
		});

		await indexingFn(mockContext);

		expect(mockUpdateState).toHaveBeenCalledWith({
			links: [
				{ link: '/orders/0x123', label: 'View Order' },
				{ link: '/existing', label: 'Existing Link' }
			]
		});
		expect(mockOnSuccess).toHaveBeenCalled();
	});
});<|MERGE_RESOLUTION|>--- conflicted
+++ resolved
@@ -910,12 +910,7 @@
 
 		// Should not call updateState with links since array is empty
 		const linksUpdateCalls = mockUpdateState.mock.calls.filter(
-<<<<<<< HEAD
-			// eslint-disable-next-line @typescript-eslint/no-explicit-any
-			(call: any[]) => call[0] && 'links' in call[0]
-=======
 			(call) => call[0] && typeof call[0] === 'object' && 'links' in call[0]
->>>>>>> 149545f8
 		);
 		expect(linksUpdateCalls).toHaveLength(0);
 	});
