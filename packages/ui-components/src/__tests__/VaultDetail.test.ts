import { render, screen, waitFor } from '@testing-library/svelte';
import { describe, it, expect, vi, beforeEach, type Mock } from 'vitest';
import { QueryClient } from '@tanstack/svelte-query';
import VaultDetail from '../lib/components/detail/VaultDetail.svelte';
import { readable, writable } from 'svelte/store';
import { darkChartTheme } from '../lib/utils/lightweightChartsThemes';
import userEvent from '@testing-library/user-event';
import type { ComponentProps } from 'svelte';

import { getVault, type SgOrderAsIO, type SgVault } from '@rainlanguage/orderbook/js_api';
type VaultDetailProps = ComponentProps<VaultDetail>;
import { useAccount } from '../lib/providers/wallet/useAccount';

vi.mock('../lib/providers/wallet/useAccount', () => ({
	useAccount: vi.fn()
}));

<<<<<<< HEAD
// Mock the js_api getVault function
vi.mock('@rainlanguage/orderbook', () => ({
=======
vi.mock('@rainlanguage/orderbook/js_api', () => ({
>>>>>>> ea4f99db
	getVault: vi.fn()
}));

vi.mock('$app/navigation', () => ({
	goto: vi.fn()
}));

vi.mock('$lib/services/modal', () => ({
	handleDepositModal: vi.fn(),
	handleWithdrawModal: vi.fn()
}));

const mockSettings = readable({
	subgraphs: {
		mainnet: 'https://example.com'
	}
});

<<<<<<< HEAD
test('calls the vault detail query fn with the correct vault id', async () => {
	const { getVault } = await import('@rainlanguage/orderbook');
	const queryClient = new QueryClient();

	render(VaultDetail, {
		props: {
			activeNetworkRef: writable('mainnet'),
			activeOrderbookRef: writable('0x00'),
			id: '100',
			network: 'mainnet',
			settings: mockSettings,
			lightweightChartsTheme: readable(darkChartTheme)
		},
		context: new Map([['$$_queryClient', queryClient]])
=======
const defaultProps: VaultDetailProps = {
	id: '100',
	network: 'mainnet',
	activeNetworkRef: writable('mainnet'),
	activeOrderbookRef: writable('0x00'),
	settings: mockSettings,
	lightweightChartsTheme: readable(darkChartTheme),
	onDeposit: vi.fn(),
	onWithdraw: vi.fn()
};

describe('VaultDetail', () => {
	let queryClient: QueryClient;
	let mockData: SgVault;

	beforeEach(async () => {
		vi.clearAllMocks();
		queryClient = new QueryClient();

		(useAccount as Mock).mockReturnValue({
			account: readable('0x1234567890123456789012345678901234567890')
		});

		mockData = {
			id: '1',
			vaultId: '0xabc',
			owner: '0x1234567890123456789012345678901234567890',
			token: {
				id: '0x456',
				address: '0x456',
				name: 'USDC coin',
				symbol: 'USDC',
				decimals: '6'
			},
			balance: '100000000000',
			ordersAsInput: [],
			ordersAsOutput: [],
			balanceChanges: [],
			orderbook: {
				id: '0x00'
			}
		} as unknown as SgVault;

		(getVault as Mock).mockResolvedValue(mockData);
>>>>>>> ea4f99db
	});

	it('calls the vault detail query fn with the correct vault id', async () => {
		const { getVault } = await import('@rainlanguage/orderbook/js_api');

		render(VaultDetail, {
			props: defaultProps,
			context: new Map([['$$_queryClient', queryClient]])
		});

<<<<<<< HEAD
test('shows the correct empty message when the query returns no data', async () => {
	const { getVault } = await import('@rainlanguage/orderbook');
	vi.mocked(getVault).mockResolvedValue(null);

	const queryClient = new QueryClient();

	render(VaultDetail, {
		props: {
			id: '100',
			network: 'mainnet',
			activeNetworkRef: writable('mainnet'),
			activeOrderbookRef: writable('0x00'),
			settings: mockSettings,
			lightweightChartsTheme: readable(darkChartTheme)
		},
		context: new Map([['$$_queryClient', queryClient]])
=======
		expect(getVault).toHaveBeenCalledWith('https://example.com', '100');
>>>>>>> ea4f99db
	});

	it('shows the correct empty message when the query returns no data', async () => {
		const { getVault } = await import('@rainlanguage/orderbook/js_api');
		vi.mocked(getVault).mockResolvedValue(null);

		render(VaultDetail, {
			props: {
				id: '100',
				network: 'mainnet',
				activeNetworkRef: writable('mainnet'),
				activeOrderbookRef: writable('0x00'),
				settings: mockSettings,
				lightweightChartsTheme: readable(darkChartTheme),
				onDeposit: vi.fn(),
				onWithdraw: vi.fn()
			},
			context: new Map([['$$_queryClient', queryClient]])
		});

		await waitFor(() => {
			expect(screen.getByText('Vault not found')).toBeInTheDocument();
		});
	});

<<<<<<< HEAD
test('shows the correct data when the query returns data', async () => {
	const mockData = {
		id: '1',
		vaultId: '0xabc',
		owner: '0x123',
		token: {
			id: '0x456',
			address: '0x456',
			name: 'USDC coin',
			symbol: 'USDC',
			decimals: '6'
		},
		balance: '100000000000',
		ordersAsInput: [],
		ordersAsOutput: [],
		balanceChanges: [],
		orderbook: {
			id: '0x00'
		}
	};

	const { getVault } = await import('@rainlanguage/orderbook');
	vi.mocked(getVault).mockResolvedValue(mockData);

	const queryClient = new QueryClient();

	render(VaultDetail, {
		props: {
			id: '100',
			network: 'mainnet',
			activeNetworkRef: writable('mainnet'),
			activeOrderbookRef: writable('0x00'),
			settings: mockSettings,
			lightweightChartsTheme: readable(darkChartTheme)
		},
		context: new Map([['$$_queryClient', queryClient]])
=======
	it('shows the correct data when the query returns data', async () => {
		render(VaultDetail, {
			props: defaultProps,
			context: new Map([['$$_queryClient', queryClient]])
		});

		await waitFor(() => {
			expect(screen.getByTestId('vaultDetailTokenName')).toHaveTextContent('USDC coin');
			expect(screen.getByTestId('vaultDetailVaultId')).toHaveTextContent('Vault ID 0xabc');
			expect(screen.getByTestId('vaultDetailOwnerAddress')).toHaveTextContent(
				'Owner Address 0x123'
			);
			expect(screen.getByTestId('vaultDetailTokenAddress')).toHaveTextContent(
				'Token address 0x456'
			);
			expect(screen.getByTestId('vaultDetailBalance')).toHaveTextContent('Balance 100000 USDC');
			expect(screen.queryByTestId('vaultDetailOrdersAsInput')).toHaveTextContent('None');
			expect(screen.queryByTestId('vaultDetailOrdersAsOutput')).toHaveTextContent('None');
		});
>>>>>>> ea4f99db
	});

	it('shows deposit/withdraw buttons when conditions are met', async () => {
		mockData.ordersAsInput = [
			{ id: '1', owner: '0x1234567890123456789012345678901234567890' }
		] as unknown as SgOrderAsIO[];
		mockData.ordersAsOutput = [
			{ id: '2', owner: '0x1234567890123456789012345678901234567890' }
		] as unknown as SgOrderAsIO[];

		(useAccount as Mock).mockReturnValue({
			account: readable('0x1234567890123456789012345678901234567890')
		});

		render(VaultDetail, {
			props: defaultProps,
			context: new Map([['$$_queryClient', queryClient]])
		});

		await waitFor(() => {
			expect(screen.getAllByTestId('deposit-button')).toHaveLength(1);
			expect(screen.getAllByTestId('withdraw-button')).toHaveLength(1);
		});
	});

<<<<<<< HEAD
test('shows deposit/withdraw buttons when signerAddress matches owner', async () => {
	const mockData = {
		id: '1',
		vaultId: '0xabc',
		owner: '0x123',
		token: {
			id: '0x456',
			address: '0x456',
			name: 'USDC coin',
			symbol: 'USDC',
			decimals: '6'
		},
		balance: '100000000000',
		ordersAsInput: [
			{
				id: '1',
				owner: '0x123'
			}
		],
		ordersAsOutput: [
			{
				id: '2',
				owner: '0x123'
			}
		],
		balanceChanges: [],
		orderbook: {
			id: '0x00'
		}
	};

	const { getVault } = await import('@rainlanguage/orderbook');
	vi.mocked(getVault).mockResolvedValue(mockData);

	const queryClient = new QueryClient();
	const mockWagmiConfig = writable({} as Config);
	const mockSignerAddress = writable('0x123'); // Same as owner address

	render(VaultDetail, {
		props: {
			id: '100',
			network: 'mainnet',
			activeNetworkRef: writable('mainnet'),
			activeOrderbookRef: writable('0x00'),
			settings: mockSettings,
			lightweightChartsTheme: readable(darkChartTheme),
			wagmiConfig: mockWagmiConfig,
			signerAddress: mockSignerAddress,
			handleDepositOrWithdrawModal: vi.fn()
		},
		context: new Map([['$$_queryClient', queryClient]])
=======
	it("doesn't show deposit/withdraw buttons when account doesn't match owner", async () => {
		(useAccount as Mock).mockReturnValue({
			account: readable('0x456')
		});

		render(VaultDetail, {
			props: defaultProps,
			context: new Map([['$$_queryClient', queryClient]])
		});

		await waitFor(() => {
			expect(screen.queryByTestId('depositOrWithdrawButton')).not.toBeInTheDocument();
		});
>>>>>>> ea4f99db
	});

	it("doesn't show deposit/withdraw buttons when account isn't an address", async () => {
		(useAccount as Mock).mockReturnValue({
			account: readable('0x456')
		});

		render(VaultDetail, {
			props: defaultProps,
			context: new Map([['$$_queryClient', queryClient]])
		});

		await waitFor(() => {
			expect(screen.queryByTestId('depositOrWithdrawButton')).not.toBeInTheDocument();
		});
	});

<<<<<<< HEAD
test('refresh button triggers query invalidation when clicked', async () => {
	const mockData = {
		id: '1',
		vaultId: '0xabc',
		owner: '0x123',
		token: {
			id: '0x456',
			address: '0x456',
			name: 'USDC coin',
			symbol: 'USDC',
			decimals: '6'
		},
		balance: '100000000000',
		ordersAsInput: [
			{
				id: '1',
				owner: '0x123'
			}
		],
		ordersAsOutput: [
			{
				id: '2',
				owner: '0x123'
			}
		],
		balanceChanges: [],
		orderbook: {
			id: '0x00'
		}
	};

	const { getVault } = await import('@rainlanguage/orderbook');
	vi.mocked(getVault).mockResolvedValue(mockData);
	const queryClient = new QueryClient();
	const invalidateQueries = vi.spyOn(queryClient, 'invalidateQueries');

	const mockWagmiConfig = writable({} as Config);
	const mockSignerAddress = writable('0x123'); // Same as owner address

	render(VaultDetail, {
		props: {
			id: '100',
			network: 'mainnet',
			activeNetworkRef: writable('mainnet'),
			activeOrderbookRef: writable('0x00'),
			settings: mockSettings,
			lightweightChartsTheme: readable(darkChartTheme),
			wagmiConfig: mockWagmiConfig,
			signerAddress: mockSignerAddress,
			handleDepositOrWithdrawModal: vi.fn()
		},
		context: new Map([['$$_queryClient', queryClient]])
=======
	it("doesn't show deposit/withdraw buttons when vault owner isn't an address", async () => {
		(useAccount as Mock).mockReturnValue({
			account: readable('0x1234567890123456789012345678901234567890')
		});
		vi.mocked(getVault).mockResolvedValue({
			...mockData,
			owner: 'not an address'
		} as unknown as SgVault);

		render(VaultDetail, {
			props: defaultProps,
			context: new Map([['$$_queryClient', queryClient]])
		});

		await waitFor(() => {
			expect(screen.queryByTestId('depositOrWithdrawButton')).not.toBeInTheDocument();
		});
>>>>>>> ea4f99db
	});

	it('refresh button triggers query invalidation when clicked', async () => {
		mockData.ordersAsInput = [{ id: '1', owner: '0x123' }] as unknown as SgOrderAsIO[];
		mockData.ordersAsOutput = [{ id: '2', owner: '0x123' }] as unknown as SgOrderAsIO[];

		const invalidateQueries = vi.spyOn(queryClient, 'invalidateQueries');

		render(VaultDetail, {
			props: defaultProps,
			context: new Map([['$$_queryClient', queryClient]])
		});

		await waitFor(async () => {
			const refreshButton = await screen.findAllByTestId('refresh-button');
			await userEvent.click(refreshButton[0]);
			expect(invalidateQueries).toHaveBeenCalledWith({
				queryKey: ['100'],
				refetchType: 'all',
				exact: false
			});
		});
	});
});<|MERGE_RESOLUTION|>--- conflicted
+++ resolved
@@ -7,7 +7,7 @@
 import userEvent from '@testing-library/user-event';
 import type { ComponentProps } from 'svelte';
 
-import { getVault, type SgOrderAsIO, type SgVault } from '@rainlanguage/orderbook/js_api';
+import { getVault, type SgOrderAsIO, type SgVault } from '@rainlanguage/orderbook';
 type VaultDetailProps = ComponentProps<VaultDetail>;
 import { useAccount } from '../lib/providers/wallet/useAccount';
 
@@ -15,12 +15,7 @@
 	useAccount: vi.fn()
 }));
 
-<<<<<<< HEAD
-// Mock the js_api getVault function
 vi.mock('@rainlanguage/orderbook', () => ({
-=======
-vi.mock('@rainlanguage/orderbook/js_api', () => ({
->>>>>>> ea4f99db
 	getVault: vi.fn()
 }));
 
@@ -39,22 +34,6 @@
 	}
 });
 
-<<<<<<< HEAD
-test('calls the vault detail query fn with the correct vault id', async () => {
-	const { getVault } = await import('@rainlanguage/orderbook');
-	const queryClient = new QueryClient();
-
-	render(VaultDetail, {
-		props: {
-			activeNetworkRef: writable('mainnet'),
-			activeOrderbookRef: writable('0x00'),
-			id: '100',
-			network: 'mainnet',
-			settings: mockSettings,
-			lightweightChartsTheme: readable(darkChartTheme)
-		},
-		context: new Map([['$$_queryClient', queryClient]])
-=======
 const defaultProps: VaultDetailProps = {
 	id: '100',
 	network: 'mainnet',
@@ -99,41 +78,21 @@
 		} as unknown as SgVault;
 
 		(getVault as Mock).mockResolvedValue(mockData);
->>>>>>> ea4f99db
 	});
 
 	it('calls the vault detail query fn with the correct vault id', async () => {
-		const { getVault } = await import('@rainlanguage/orderbook/js_api');
-
-		render(VaultDetail, {
-			props: defaultProps,
-			context: new Map([['$$_queryClient', queryClient]])
-		});
-
-<<<<<<< HEAD
-test('shows the correct empty message when the query returns no data', async () => {
-	const { getVault } = await import('@rainlanguage/orderbook');
-	vi.mocked(getVault).mockResolvedValue(null);
-
-	const queryClient = new QueryClient();
-
-	render(VaultDetail, {
-		props: {
-			id: '100',
-			network: 'mainnet',
-			activeNetworkRef: writable('mainnet'),
-			activeOrderbookRef: writable('0x00'),
-			settings: mockSettings,
-			lightweightChartsTheme: readable(darkChartTheme)
-		},
-		context: new Map([['$$_queryClient', queryClient]])
-=======
+		const { getVault } = await import('@rainlanguage/orderbook');
+
+		render(VaultDetail, {
+			props: defaultProps,
+			context: new Map([['$$_queryClient', queryClient]])
+		});
+
 		expect(getVault).toHaveBeenCalledWith('https://example.com', '100');
->>>>>>> ea4f99db
 	});
 
 	it('shows the correct empty message when the query returns no data', async () => {
-		const { getVault } = await import('@rainlanguage/orderbook/js_api');
+		const { getVault } = await import('@rainlanguage/orderbook');
 		vi.mocked(getVault).mockResolvedValue(null);
 
 		render(VaultDetail, {
@@ -155,44 +114,6 @@
 		});
 	});
 
-<<<<<<< HEAD
-test('shows the correct data when the query returns data', async () => {
-	const mockData = {
-		id: '1',
-		vaultId: '0xabc',
-		owner: '0x123',
-		token: {
-			id: '0x456',
-			address: '0x456',
-			name: 'USDC coin',
-			symbol: 'USDC',
-			decimals: '6'
-		},
-		balance: '100000000000',
-		ordersAsInput: [],
-		ordersAsOutput: [],
-		balanceChanges: [],
-		orderbook: {
-			id: '0x00'
-		}
-	};
-
-	const { getVault } = await import('@rainlanguage/orderbook');
-	vi.mocked(getVault).mockResolvedValue(mockData);
-
-	const queryClient = new QueryClient();
-
-	render(VaultDetail, {
-		props: {
-			id: '100',
-			network: 'mainnet',
-			activeNetworkRef: writable('mainnet'),
-			activeOrderbookRef: writable('0x00'),
-			settings: mockSettings,
-			lightweightChartsTheme: readable(darkChartTheme)
-		},
-		context: new Map([['$$_queryClient', queryClient]])
-=======
 	it('shows the correct data when the query returns data', async () => {
 		render(VaultDetail, {
 			props: defaultProps,
@@ -212,7 +133,6 @@
 			expect(screen.queryByTestId('vaultDetailOrdersAsInput')).toHaveTextContent('None');
 			expect(screen.queryByTestId('vaultDetailOrdersAsOutput')).toHaveTextContent('None');
 		});
->>>>>>> ea4f99db
 	});
 
 	it('shows deposit/withdraw buttons when conditions are met', async () => {
@@ -238,59 +158,6 @@
 		});
 	});
 
-<<<<<<< HEAD
-test('shows deposit/withdraw buttons when signerAddress matches owner', async () => {
-	const mockData = {
-		id: '1',
-		vaultId: '0xabc',
-		owner: '0x123',
-		token: {
-			id: '0x456',
-			address: '0x456',
-			name: 'USDC coin',
-			symbol: 'USDC',
-			decimals: '6'
-		},
-		balance: '100000000000',
-		ordersAsInput: [
-			{
-				id: '1',
-				owner: '0x123'
-			}
-		],
-		ordersAsOutput: [
-			{
-				id: '2',
-				owner: '0x123'
-			}
-		],
-		balanceChanges: [],
-		orderbook: {
-			id: '0x00'
-		}
-	};
-
-	const { getVault } = await import('@rainlanguage/orderbook');
-	vi.mocked(getVault).mockResolvedValue(mockData);
-
-	const queryClient = new QueryClient();
-	const mockWagmiConfig = writable({} as Config);
-	const mockSignerAddress = writable('0x123'); // Same as owner address
-
-	render(VaultDetail, {
-		props: {
-			id: '100',
-			network: 'mainnet',
-			activeNetworkRef: writable('mainnet'),
-			activeOrderbookRef: writable('0x00'),
-			settings: mockSettings,
-			lightweightChartsTheme: readable(darkChartTheme),
-			wagmiConfig: mockWagmiConfig,
-			signerAddress: mockSignerAddress,
-			handleDepositOrWithdrawModal: vi.fn()
-		},
-		context: new Map([['$$_queryClient', queryClient]])
-=======
 	it("doesn't show deposit/withdraw buttons when account doesn't match owner", async () => {
 		(useAccount as Mock).mockReturnValue({
 			account: readable('0x456')
@@ -304,7 +171,6 @@
 		await waitFor(() => {
 			expect(screen.queryByTestId('depositOrWithdrawButton')).not.toBeInTheDocument();
 		});
->>>>>>> ea4f99db
 	});
 
 	it("doesn't show deposit/withdraw buttons when account isn't an address", async () => {
@@ -322,60 +188,6 @@
 		});
 	});
 
-<<<<<<< HEAD
-test('refresh button triggers query invalidation when clicked', async () => {
-	const mockData = {
-		id: '1',
-		vaultId: '0xabc',
-		owner: '0x123',
-		token: {
-			id: '0x456',
-			address: '0x456',
-			name: 'USDC coin',
-			symbol: 'USDC',
-			decimals: '6'
-		},
-		balance: '100000000000',
-		ordersAsInput: [
-			{
-				id: '1',
-				owner: '0x123'
-			}
-		],
-		ordersAsOutput: [
-			{
-				id: '2',
-				owner: '0x123'
-			}
-		],
-		balanceChanges: [],
-		orderbook: {
-			id: '0x00'
-		}
-	};
-
-	const { getVault } = await import('@rainlanguage/orderbook');
-	vi.mocked(getVault).mockResolvedValue(mockData);
-	const queryClient = new QueryClient();
-	const invalidateQueries = vi.spyOn(queryClient, 'invalidateQueries');
-
-	const mockWagmiConfig = writable({} as Config);
-	const mockSignerAddress = writable('0x123'); // Same as owner address
-
-	render(VaultDetail, {
-		props: {
-			id: '100',
-			network: 'mainnet',
-			activeNetworkRef: writable('mainnet'),
-			activeOrderbookRef: writable('0x00'),
-			settings: mockSettings,
-			lightweightChartsTheme: readable(darkChartTheme),
-			wagmiConfig: mockWagmiConfig,
-			signerAddress: mockSignerAddress,
-			handleDepositOrWithdrawModal: vi.fn()
-		},
-		context: new Map([['$$_queryClient', queryClient]])
-=======
 	it("doesn't show deposit/withdraw buttons when vault owner isn't an address", async () => {
 		(useAccount as Mock).mockReturnValue({
 			account: readable('0x1234567890123456789012345678901234567890')
@@ -393,7 +205,6 @@
 		await waitFor(() => {
 			expect(screen.queryByTestId('depositOrWithdrawButton')).not.toBeInTheDocument();
 		});
->>>>>>> ea4f99db
 	});
 
 	it('refresh button triggers query invalidation when clicked', async () => {
