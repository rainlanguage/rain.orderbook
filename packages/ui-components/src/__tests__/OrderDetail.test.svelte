<script lang="ts">
	import TanstackPageContentDetail from '../lib/components/detail/TanstackPageContentDetail.svelte';
	import CardProperty from '../lib/components/CardProperty.svelte';
	import ButtonVaultLink from '../lib/components/ButtonVaultLink.svelte';
	import { createQuery } from '@tanstack/svelte-query';
	import type { OrderWithSortedVaults, SgOrder } from '@rainlanguage/orderbook/js_api';
	import { getOrderByHash } from '@rainlanguage/orderbook/js_api';
	import { QKEY_ORDER } from '../lib/queries/keys';
	import type { Readable, Writable } from 'svelte/store';
	import DepositOrWithdrawButtons from '../lib/components/detail/DepositOrWithdrawButtons.svelte';
	import Refresh from '$lib/components/icon/Refresh.svelte';
	import { useQueryClient } from '@tanstack/svelte-query';
	import { invalidateIdQuery } from '$lib/queries/queryClient';
<<<<<<< HEAD
	import { createEventDispatcher } from 'svelte';
	import RemoveOrderButton from '../lib/components/actions/RemoveOrderButton.svelte';
=======
	import { useAccount } from '$lib/providers/wallet/useAccount';
>>>>>>> 807c9bdd

	const queryClient = useQueryClient();
	const dispatch = createEventDispatcher<{
		remove: { order: SgOrder };
	}>();

	export let walletAddressMatchesOrBlank: Readable<(address: string) => boolean> | undefined =
		undefined;
	export let orderHash: string;
	export let subgraphUrl: string;
	export let signerAddress: Writable<string>;
	export let chainId: number;

	const { account } = useAccount();

	$: orderDetailQuery = createQuery<OrderWithSortedVaults>({
		queryKey: [orderHash, QKEY_ORDER + orderHash],
		queryFn: () => {
			return getOrderByHash(subgraphUrl, orderHash);
		},
		enabled: !!subgraphUrl
	});
</script>

<TanstackPageContentDetail query={orderDetailQuery} emptyMessage="Order not found">
	<svelte:fragment slot="top" let:data>
		<div>Order {data.order.orderHash}</div>
<<<<<<< HEAD
		{#if $signerAddress === data.order.owner || $walletAddressMatchesOrBlank?.(data.order.owner)}
			{#if data.order.active}
				<RemoveOrderButton
					order={data.order}
					on:remove={(e) => dispatch('remove', { order: e.detail.order })}
				/>
			{/if}
=======
		{#if data && $walletAddressMatchesOrBlank?.(data.order.owner) && data.order.active && handleOrderRemoveModal}
			<Button
				data-testid="remove-button"
				color="dark"
				on:click={() =>
					handleOrderRemoveModal({
						open: true,
						args: {
							order: data.order,
							onRemove: $orderDetailQuery.refetch,
							chainId,
							orderbookAddress,
							subgraphUrl,
							account
						}
					})}
				disabled={!handleOrderRemoveModal}
			>
				Remove
			</Button>
>>>>>>> 807c9bdd
		{/if}

		<Refresh
			on:click={async () => await invalidateIdQuery(queryClient, orderHash)}
			spin={$orderDetailQuery.isLoading || $orderDetailQuery.isFetching}
		/>
	</svelte:fragment>

	<svelte:fragment slot="card" let:data>
		<div>Owner: {data.order.owner}</div>

		{#each [{ key: 'Input vaults', type: 'inputs' }, { key: 'Output vaults', type: 'outputs' }, { key: 'Input & output vaults', type: 'inputs_outputs' }] as { key, type }}
			{#if data.vaults.get(type)?.length !== 0}
				<CardProperty>
					<svelte:fragment slot="key">{key}</svelte:fragment>
					<svelte:fragment slot="value">
						<div class="mt-2 space-y-2">
							{#each data.vaults.get(type) || [] as vault}
								<ButtonVaultLink tokenVault={vault} subgraphName="subgraphName">
									<svelte:fragment slot="buttons">
										{#if $signerAddress === data.order.owner && chainId}
											<DepositOrWithdrawButtons
												{vault}
												chainId={1}
												rpcUrl="https://example.com"
												query={orderDetailQuery}
												handleDepositOrWithdrawModal={() => {}}
												{subgraphUrl}
											/>
										{/if}
									</svelte:fragment>
								</ButtonVaultLink>
							{/each}
						</div>
					</svelte:fragment>
				</CardProperty>
			{/if}
		{/each}
	</svelte:fragment>

	<svelte:fragment slot="chart">
		<div>Chart placeholder</div>
	</svelte:fragment>

	<svelte:fragment slot="below" let:data>
		<div>Below content: {data.order.orderHash}</div>
	</svelte:fragment>
</TanstackPageContentDetail><|MERGE_RESOLUTION|>--- conflicted
+++ resolved
@@ -11,17 +11,9 @@
 	import Refresh from '$lib/components/icon/Refresh.svelte';
 	import { useQueryClient } from '@tanstack/svelte-query';
 	import { invalidateIdQuery } from '$lib/queries/queryClient';
-<<<<<<< HEAD
-	import { createEventDispatcher } from 'svelte';
-	import RemoveOrderButton from '../lib/components/actions/RemoveOrderButton.svelte';
-=======
-	import { useAccount } from '$lib/providers/wallet/useAccount';
->>>>>>> 807c9bdd
+	import { Button } from 'flowbite-svelte';
 
 	const queryClient = useQueryClient();
-	const dispatch = createEventDispatcher<{
-		remove: { order: SgOrder };
-	}>();
 
 	export let walletAddressMatchesOrBlank: Readable<(address: string) => boolean> | undefined =
 		undefined;
@@ -29,8 +21,7 @@
 	export let subgraphUrl: string;
 	export let signerAddress: Writable<string>;
 	export let chainId: number;
-
-	const { account } = useAccount();
+	export let onRemove: (order: SgOrder) => void;
 
 	$: orderDetailQuery = createQuery<OrderWithSortedVaults>({
 		queryKey: [orderHash, QKEY_ORDER + orderHash],
@@ -44,36 +35,14 @@
 <TanstackPageContentDetail query={orderDetailQuery} emptyMessage="Order not found">
 	<svelte:fragment slot="top" let:data>
 		<div>Order {data.order.orderHash}</div>
-<<<<<<< HEAD
 		{#if $signerAddress === data.order.owner || $walletAddressMatchesOrBlank?.(data.order.owner)}
 			{#if data.order.active}
-				<RemoveOrderButton
-					order={data.order}
-					on:remove={(e) => dispatch('remove', { order: e.detail.order })}
-				/>
+				<Button
+					on:click={() => onRemove(data.order)}
+					data-testid="remove-order-button"
+					aria-label="Remove order">Remove</Button
+				>
 			{/if}
-=======
-		{#if data && $walletAddressMatchesOrBlank?.(data.order.owner) && data.order.active && handleOrderRemoveModal}
-			<Button
-				data-testid="remove-button"
-				color="dark"
-				on:click={() =>
-					handleOrderRemoveModal({
-						open: true,
-						args: {
-							order: data.order,
-							onRemove: $orderDetailQuery.refetch,
-							chainId,
-							orderbookAddress,
-							subgraphUrl,
-							account
-						}
-					})}
-				disabled={!handleOrderRemoveModal}
-			>
-				Remove
-			</Button>
->>>>>>> 807c9bdd
 		{/if}
 
 		<Refresh
