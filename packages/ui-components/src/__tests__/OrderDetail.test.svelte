<script lang="ts">
	import TanstackPageContentDetail from '../lib/components/detail/TanstackPageContentDetail.svelte';
	import CardProperty from '../lib/components/CardProperty.svelte';
	import ButtonVaultLink from '../lib/components/ButtonVaultLink.svelte';
	import { createQuery } from '@tanstack/svelte-query';
<<<<<<< HEAD
	import type { SgOrder } from '@rainlanguage/orderbook/js_api';
=======
	import type { OrderSubgraph, OrderWithSortedVaults } from '@rainlanguage/orderbook/js_api';
>>>>>>> a39712a5
	import { getOrder } from '@rainlanguage/orderbook/js_api';
	import { QKEY_ORDER } from '../lib/queries/keys';
	import type { Readable } from 'svelte/store';
	import { Button } from 'flowbite-svelte';
	import DepositOrWithdrawButtons from '../lib/components/detail/DepositOrWithdrawButtons.svelte';

	export let walletAddressMatchesOrBlank: Readable<(address: string) => boolean> | undefined =
		undefined;
	export let handleOrderRemoveModal: ((order: SgOrder, refetch: () => void) => void) | undefined =
		undefined;
	export let id: string;
	export let subgraphUrl: string;

<<<<<<< HEAD
	$: orderDetailQuery = createQuery<SgOrder>({
=======
	$: orderDetailQuery = createQuery<OrderWithSortedVaults>({
>>>>>>> a39712a5
		queryKey: [id, QKEY_ORDER + id],
		queryFn: () => getOrder(subgraphUrl, id),
		enabled: !!subgraphUrl && !!id
	});
</script>

<TanstackPageContentDetail query={orderDetailQuery} emptyMessage="Order not found">
	<svelte:fragment slot="top" let:data>
		<div>Order {data.order.orderHash}</div>
		{#if data && $walletAddressMatchesOrBlank?.(data.order.owner) && data.order.active && handleOrderRemoveModal}
			<Button
				data-testid="remove-button"
				color="dark"
				on:click={() => handleOrderRemoveModal(data.order, $orderDetailQuery.refetch)}
				disabled={!handleOrderRemoveModal}
			>
				Remove
			</Button>
		{/if}
	</svelte:fragment>

	<svelte:fragment slot="card" let:data>
		<div>Owner: {data.order.owner}</div>

		{#each [{ key: 'Input vaults', type: 'inputs' }, { key: 'Output vaults', type: 'outputs' }, { key: 'Input & output vaults', type: 'inputs_outputs' }] as { key, type }}
			{#if data.vaults.get(type)?.length !== 0}
				<CardProperty>
					<svelte:fragment slot="key">{key}</svelte:fragment>
					<svelte:fragment slot="value">
						<div class="mt-2 space-y-2">
							{#each data.vaults.get(type) || [] as vault}
								<ButtonVaultLink tokenVault={vault} subgraphName="subgraphName">
									<svelte:fragment slot="buttons">
										<DepositOrWithdrawButtons
											{vault}
											chainId={1}
											rpcUrl="https://example.com"
											query={orderDetailQuery}
											handleDepositOrWithdrawModal={() => {}}
											{subgraphUrl}
										/>
									</svelte:fragment>
								</ButtonVaultLink>
							{/each}
						</div>
					</svelte:fragment>
				</CardProperty>
			{/if}
		{/each}
	</svelte:fragment>

	<svelte:fragment slot="chart">
		<div>Chart placeholder</div>
	</svelte:fragment>

	<svelte:fragment slot="below" let:data>
		<div>Below content: {data.order.id}</div>
	</svelte:fragment>
</TanstackPageContentDetail><|MERGE_RESOLUTION|>--- conflicted
+++ resolved
@@ -3,11 +3,7 @@
 	import CardProperty from '../lib/components/CardProperty.svelte';
 	import ButtonVaultLink from '../lib/components/ButtonVaultLink.svelte';
 	import { createQuery } from '@tanstack/svelte-query';
-<<<<<<< HEAD
-	import type { SgOrder } from '@rainlanguage/orderbook/js_api';
-=======
-	import type { OrderSubgraph, OrderWithSortedVaults } from '@rainlanguage/orderbook/js_api';
->>>>>>> a39712a5
+	import type { SgOrder, OrderWithSortedVaults } from '@rainlanguage/orderbook/js_api';
 	import { getOrder } from '@rainlanguage/orderbook/js_api';
 	import { QKEY_ORDER } from '../lib/queries/keys';
 	import type { Readable } from 'svelte/store';
@@ -21,11 +17,7 @@
 	export let id: string;
 	export let subgraphUrl: string;
 
-<<<<<<< HEAD
-	$: orderDetailQuery = createQuery<SgOrder>({
-=======
 	$: orderDetailQuery = createQuery<OrderWithSortedVaults>({
->>>>>>> a39712a5
 		queryKey: [id, QKEY_ORDER + id],
 		queryFn: () => getOrder(subgraphUrl, id),
 		enabled: !!subgraphUrl && !!id
