<script lang="ts">
	import TanstackPageContentDetail from '../lib/components/detail/TanstackPageContentDetail.svelte';
	import CardProperty from '../lib/components/CardProperty.svelte';
	import ButtonVaultLink from '../lib/components/ButtonVaultLink.svelte';
	import { createQuery } from '@tanstack/svelte-query';
	import type { OrderSubgraph, OrderWithSortedVaults } from '@rainlanguage/orderbook/js_api';
	import { getOrder } from '@rainlanguage/orderbook/js_api';
	import { QKEY_ORDER } from '../lib/queries/keys';
	import type { Readable } from 'svelte/store';
	import { Button } from 'flowbite-svelte';
	import DepositOrWithdrawButtons from '../lib/components/detail/DepositOrWithdrawButtons.svelte';

	export let walletAddressMatchesOrBlank: Readable<(address: string) => boolean> | undefined =
		undefined;
	export let handleOrderRemoveModal:
		| ((order: OrderSubgraph, refetch: () => void) => void)
		| undefined = undefined;
	export let id: string;
	export let subgraphUrl: string;

	$: orderDetailQuery = createQuery<OrderWithSortedVaults>({
		queryKey: [id, QKEY_ORDER + id],
		queryFn: () => getOrder(subgraphUrl, id),
		enabled: !!subgraphUrl && !!id
	});
</script>

<TanstackPageContentDetail query={orderDetailQuery} emptyMessage="Order not found">
	<svelte:fragment slot="top" let:data>
		<div>Order {data.order.orderHash}</div>
		{#if data && $walletAddressMatchesOrBlank?.(data.order.owner) && data.order.active && handleOrderRemoveModal}
			<Button
				data-testid="remove-button"
				color="dark"
				on:click={() => handleOrderRemoveModal(data.order, $orderDetailQuery.refetch)}
				disabled={!handleOrderRemoveModal}
			>
				Remove
			</Button>
		{/if}
	</svelte:fragment>

	<svelte:fragment slot="card" let:data>
		<div>Owner: {data.order.owner}</div>

		{#each [{ key: 'Input vaults', type: 'inputs' }, { key: 'Output vaults', type: 'outputs' }, { key: 'Input & output vaults', type: 'inputs_outputs' }] as { key, type }}
			{#if data.vaults.get(type)?.length !== 0}
				<CardProperty>
					<svelte:fragment slot="key">{key}</svelte:fragment>
					<svelte:fragment slot="value">
						<div class="mt-2 space-y-2">
							{#each data.vaults.get(type) || [] as vault}
								<ButtonVaultLink tokenVault={vault} subgraphName="subgraphName">
									<svelte:fragment slot="buttons">
										<DepositOrWithdrawButtons
											{vault}
											chainId={1}
											rpcUrl="https://example.com"
											query={orderDetailQuery}
											handleDepositOrWithdrawModal={() => {}}
<<<<<<< HEAD
											subgraphUrl="https://example.com"
=======
											{subgraphUrl}
>>>>>>> 56b72e72
										/>
									</svelte:fragment>
								</ButtonVaultLink>
							{/each}
						</div>
					</svelte:fragment>
				</CardProperty>
			{/if}
		{/each}
	</svelte:fragment>

	<svelte:fragment slot="chart">
		<div>Chart placeholder</div>
	</svelte:fragment>

	<svelte:fragment slot="below" let:data>
		<div>Below content: {data.order.id}</div>
	</svelte:fragment>
</TanstackPageContentDetail><|MERGE_RESOLUTION|>--- conflicted
+++ resolved
@@ -58,11 +58,7 @@
 											rpcUrl="https://example.com"
 											query={orderDetailQuery}
 											handleDepositOrWithdrawModal={() => {}}
-<<<<<<< HEAD
-											subgraphUrl="https://example.com"
-=======
 											{subgraphUrl}
->>>>>>> 56b72e72
 										/>
 									</svelte:fragment>
 								</ButtonVaultLink>
