--- conflicted
+++ resolved
@@ -9,15 +9,12 @@
 	import type { Readable } from 'svelte/store';
 	import { Button } from 'flowbite-svelte';
 	import DepositOrWithdrawButtons from '../lib/components/detail/DepositOrWithdrawButtons.svelte';
-<<<<<<< HEAD
 	import Refresh from '$lib/components/icon/Refresh.svelte';
 	import { useQueryClient } from '@tanstack/svelte-query';
 
 	const queryClient = useQueryClient();
-=======
 	import type { OrderRemoveModalProps } from '../lib/types/modal';
 	import type { Hex } from 'viem';
->>>>>>> 4d754716
 
 	export let walletAddressMatchesOrBlank: Readable<(address: string) => boolean> | undefined =
 		undefined;
