import { describe, it, expect, vi, beforeEach, type Mock } from 'vitest';
import { render, screen, waitFor } from '@testing-library/svelte';
import DeploymentSteps from '../lib/components/deployment/DeploymentSteps.svelte';
import { DotrainOrderGui } from '@rainlanguage/orderbook/js_api';

import type { ComponentProps } from 'svelte';
import { writable } from 'svelte/store';
import type { AppKit } from '@reown/appkit';
import type { ConfigSource } from '../lib/typeshare/config';
const { mockWagmiConfigStore, mockConnectedStore } = await vi.hoisted(
	() => import('../lib/__mocks__/stores')
);

export type DeploymentStepsProps = ComponentProps<DeploymentSteps>;

vi.mock('@rainlanguage/orderbook/js_api', () => ({
	DotrainOrderGui: {
		chooseDeployment: vi.fn()
	}
}));

const dotrain = `raindex-version: 8898591f3bcaa21dc91dc3b8584330fc405eadfa

gui:
  name: Two-sided dynamic spread strategies
  description: The dynamic spread strategy for market-making uses time-based adjustments to maintain liquidity by narrowing spreads as market conditions stabilize, while recalculating averages and trade sizes to mitigate risks during trends.
  deployments:
    flare-sflr-wflr:
      name: SFLR<>WFLR on Flare.
      description: Rotate sFLR (Sceptre staked FLR) and WFLR on Flare.
      fields:
        - binding: is-fast-exit
          name: Fast exit?
          description: If enabled, the strategy will attempt to exit any position it builds up in a single trade, as soon as it can do so profitably.
          presets:
            - name: Yes
              value: 1
            - name: No
              value: 0
        - binding: initial-io
          name: Initial price (WFLR per sFLR)
          description: The rough initial WFLR to sFLR ratio (e.g. 1.11).
          min: 1
        - binding: next-trade-multiplier
          name: Next trade multiplier
          description: This is the most the strategy will move the price in a single trade. Larger numbers will capture larger price jumps but trade less often, smaller numbers will trade more often but be less defensive against large price jumps in the market.
          min: 1
          presets:
            - name: 1.001x
              value: 1.001
            - name: 1.002x
              value: 1.002
            - name: 1.005x
              value: 1.005
        - binding: cost-basis-multiplier
          name: Cost basis multiplier
          description: The minimum spread applied to the breakeven in addition to the auction. This is applied in both directions so 1.01x would be a 2% total spread.
          min: 1
          presets:
            - name: 1 (auction spread only)
              value: 1
            - name: 1.0005x (0.1% total)
              value: 1.0005
            - name: 1.001x (0.2% total)
              value: 1.001
            - name: 1.0025x (0.5% total)
              value: 1.0025
            - name: 1.005x (1% total)
              value: 1.005
        - binding: time-per-epoch
          name: Time per halving (seconds)
          description: The amount of time (in seconds) between halvings of the price and the amount offered during each auction, relative to their baselines.
          min: 600
          presets:
            - name: 1 hour (3600)
              value: 3600
            - name: 2 hours (7200)
              value: 7200
            - name: 4 hours (14400)
              value: 14400
            - name: 8 hours (28800)
              value: 28800
        - binding: max-amount
          name: Max amount
          description: The maximum amount of sFLR that will be offered in a single auction.
          min: 0
          presets:
            - name: 100
              value: 100
            - name: 1000
              value: 1000
            - name: 10000
              value: 10000
            - name: 100000
              value: 100000
        - binding: min-amount
          name: Minimum amount
          description: The minimum amount of sFLR that will be offered in a single auction.
          min: 0
          presets:
            - name: 10
              value: 10
            - name: 100
              value: 100
            - name: 1000
              value: 1000

      deposits:
        - token: flare-sflr
          min: 0
          presets:
            - 0
            - 100
            - 1000
            - 10000
        - token: flare-wflr
          min: 0
          presets:
            - 0
            - 100
            - 1000
            - 10000
    flare-cusdx-cysflr:
      name: cUSDX<>cysFLR on Flare.
      description: Rotate cUSDX and cysFLR on Flare.

      fields:
        - binding: is-fast-exit
          name: Fast exit?
          description: If enabled, the strategy will attempt to exit any position it builds up in a single trade, as soon as it can do so profitably.
          presets:
            - name: Yes
              value: 1
            - name: No
              value: 0
        - binding: initial-io
          name: Initial price (cUSDX per cysFLR)
          description: The rough initial cUSDX per cysFLR ratio (e.g. 0.75).
          min: 0
        - binding: next-trade-multiplier
          name: Next trade multiplier
          description: This is the most the strategy will move the price in a single trade. Larger numbers will capture larger price jumps but trade less often, smaller numbers will trade more often but be less defensive against large price jumps in the market.
          min: 1
          presets:
            - name: 1.001x
              value: 1.001
            - name: 1.002x
              value: 1.002
            - name: 1.005x
              value: 1.005
        - binding: cost-basis-multiplier
          name: Cost basis multiplier
          description: The minimum spread applied to the breakeven in addition to the auction. This is applied in both directions so 1.01x would be a 2% total spread.
          min: 1
          presets:
            - name: 1 (auction spread only)
              value: 1
            - name: 1.0005x (0.1% total)
              value: 1.0005
            - name: 1.001x (0.2% total)
              value: 1.001
            - name: 1.0025x (0.5% total)
              value: 1.0025
            - name: 1.005x (1% total)
              value: 1.005
        - binding: time-per-epoch
          name: Time per halving (seconds)
          description: The amount of time (in seconds) between halvings of the price and the amount offered during each auction, relative to their baselines.
          min: 600
          presets:
            - name: 1 hour (3600)
              value: 3600
            - name: 2 hours (7200)
              value: 7200
            - name: 4 hours (14400)
              value: 14400
            - name: 8 hours (28800)
              value: 28800
        - binding: max-amount
          name: Max amount
          description: The maximum amount of cUSDX that will be offered in a single auction.
          min: 0
          presets:
            - name: 10
              value: 10
            - name: 100
              value: 100
            - name: 1000
              value: 1000
        - binding: min-amount
          name: Minimum amount
          description: The minimum amount of cUSDX that will be offered in a single auction.
          min: 0
          presets:
            - name: 10
              value: 10
            - name: 100
              value: 100
            - name: 1000
              value: 1000

      deposits:
        - token: flare-cysflr
          min: 0
          presets:
            - 0
            - 100
            - 200
            - 500
        - token: flare-cusdx
          min: 0
          presets:
            - 0
            - 100
            - 200
            - 500

networks:
  flare:
    rpc: https://rpc.ankr.com/flare
    chain-id: 14
    network-id: 14
    currency: FLR

scenarios:
  flare:
    deployer: flare
    orderbook: flare
    runs: 1
    bindings:
      raindex-subparser: 0xFe2411CDa193D9E4e83A5c234C7Fd320101883aC
      history-cap: '1e50'
      shy-epoch: 0.05
    scenarios:
      sflr-wflr:
        runs: 1
        bindings:
          amount-token: 0x12e605bc104e93B45e1aD99F9e555f659051c2BB
          initial-output-token: 0x12e605bc104e93B45e1aD99F9e555f659051c2BB
          initial-input-token: 0x1D80c49BbBCd1C0911346656B529DF9E5c2F783d
      cusdx-cysflr:
        runs: 1
        bindings:
          amount-token: 0xFE2907DFa8DB6e320cDbF45f0aa888F6135ec4f8
          initial-output-token: 0x19831cfB53A0dbeAD9866C43557C1D48DfF76567
          initial-input-token: 0xFE2907DFa8DB6e320cDbF45f0aa888F6135ec4f8
      sflr-joule:
        runs: 1
        bindings:
          amount-token: 0x12e605bc104e93B45e1aD99F9e555f659051c2BB
          initial-output-token: 0xE6505f92583103AF7ed9974DEC451A7Af4e3A3bE
          initial-input-token: 0x12e605bc104e93B45e1aD99F9e555f659051c2BB
      wflr-eusdt:
        runs: 1
        bindings:
          amount-token: 0xfbda5f676cb37624f28265a144a48b0d6e87d3b6
          initial-output-token: 0x12e605bc104e93B45e1aD99F9e555f659051c2BB
          initial-input-token: 0xfbda5f676cb37624f28265a144a48b0d6e87d3b6
      usdce-sflr:
        runs: 1
        bindings:
          amount-token: 0xfbda5f676cb37624f28265a144a48b0d6e87d3b6
          initial-output-token: 0x12e605bc104e93B45e1aD99F9e555f659051c2BB
          initial-input-token: 0xfbda5f676cb37624f28265a144a48b0d6e87d3b6
      usdce-cusdx:
        runs: 1
        bindings:
          amount-token: 0xfbda5f676cb37624f28265a144a48b0d6e87d3b6
          initial-output-token: 0xFE2907DFa8DB6e320cDbF45f0aa888F6135ec4f8
          initial-input-token: 0xfbda5f676cb37624f28265a144a48b0d6e87d3b6
      usdce-wflr:
        runs: 1
        bindings:
          amount-token: 0xfbda5f676cb37624f28265a144a48b0d6e87d3b6
          initial-output-token: 0x1D80c49BbBCd1C0911346656B529DF9E5c2F783d
          initial-input-token: 0xfbda5f676cb37624f28265a144a48b0d6e87d3b6
      usdce-weth:
        runs: 1
        bindings:
          amount-token: 0xfbda5f676cb37624f28265a144a48b0d6e87d3b6
          initial-output-token: 0x1502FA4be69d526124D453619276FacCab275d3D
          initial-input-token: 0xfbda5f676cb37624f28265a144a48b0d6e87d3b6

metaboards:
  flare: https://api.goldsky.com/api/public/project_clv14x04y9kzi01saerx7bxpg/subgraphs/mb-flare-0x893BBFB7/0.1/gn

subgraphs:
  flare: https://example.com/subgraph

orderbooks:
  flare:
    address: 0xCEe8Cd002F151A536394E564b84076c41bBBcD4d

deployers:
  flare:
    address: 0xE3989Ea7486c0F418C764e6c511e86f6E8830FAb

tokens:
  flare-usdce:
    network: flare
    address: 0xfbda5f676cb37624f28265a144a48b0d6e87d3b6
    decimals: 6
  flare-wflr:
    network: flare
    address: 0x1D80c49BbBCd1C0911346656B529DF9E5c2F783d
    decimals: 18
  flare-sflr:
    network: flare
    address: 0x12e605bc104e93B45e1aD99F9e555f659051c2BB
    decimals: 18
  flare-weth:
    network: flare
    address: 0x1502FA4be69d526124D453619276FacCab275d3D
    decimals: 18
  flare-cysflr:
    network: flare
    address: 0x19831cfB53A0dbeAD9866C43557C1D48DfF76567
  flare-cusdx:
    network: flare
    address: 0xFE2907DFa8DB6e320cDbF45f0aa888F6135ec4f8
  flare-joule:
    network: flare
    address: 0xE6505f92583103AF7ed9974DEC451A7Af4e3A3bE
    decimals: 18

orders:
  flare-usdce-sflr:
    network: flare
    orderbook: flare
    inputs:
      - token: flare-sflr
      - token: flare-usdce
    outputs:
      - token: flare-sflr
      - token: flare-usdce
  flare-sflr-wflr:
    network: flare
    orderbook: flare
    inputs:
      - token: flare-sflr
      - token: flare-wflr
    outputs:
      - token: flare-sflr
      - token: flare-wflr
  flare-cusdx-cysflr:
    network: flare
    orderbook: flare
    inputs:
      - token: flare-cusdx
      - token: flare-cysflr
    outputs:
      - token: flare-cusdx
      - token: flare-cysflr
  flare-sflr-joule:
    network: flare
    orderbook: flare
    inputs:
      - token: flare-sflr
      - token: flare-joule
    outputs:
      - token: flare-sflr
      - token: flare-joule
  flare-usdce-weth:
    network: flare
    orderbook: flare
    inputs:
      - token: flare-usdce
      - token: flare-weth
    outputs:
      - token: flare-usdce
      - token: flare-weth
  flare-usdce-wflr:
    network: flare
    orderbook: flare
    inputs:
      - token: flare-usdce
      - token: flare-wflr
    outputs:
      - token: flare-usdce
      - token: flare-wflr
  flare-usdce-cusdx:
    network: flare
    orderbook: flare
    inputs:
      - token: flare-usdce
      - token: flare-cusdx
    outputs:
      - token: flare-usdce
      - token: flare-cusdx

deployments:
  flare-usdce-sflr:
    order: flare-usdce-sflr
    scenario: flare.usdce-sflr
  flare-sflr-wflr:
    order: flare-sflr-wflr
    scenario: flare.sflr-wflr
  flare-cusdx-cysflr:
    order: flare-cusdx-cysflr
    scenario: flare.cusdx-cysflr
  flare-usdce-weth:
    order: flare-usdce-weth
    scenario: flare.usdce-weth
  flare-usdce-wflr:
    order: flare-usdce-wflr
    scenario: flare.usdce-wflr
  flare-usdce-cusdx:
    order: flare-usdce-cusdx
    scenario: flare.usdce-cusdx
  flare-sflr-joule:
    order: flare-sflr-joule
    scenario: flare.sflr-joule

---

#raindex-subparser !Subparser for the Raindex.

#min-amount !Amount will decay down to this number each epoch.
#max-amount !Amount will decay down from this number each epoch.
#time-per-epoch !Duration of one unit of streaming amount and io ratio halflife.
#shy-epoch !Epoch below which only the minimum amount is offered.
#next-trade-multiplier !Start next auction at this x the last trade.
#history-cap !The max amount of trade history kept for cost basis tracking (denominated in same token as tranche size).
#amount-token !The token that is the amount token for the strategy. This denominates tranche sizes.
#initial-io !The IO ratio that the strategy starts at. The quote token is the output so that the IO ratio looks like a CEX price.
#initial-output-token !Initial output token for the initial IO ratio.
#initial-input-token !Initial input token for the initial IO ratio.
#cost-basis-multiplier !Multiplier for the cost basis IO ratio. Effectively a minimum spread.

#is-fast-exit !Non-zero for fast exit behaviour.

#last-trade-io-key "last-trade-io"
#last-trade-time-key "last-trade-time"
#last-trade-output-token-key "last-trade-output-token"
#vwaio-key "cost-basis-io-ratio"

#amount-is-output
  _: equal-to(amount-token output-token());

#get-cost-basis-io-ratio
  this-total-out-key: hash(order-hash() input-token() output-token()),
  this-vwaio-key: hash(this-total-out-key vwaio-key),
  other-total-out-key: hash(order-hash() output-token() input-token()),
  other-vwaio-key: hash(other-total-out-key vwaio-key),

  this-total-out: get(this-total-out-key),
  other-total-out: get(other-total-out-key),

  this-vwaio: get(this-vwaio-key),
  other-vwaio: get(other-vwaio-key);

#set-cost-basis-io-ratio
  /* first reduce outstanding inventory */
  this-total-out-key
  this-vwaio-key
  other-total-out-key
  other-vwaio-key
  this-total-out
  other-total-out
  this-vwaio
  other-vwaio: call<'get-cost-basis-io-ratio>(),

  other-reduction-out: min(other-total-out input-vault-increase()),
  reduced-other-total-out: sub(other-total-out other-reduction-out),

  :set(other-total-out-key reduced-other-total-out),
  :set(other-vwaio-key every(reduced-other-total-out other-vwaio)),

  /* then increase our inventory */
  this-total-in: mul(this-total-out this-vwaio),
  this-remaining-in: sub(input-vault-increase() other-reduction-out),
  this-new-in: add(this-total-in this-remaining-in),
  this-remaining-out: div(this-remaining-in calculated-io-ratio()),
  this-new-out: add(this-total-out this-remaining-out),
  this-new-vwaio: every(this-new-out div(this-new-in any(this-new-out max-value()))),
  cap-out: if(call<'amount-is-output>() history-cap div(history-cap any(this-new-vwaio calculated-io-ratio()))),
  capped-out: min(this-new-out cap-out),

  :set(this-total-out-key capped-out),
  :set(this-vwaio-key this-new-vwaio);

#halflife
epoch:,
multiplier:
  power(0.5 div(epoch 10)),
val:
  mul(
    multiplier
    multiplier
    multiplier
    multiplier
    multiplier
    multiplier
    multiplier
    multiplier
    multiplier
    multiplier
  );

#set-last-trade
last-io:,
:set(hash(order-hash() last-trade-time-key) now()),
:set(hash(order-hash() last-trade-io-key) last-io),
:set(hash(order-hash() last-trade-output-token-key) output-token());

#handle-add-order
using-words-from raindex-subparser
:set(hash(order-hash() last-trade-time-key) now()),
:set(hash(order-hash() last-trade-io-key) initial-io),
:set(hash(order-hash() last-trade-output-token-key) initial-output-token),
this-total-out-key: hash(order-hash() initial-input-token initial-output-token),
:set(this-total-out-key 1e-18),
:set(hash(this-total-out-key vwaio-key) initial-io);

#get-last-trade
stored-last-io:get(hash(order-hash() last-trade-io-key)),
stored-last-output-token:get(hash(order-hash() last-trade-output-token-key)),
last-time:get(hash(order-hash() last-trade-time-key)),
_: if(equal-to(stored-last-output-token output-token()) stored-last-io inv(stored-last-io));

#get-epoch
last-time _: call<'get-last-trade>(),
duration: sub(now() last-time),
epochs: div(duration time-per-epoch);

#amount-for-epoch
epoch io:,
decay: call<'halflife>(epoch),
shy-decay: every(greater-than(epoch shy-epoch) decay),
variable-component: sub(max-amount min-amount),
base-amount: add(min-amount mul(variable-component shy-decay)),
_: if(call<'amount-is-output>() base-amount mul(base-amount inv(io)));

#io-for-epoch
epoch:,
last-io: call<'get-last-trade>(),
this-vwaio
other-vwaio: call<'get-cost-basis-io-ratio>(),
cost-basis-io: mul(any(this-vwaio inv(any(other-vwaio max-value()))) cost-basis-multiplier),
max-next-trade: mul(max(cost-basis-io last-io) next-trade-multiplier),
baseline: any(cost-basis-io last-io),
variable-component: sub(max-next-trade baseline),
decay: call<'halflife>(epoch),
above-baseline: mul(variable-component decay),
_: add(baseline above-baseline);

#calculate-io
using-words-from raindex-subparser
epoch:call<'get-epoch>(),
io: call<'io-for-epoch>(epoch),
epoch-max-output: call<'amount-for-epoch>(epoch io),
other-total-out
_
other-vwaio: call<'get-cost-basis-io-ratio>(),
max-output: max(
  epoch-max-output
  every(
    is-fast-exit
    mul(other-total-out other-vwaio))),
_: io,
:call<'set-last-trade>(io);

#handle-io
min-trade-amount: mul(min-amount 0.9),
:ensure(
  greater-than-or-equal-to(
    if(call<'amount-is-output>() output-vault-decrease() input-vault-increase())
    min-trade-amount)
  "Min trade amount."),
:call<'set-cost-basis-io-ratio>();`;

describe('DeploymentSteps', () => {
	beforeEach(() => {
		vi.clearAllMocks();
	});

	it('shows deployment details when provided', async () => {
		(DotrainOrderGui.chooseDeployment as Mock).mockResolvedValue({
			getSelectTokens: () => [],
			getTokenInfo: vi.fn()
		});

		const deploymentDetails = {
			name: 'SFLR<>WFLR on Flare',
			description: 'Rotate sFLR (Sceptre staked FLR) and WFLR on Flare.'
		};

		render(DeploymentSteps, {
			props: {
				dotrain,
				deployment: 'flare-sflr-wflr',
				deploymentDetails,
				wagmiConfig: mockWagmiConfigStore,
				wagmiConnected: mockConnectedStore,
				appKitModal: writable({} as AppKit),
				handleDeployModal: vi.fn(),
<<<<<<< HEAD
				settings: writable({} as ConfigSource)
=======
				handleUpdateGuiState: vi.fn()
>>>>>>> b62cdafa
			}
		});

		await waitFor(() => {
			expect(screen.getByText('SFLR<>WFLR on Flare')).toBeInTheDocument();
			expect(
				screen.getByText('Rotate sFLR (Sceptre staked FLR) and WFLR on Flare.')
			).toBeInTheDocument();
		});
	});

	it('shows select tokens section when tokens need to be selected', async () => {
		const mockSelectTokens = ['token1', 'token2'];
		(DotrainOrderGui.chooseDeployment as Mock).mockResolvedValue({
			getSelectTokens: () => mockSelectTokens,
			getTokenInfo: vi.fn()
		});

		render(DeploymentSteps, {
			props: {
				dotrain,
				deployment: 'flare-sflr-wflr',
				deploymentDetails: { name: 'Deployment 1', description: 'Description 1' },
				wagmiConfig: mockWagmiConfigStore,
				wagmiConnected: mockConnectedStore,
				appKitModal: writable({} as AppKit),
				handleDeployModal: vi.fn(),
<<<<<<< HEAD
				settings: writable({} as ConfigSource)
=======
				handleUpdateGuiState: vi.fn()
>>>>>>> b62cdafa
			}
		});

		await waitFor(() => {
			expect(screen.getByText('Select Tokens')).toBeInTheDocument();
			expect(
				screen.getByText('Select the tokens that you want to use in your order.')
			).toBeInTheDocument();
		});
	});

	it('shows error message when GUI initialization fails', async () => {
		(DotrainOrderGui.chooseDeployment as Mock).mockRejectedValue(
			new Error('Failed to initialize GUI')
		);

		render(DeploymentSteps, {
			props: {
				dotrain,
				deployment: 'flare-sflr-wflr',
				deploymentDetails: { name: 'Deployment 1', description: 'Description 1' },
				wagmiConfig: mockWagmiConfigStore,
				wagmiConnected: mockConnectedStore,
				appKitModal: writable({} as AppKit),
				handleDeployModal: vi.fn(),
<<<<<<< HEAD
				settings: writable({} as ConfigSource)
=======
				handleUpdateGuiState: vi.fn()
>>>>>>> b62cdafa
			}
		});

		await waitFor(() => {
			expect(screen.getByText('Error loading GUI')).toBeInTheDocument();
			expect(screen.getByText('Failed to initialize GUI')).toBeInTheDocument();
		});
	});

	it('shows deploy strategy button when all required fields are filled', async () => {
		mockConnectedStore.mockSetSubscribeValue(true);
		(DotrainOrderGui.chooseDeployment as Mock).mockResolvedValue({
			getSelectTokens: () => [],
			getCurrentDeployment: () => ({
				deployment: {
					order: {
						inputs: [],
						outputs: []
					}
				},
				deposits: []
			}),
			getAllFieldDefinitions: () => [],
			getTokenInfo: vi.fn()
		});

		render(DeploymentSteps, {
			props: {
				dotrain,
				deployment: 'flare-sflr-wflr',
				deploymentDetails: { name: 'Deployment 1', description: 'Description 1' },
				wagmiConfig: mockWagmiConfigStore,
				wagmiConnected: mockConnectedStore,
				appKitModal: writable({} as AppKit),
				handleDeployModal: vi.fn(),
<<<<<<< HEAD
				settings: writable({} as ConfigSource)
=======
				handleUpdateGuiState: vi.fn()
>>>>>>> b62cdafa
			}
		});

		await waitFor(() => {
			expect(screen.getByText('Deploy Strategy')).toBeInTheDocument();
		});
	});
	it('shows connect wallet button when not connected', async () => {
		mockConnectedStore.mockSetSubscribeValue(false);
		(DotrainOrderGui.chooseDeployment as Mock).mockResolvedValue({
			getSelectTokens: () => [],
			getCurrentDeployment: () => ({
				deployment: {
					order: {
						inputs: [],
						outputs: []
					}
				},
				deposits: []
			}),
			getAllFieldDefinitions: () => [],
			getTokenInfo: vi.fn()
		});

		render(DeploymentSteps, {
			props: {
				dotrain,
				deployment: 'flare-sflr-wflr',
				deploymentDetails: { name: 'Deployment 1', description: 'Description 1' },
				wagmiConfig: mockWagmiConfigStore,
				wagmiConnected: mockConnectedStore,
				appKitModal: writable({} as AppKit),
				handleDeployModal: vi.fn(),
<<<<<<< HEAD
				settings: writable({} as ConfigSource)
=======
				handleUpdateGuiState: vi.fn()
>>>>>>> b62cdafa
			}
		});

		await waitFor(() => {
			expect(screen.getByText('Connect Wallet')).toBeInTheDocument();
		});
	});
});<|MERGE_RESOLUTION|>--- conflicted
+++ resolved
@@ -594,11 +594,8 @@
 				wagmiConnected: mockConnectedStore,
 				appKitModal: writable({} as AppKit),
 				handleDeployModal: vi.fn(),
-<<<<<<< HEAD
-				settings: writable({} as ConfigSource)
-=======
+				settings: writable({} as ConfigSource),
 				handleUpdateGuiState: vi.fn()
->>>>>>> b62cdafa
 			}
 		});
 
@@ -626,11 +623,8 @@
 				wagmiConnected: mockConnectedStore,
 				appKitModal: writable({} as AppKit),
 				handleDeployModal: vi.fn(),
-<<<<<<< HEAD
-				settings: writable({} as ConfigSource)
-=======
+				settings: writable({} as ConfigSource),
 				handleUpdateGuiState: vi.fn()
->>>>>>> b62cdafa
 			}
 		});
 
@@ -656,11 +650,8 @@
 				wagmiConnected: mockConnectedStore,
 				appKitModal: writable({} as AppKit),
 				handleDeployModal: vi.fn(),
-<<<<<<< HEAD
-				settings: writable({} as ConfigSource)
-=======
+				settings: writable({} as ConfigSource),
 				handleUpdateGuiState: vi.fn()
->>>>>>> b62cdafa
 			}
 		});
 
@@ -696,11 +687,8 @@
 				wagmiConnected: mockConnectedStore,
 				appKitModal: writable({} as AppKit),
 				handleDeployModal: vi.fn(),
-<<<<<<< HEAD
-				settings: writable({} as ConfigSource)
-=======
+				settings: writable({} as ConfigSource),
 				handleUpdateGuiState: vi.fn()
->>>>>>> b62cdafa
 			}
 		});
 
@@ -734,11 +722,8 @@
 				wagmiConnected: mockConnectedStore,
 				appKitModal: writable({} as AppKit),
 				handleDeployModal: vi.fn(),
-<<<<<<< HEAD
-				settings: writable({} as ConfigSource)
-=======
+				settings: writable({} as ConfigSource),
 				handleUpdateGuiState: vi.fn()
->>>>>>> b62cdafa
 			}
 		});
 
