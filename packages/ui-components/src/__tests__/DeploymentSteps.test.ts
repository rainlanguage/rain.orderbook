import { describe, it, expect, vi, beforeEach, type Mock } from 'vitest';
import { render, screen, waitFor } from '@testing-library/svelte';
import DeploymentSteps from '../lib/components/deployment/DeploymentSteps.svelte';
import { DotrainOrderGui, type ScenarioCfg } from '@rainlanguage/orderbook';
import type { ComponentProps } from 'svelte';
import { readable, writable } from 'svelte/store';
import type { AppKit } from '@reown/appkit';
<<<<<<< HEAD
import type { ConfigSource, GuiDeploymentCfg } from '@rainlanguage/orderbook';
import type { DeployModalProps, DisclaimerModalProps } from '../lib/types/modal';
=======
import type { GuiDeploymentCfg } from '@rainlanguage/orderbook/js_api';
>>>>>>> ea4f99db
import userEvent from '@testing-library/user-event';
import { useGui } from '$lib/hooks/useGui';
import { useAccount } from '$lib/providers/wallet/useAccount';
import { handleDeployment } from '../lib/components/deployment/handleDeployment';
import { mockConfigSource } from '../lib/__mocks__/settings';
import type { DeploymentArgs } from '$lib/types/transaction';

const { mockConnectedStore } = await vi.hoisted(() => import('../lib/__mocks__/stores'));

vi.mock('$lib/hooks/useGui', () => ({
	useGui: vi.fn()
}));

vi.mock('$lib/providers/wallet/useAccount', () => ({
	useAccount: vi.fn()
}));

<<<<<<< HEAD
vi.mock('@rainlanguage/orderbook', () => ({
	DotrainOrderGui: {
		chooseDeployment: vi.fn(),
		getStrategyDetails: vi.fn()
	}
=======
vi.mock('../lib/components/deployment/handleDeployment', () => ({
	handleDeployment: vi.fn()
>>>>>>> ea4f99db
}));

type DeploymentStepsProps = ComponentProps<DeploymentSteps>;

const mockDeployment = {
	key: 'flare-sflr-wflr',
	name: 'SFLR<>WFLR on Flare',
	description: 'Rotate sFLR (Sceptre staked FLR) and WFLR on Flare.',
	deposits: [],
	fields: [],
	select_tokens: [],
	deployment: {
		key: 'flare-sflr-wflr',
		scenario: {
			key: 'flare',
			bindings: {}
		} as ScenarioCfg,
		order: {
			key: 'flare-sflr-wflr',
			network: {
				key: 'flare',
				'chain-id': 14,
				'network-id': 14,
				rpc: 'https://rpc.ankr.com/flare',
				label: 'Flare',
				currency: 'FLR'
			},
			deployer: {
				key: 'flare',
				bindings: {}
			} as ScenarioCfg,
			order: {
				key: 'flare-sflr-wflr',
				network: {
					key: 'flare',
					'chain-id': 14,
					'network-id': 14,
					rpc: 'https://rpc.ankr.com/flare',
					label: 'Flare',
					currency: 'FLR'
				},
				address: '0x0'
			},
			orderbook: {
				id: 'flare',
				address: '0x0'
			},
			inputs: [],
			outputs: []
		}
	}
} as unknown as GuiDeploymentCfg;

const mockOnDeploy = vi.fn();

const defaultProps: DeploymentStepsProps = {
	strategyDetail: {
		name: 'SFLR<>WFLR on Flare',
		description: 'Rotate sFLR (Sceptre staked FLR) and WFLR on Flare.',
		short_description: 'Rotate sFLR (Sceptre staked FLR) and WFLR on Flare.'
	},
	deployment: mockDeployment,
	wagmiConnected: mockConnectedStore,
	appKitModal: writable({} as AppKit),
	onDeploy: mockOnDeploy,
	settings: writable(mockConfigSource),
	registryUrl: 'https://registry.reown.xyz'
} as DeploymentStepsProps;

describe('DeploymentSteps', () => {
	let guiInstance: DotrainOrderGui;
	let mockGui: DotrainOrderGui;

	beforeEach(() => {
		vi.clearAllMocks();
		guiInstance = new DotrainOrderGui();

		(DotrainOrderGui.prototype.areAllTokensSelected as Mock).mockReturnValue({ value: false });
		(DotrainOrderGui.prototype.getSelectTokens as Mock).mockReturnValue({ value: [] });
		(DotrainOrderGui.prototype.getNetworkKey as Mock).mockReturnValue({ value: 'flare' });
		(DotrainOrderGui.prototype.getCurrentDeployment as Mock).mockReturnValue(mockDeployment);
		(DotrainOrderGui.prototype.getAllFieldDefinitions as Mock).mockReturnValue({ value: [] });
		(DotrainOrderGui.prototype.hasAnyDeposit as Mock).mockReturnValue({ value: false });
		(DotrainOrderGui.prototype.hasAnyVaultId as Mock).mockReturnValue(false);
		(DotrainOrderGui.prototype.getAllTokenInfos as Mock).mockResolvedValue({ value: [] });
		(DotrainOrderGui.prototype.getCurrentDeploymentDetails as Mock).mockReturnValue({
			value: {
				name: 'Test Deployment',
				description: 'This is a test deployment description'
			}
		});
		mockGui = guiInstance;
		vi.mocked(useGui).mockReturnValue(mockGui);
		vi.mocked(useAccount).mockReturnValue({
			account: readable('0x123')
		});
	});

	it('shows deployment details when provided', async () => {
		render(DeploymentSteps, { props: defaultProps });

		await waitFor(() => {
			expect(screen.getByText('SFLR<>WFLR on Flare')).toBeInTheDocument();
		});
	});

	it('correctly derives subgraphUrl from settings and networkKey', async () => {
		(DotrainOrderGui.prototype.areAllTokensSelected as Mock).mockReturnValue({ value: true });
		(DotrainOrderGui.prototype.hasAnyDeposit as Mock).mockReturnValue({ value: false });
		(DotrainOrderGui.prototype.hasAnyVaultId as Mock).mockReturnValue({ value: false });
		(DotrainOrderGui.prototype.getDeploymentTransactionArgs as Mock).mockReturnValue({
			value: {
				approvals: [],
				deploymentCalldata: '0x1',
				orderbookAddress: '0x1',
				chainId: 1
			}
		});
		(DotrainOrderGui.prototype.getNetworkKey as Mock).mockReturnValue({ value: 'mainnet' });

		mockConnectedStore.mockSetSubscribeValue(true);

		const user = userEvent.setup();

		render(DeploymentSteps, defaultProps);

		await waitFor(() => {
			expect(screen.getByText('Deploy Strategy')).toBeInTheDocument();
		});

		const deployButton = screen.getByText('Deploy Strategy');
		await user.click(deployButton);

		await waitFor(() => {
			expect(handleDeployment).toHaveBeenCalledWith(
				mockGui,
				'0x123',
				mockConfigSource.subgraphs?.mainnet
			);
		});
	});

	it('shows select tokens section when tokens need to be selected', async () => {
		(DotrainOrderGui.prototype.getSelectTokens as Mock).mockReturnValue({
			value: ['token1', 'token2']
		});

		render(DeploymentSteps, {
			props: defaultProps
		});

		await waitFor(() => {
			expect(screen.getByText('Select Tokens')).toBeInTheDocument();
			expect(
				screen.getByText('Select the tokens that you want to use in your order.')
			).toBeInTheDocument();
		});
	});

	it('shows wallet connect button when all required fields are filled, but no account exists', async () => {
		(useAccount as Mock).mockReturnValue({
			account: writable(null)
		});

		const mockSelectTokens = [
			{ key: 'token1', name: 'Token 1', description: undefined },
			{ key: 'token2', name: 'Token 2', description: undefined }
		];

		// Set up specific mocks for this test
		(DotrainOrderGui.prototype.getSelectTokens as Mock).mockReturnValue({
			value: mockSelectTokens
		});
		(DotrainOrderGui.prototype.getTokenInfo as Mock).mockImplementation(() => {});
		(DotrainOrderGui.prototype.areAllTokensSelected as Mock).mockReturnValue({ value: true });
		(DotrainOrderGui.prototype.isSelectTokenSet as Mock).mockReturnValue({ value: false });
		(DotrainOrderGui.prototype.saveSelectToken as Mock).mockImplementation(() => {});
		(DotrainOrderGui.prototype.getCurrentDeployment as Mock).mockReturnValue({
			value: {
				deployment: {
					order: {
						inputs: [],
						outputs: []
					}
				},
				deposits: []
			}
		});

		(DotrainOrderGui.prototype.getAllTokenInfos as Mock).mockResolvedValue({
			value: [
				{
					address: '0x1',
					decimals: 18,
					name: 'Token 1',
					symbol: 'TKN1'
				},
				{
					address: '0x2',
					decimals: 18,
					name: 'Token 2',
					symbol: 'TKN2'
				}
			]
		});

		render(DeploymentSteps, { props: defaultProps });

		await waitFor(() => {
			expect(screen.getByText('Connect Wallet')).toBeInTheDocument();
		});
	});

	it('shows deploy button when all required fields are filled, and account is connected', async () => {
		(useAccount as Mock).mockReturnValue({
			account: writable('0x123')
		});

		const mockSelectTokens = [
			{ key: 'token1', name: 'Token 1', description: undefined },
			{ key: 'token2', name: 'Token 2', description: undefined }
		];

		// Set up specific mocks for this test
		(DotrainOrderGui.prototype.getSelectTokens as Mock).mockReturnValue({
			value: mockSelectTokens
		});
		(DotrainOrderGui.prototype.getTokenInfo as Mock).mockImplementation(() => {});
		(DotrainOrderGui.prototype.areAllTokensSelected as Mock).mockReturnValue({ value: true });
		(DotrainOrderGui.prototype.isSelectTokenSet as Mock).mockReturnValue({ value: false });
		(DotrainOrderGui.prototype.saveSelectToken as Mock).mockImplementation(() => {});
		(DotrainOrderGui.prototype.getCurrentDeployment as Mock).mockReturnValue({
			value: {
				deployment: {
					order: {
						inputs: [],
						outputs: []
					}
				},
				deposits: []
			}
		});

		(DotrainOrderGui.prototype.getAllTokenInfos as Mock).mockResolvedValue({
			value: [
				{
					address: '0x1',
					decimals: 18,
					name: 'Token 1',
					symbol: 'TKN1'
				},
				{
					address: '0x2',
					decimals: 18,
					name: 'Token 2',
					symbol: 'TKN2'
				}
			]
		});

		render(DeploymentSteps, { props: defaultProps });

		await waitFor(() => {
			expect(screen.getByText('Deploy Strategy')).toBeInTheDocument();
		});
	});
	it('refreshes field descriptions when tokens change', async () => {
		const mockSelectTokens = [
			{ key: 'token1', name: 'Token 1', description: undefined },
			{ key: 'token2', name: 'Token 2', description: undefined }
		];

		// Set up specific mocks for this test
		(DotrainOrderGui.prototype.getSelectTokens as Mock).mockReturnValue({
			value: mockSelectTokens
		});
		(DotrainOrderGui.prototype.getTokenInfo as Mock).mockImplementation(() => {});
		(DotrainOrderGui.prototype.areAllTokensSelected as Mock).mockReturnValue({ value: true });
		(DotrainOrderGui.prototype.isSelectTokenSet as Mock).mockReturnValue({ value: false });
		(DotrainOrderGui.prototype.saveSelectToken as Mock).mockImplementation(() => {});
		(DotrainOrderGui.prototype.getCurrentDeployment as Mock).mockReturnValue({
			value: {
				deployment: {
					order: {
						inputs: [],
						outputs: []
					}
				},
				deposits: []
			}
		});

		(DotrainOrderGui.prototype.getAllTokenInfos as Mock).mockResolvedValue({
			value: [
				{
					address: '0x1',
					decimals: 18,
					name: 'Token 1',
					symbol: 'TKN1'
				},
				{
					address: '0x2',
					decimals: 18,
					name: 'Token 2',
					symbol: 'TKN2'
				}
			]
		});

		const user = userEvent.setup();

		render(DeploymentSteps, {
			props: defaultProps
		});

		expect(mockGui.areAllTokensSelected).toHaveBeenCalled();

		await waitFor(() => {
			expect(screen.getByText('Select Tokens')).toBeInTheDocument();
			expect(screen.getByText('Token 1')).toBeInTheDocument();
			expect(screen.getByText('Token 2')).toBeInTheDocument();
		});

		let selectTokenInput = screen.getAllByRole('textbox')[0];
		(DotrainOrderGui.prototype.getTokenInfo as Mock).mockResolvedValue({
			value: {
				address: '0x1',
				decimals: 18,
				name: 'Token 1',
				symbol: 'TKN1'
			}
		});
		await user.type(selectTokenInput, '0x1');

		const selectTokenOutput = screen.getAllByRole('textbox')[1];
		(DotrainOrderGui.prototype.getTokenInfo as Mock).mockResolvedValue({
			value: {
				address: '0x2',
				decimals: 18,
				name: 'Token 2',
				symbol: 'TKN2'
			}
		});
		await user.type(selectTokenOutput, '0x2');

		await waitFor(() => {
			expect(mockGui.getAllTokenInfos).toHaveBeenCalled();
		});

		selectTokenInput = screen.getAllByRole('textbox')[0];
		(DotrainOrderGui.prototype.getTokenInfo as Mock).mockResolvedValue({
			value: {
				address: '0x3',
				decimals: 18,
				name: 'Token 3',
				symbol: 'TKN3'
			}
		});
		await user.type(selectTokenInput, '0x3');

		(DotrainOrderGui.prototype.getAllTokenInfos as Mock).mockResolvedValue({
			value: [
				{
					address: '0x3',
					decimals: 18,
					name: 'Token 3',
					symbol: 'TKN3'
				},
				{
					address: '0x2',
					decimals: 18,
					name: 'Token 2',
					symbol: 'TKN2'
				}
			]
		});

		await waitFor(() => {
			expect(mockGui.getAllTokenInfos).toHaveBeenCalled();
		});
	});
	it('shows loading state when checking deployment', async () => {
		// Setup fake timers
		vi.useFakeTimers();

		// Mock with a delayed response (using setTimeout)
		vi.mocked(handleDeployment).mockImplementation(() => {
			return new Promise<DeploymentArgs>((resolve) => {
				setTimeout(() => resolve({} as DeploymentArgs), 1000);
			});
		});

		(DotrainOrderGui.prototype.areAllTokensSelected as Mock).mockReturnValue({ value: true });

		const user = userEvent.setup({ advanceTimers: vi.advanceTimersByTime });
		render(DeploymentSteps, { props: defaultProps });

		const deployButton = screen.getByText('Deploy Strategy');
		await user.click(deployButton);

		// Check loading state
		expect(screen.getByText('Checking deployment...')).toBeInTheDocument();
		expect(screen.getByTestId('deploy-button')).toBeDisabled();

		// Fast-forward time to resolve the promise
		await vi.runAllTimersAsync();

		// Check final state
		expect(screen.queryByText('Checking deployment...')).not.toBeInTheDocument();
		expect(screen.getByText('Deploy Strategy')).toBeInTheDocument();
		expect(screen.getByTestId('deploy-button')).not.toBeDisabled();

		// Restore real timers
		vi.useRealTimers();
	});
	it('passes correct arguments to handleDeployment', async () => {
		vi.mocked(useAccount).mockReturnValue({
			account: readable('0xTestAccount')
		});

		(DotrainOrderGui.prototype.areAllTokensSelected as Mock).mockReturnValue({ value: true });

		const propsWithMockHandlers = {
			...defaultProps
		};

		const user = userEvent.setup();
		render(DeploymentSteps, { props: propsWithMockHandlers });

		const deployButton = screen.getByText('Deploy Strategy');
		await user.click(deployButton);

		await waitFor(() => {
			expect(handleDeployment).toHaveBeenCalledTimes(1);

			const [guiArg, accountArg, subgraphUrlArg] = vi.mocked(handleDeployment).mock.calls[0];

			expect(guiArg).toBe(mockGui);
			expect(accountArg).toBe('0xTestAccount');
			expect(subgraphUrlArg).toBe(mockConfigSource.subgraphs?.testnet);
		});
	});
});<|MERGE_RESOLUTION|>--- conflicted
+++ resolved
@@ -5,12 +5,7 @@
 import type { ComponentProps } from 'svelte';
 import { readable, writable } from 'svelte/store';
 import type { AppKit } from '@reown/appkit';
-<<<<<<< HEAD
-import type { ConfigSource, GuiDeploymentCfg } from '@rainlanguage/orderbook';
-import type { DeployModalProps, DisclaimerModalProps } from '../lib/types/modal';
-=======
-import type { GuiDeploymentCfg } from '@rainlanguage/orderbook/js_api';
->>>>>>> ea4f99db
+import type { GuiDeploymentCfg } from '@rainlanguage/orderbook';
 import userEvent from '@testing-library/user-event';
 import { useGui } from '$lib/hooks/useGui';
 import { useAccount } from '$lib/providers/wallet/useAccount';
@@ -28,16 +23,8 @@
 	useAccount: vi.fn()
 }));
 
-<<<<<<< HEAD
-vi.mock('@rainlanguage/orderbook', () => ({
-	DotrainOrderGui: {
-		chooseDeployment: vi.fn(),
-		getStrategyDetails: vi.fn()
-	}
-=======
 vi.mock('../lib/components/deployment/handleDeployment', () => ({
 	handleDeployment: vi.fn()
->>>>>>> ea4f99db
 }));
 
 type DeploymentStepsProps = ComponentProps<DeploymentSteps>;
