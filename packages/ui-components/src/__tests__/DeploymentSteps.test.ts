--- conflicted
+++ resolved
@@ -570,54 +570,6 @@
 		vi.clearAllMocks();
 	});
 
-<<<<<<< HEAD
-	it('shows no content when dotrain is not provided', () => {
-		render(DeploymentSteps, { props: { dotrain: null } });
-		expect(screen.queryByText('Select Deployment')).not.toBeInTheDocument();
-	});
-
-	it('shows deployment buttons when dotrain is provided', async () => {
-		const mockDeployments = ['deployment1', 'deployment2'];
-		(DotrainOrderGui.getDeploymentKeys as Mock).mockResolvedValue(mockDeployments);
-
-		render(DeploymentSteps, { props: { dotrain } });
-
-		await waitFor(() => {
-			expect(screen.getByText('Select Deployment')).toBeInTheDocument();
-			expect(screen.getByText('deployment1')).toBeInTheDocument();
-			expect(screen.getByText('deployment2')).toBeInTheDocument();
-		});
-	});
-
-	it('initializes GUI when deployment button is clicked', async () => {
-		const mockDeployments = ['deployment1', 'deployment2'];
-		(DotrainOrderGui.getDeploymentKeys as Mock).mockResolvedValue(mockDeployments);
-
-		render(DeploymentSteps, { props: { dotrain } });
-
-		await waitFor(() => {
-			const deploymentButton = screen.getByText('deployment1');
-			userEvent.click(deploymentButton);
-		});
-
-		await waitFor(() => {
-			expect(DotrainOrderGui.chooseDeployment).toHaveBeenCalledWith(
-				expect.anything(),
-				'deployment1'
-			);
-		});
-	});
-
-	it('handles initialization errors', async () => {
-		(DotrainOrderGui.getDeploymentKeys as Mock).mockRejectedValue(
-			new Error('Failed to initialize')
-		);
-
-		render(DeploymentSteps, { props: { dotrain } });
-
-		await waitFor(() => {
-			expect(screen.getByText('Error loading GUI')).toBeInTheDocument();
-=======
 	it('shows deployment details when provided', async () => {
 		const mockDeployments = ['flare-sflr-wflr'];
 		(DotrainOrderGui.getDeploymentKeys as Mock).mockResolvedValue(mockDeployments);
@@ -712,7 +664,6 @@
 
 		await waitFor(() => {
 			expect(screen.getByText('Deploy Strategy')).toBeInTheDocument();
->>>>>>> 4e208c3c
 		});
 	});
 });