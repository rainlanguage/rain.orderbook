import { render, screen, waitFor } from '@testing-library/svelte';
import StrategyPage from '../lib/components/deployment/StrategyPage.svelte';
<<<<<<< HEAD
import { DotrainOrderGui } from '@rainlanguage/orderbook';
import { vi, describe, it, expect, beforeEach } from 'vitest';
=======
import { DotrainOrderGui } from '@rainlanguage/orderbook/js_api';
import { vi, describe, it, expect, beforeEach, type Mock } from 'vitest';
>>>>>>> ea4f99db

// Mock fetch
const mockFetch = vi.fn();
vi.stubGlobal('fetch', mockFetch);

vi.mock('../lib/components/deployment/DeploymentsSection.svelte', async () => {
	const MockDeploymentsSection = (await import('../lib/__mocks__/MockComponent.svelte')).default;
	return { default: MockDeploymentsSection };
});

<<<<<<< HEAD
// Mock DotrainOrderGui
vi.mock('@rainlanguage/orderbook', () => ({
	DotrainOrderGui: {
		getStrategyDetails: vi.fn(),
		getDeploymentDetails: vi.fn()
	}
}));

=======
>>>>>>> ea4f99db
describe('StrategyPage', () => {
	beforeEach(() => {
		vi.clearAllMocks();
		vi.resetAllMocks();
	});

	it('renders strategy details successfully with rawDotrain', async () => {
		const mockDotrain = 'mock dotrain content';
		const mockStrategyDetails = {
			value: {
				name: 'Test Strategy',
				description: 'Test Description',
				short_description: 'Test Short Description'
			}
		};
		(DotrainOrderGui.getStrategyDetails as Mock).mockResolvedValueOnce(mockStrategyDetails);

		render(StrategyPage, {
			props: {
				dotrain: mockDotrain
			}
		});

		await waitFor(() => {
			expect(screen.getByText('Test Strategy')).toBeInTheDocument();
			expect(screen.getByText('Test Description')).toBeInTheDocument();
		});
	});

	it('renders strategy details successfully from fetch', async () => {
		const mockDotrain = 'mock dotrain content';
		const mockStrategyDetails = {
			value: {
				name: 'Test Strategy',
				description: 'Test Description',
				short_description: 'Test Short Description'
			}
		};

		mockFetch.mockResolvedValueOnce({
			text: () => Promise.resolve(mockDotrain)
		});

		(DotrainOrderGui.getStrategyDetails as Mock).mockResolvedValueOnce(mockStrategyDetails);

		render(StrategyPage, {
			props: {
				strategyName: 'TestStrategy',
				dotrain: mockDotrain
			}
		});

		await waitFor(() => {
			expect(screen.getByText('Test Strategy')).toBeInTheDocument();
			expect(screen.getByText('Test Description')).toBeInTheDocument();
		});
	});

	it('displays error message when strategy details fail', async () => {
		const mockDotrain = 'mock dotrain content';

		// Mock fetch response
		mockFetch.mockResolvedValueOnce({
			text: () => Promise.resolve(mockDotrain)
		});

		// Mock DotrainOrderGui methods
		(DotrainOrderGui.getStrategyDetails as Mock).mockResolvedValueOnce({
			error: {
				msg: 'Failed to get strategy details'
			}
		});

		render(StrategyPage, {
			props: {
				strategyName: 'TestStrategy',
				dotrain: mockDotrain
			}
		});

		await waitFor(() => {
			expect(screen.getByText('Error: Failed to get strategy details')).toBeInTheDocument();
		});
	});

	it('handles markdown fetch failure', async () => {
		const mockDotrain = 'mock dotrain content';
		(DotrainOrderGui.getStrategyDetails as Mock).mockResolvedValueOnce({
			value: {
				name: 'Test Strategy',
				description: 'https://example.com/description.md',
				short_description: 'Test Short Description'
			}
		});
		// Mock fetch to reject
		mockFetch.mockRejectedValueOnce(new Error('Failed to fetch'));

		render(StrategyPage, {
			props: {
				strategyName: 'TestStrategy',
				dotrain: mockDotrain
			}
		});

		await waitFor(() => {
			expect(screen.getByText('Failed to fetch markdown')).toBeInTheDocument();
		});
	});

	it('renders markdown if description is a markdown url', async () => {
		const mockDotrain = 'mock dotrain content';
		const mockStrategyDetails = {
			value: {
				name: 'Test Strategy',
				description: 'https://example.com/description.md',
				short_description: 'Test Short Description'
			}
		};

		mockFetch.mockResolvedValueOnce({
			ok: true,
			text: () => Promise.resolve('mock markdown content')
		});

		(DotrainOrderGui.getStrategyDetails as Mock).mockResolvedValueOnce(mockStrategyDetails);

		render(StrategyPage, {
			props: {
				strategyName: 'TestStrategy',
				dotrain: mockDotrain
			}
		});

		await waitFor(() => {
			expect(screen.getByText('Test Strategy')).toBeInTheDocument();
			expect(screen.getByTestId('markdown-content')).toBeInTheDocument();
			expect(mockFetch).toHaveBeenCalledWith('https://example.com/description.md');
		});
	});

	it('falls back to plain text when markdown fetch fails', async () => {
		const mockDotrain = 'mock dotrain content';
		const mockStrategyDetails = {
			value: {
				name: 'Test Strategy',
				description: 'https://example.com/description.md',
				short_description: 'Test Short Description'
			}
		};

		mockFetch.mockResolvedValueOnce({
			ok: false,
			statusText: 'Not Found'
		});

		(DotrainOrderGui.getStrategyDetails as Mock).mockResolvedValueOnce(mockStrategyDetails);

		render(StrategyPage, {
			props: {
				strategyName: 'TestStrategy',
				dotrain: mockDotrain
			}
		});

		await waitFor(() => {
			expect(screen.getByText('Test Strategy')).toBeInTheDocument();
			expect(screen.getByTestId('plain-description')).toHaveTextContent(
				'https://example.com/description.md'
			);
		});
	});
});<|MERGE_RESOLUTION|>--- conflicted
+++ resolved
@@ -1,12 +1,7 @@
 import { render, screen, waitFor } from '@testing-library/svelte';
 import StrategyPage from '../lib/components/deployment/StrategyPage.svelte';
-<<<<<<< HEAD
 import { DotrainOrderGui } from '@rainlanguage/orderbook';
-import { vi, describe, it, expect, beforeEach } from 'vitest';
-=======
-import { DotrainOrderGui } from '@rainlanguage/orderbook/js_api';
 import { vi, describe, it, expect, beforeEach, type Mock } from 'vitest';
->>>>>>> ea4f99db
 
 // Mock fetch
 const mockFetch = vi.fn();
@@ -17,17 +12,6 @@
 	return { default: MockDeploymentsSection };
 });
 
-<<<<<<< HEAD
-// Mock DotrainOrderGui
-vi.mock('@rainlanguage/orderbook', () => ({
-	DotrainOrderGui: {
-		getStrategyDetails: vi.fn(),
-		getDeploymentDetails: vi.fn()
-	}
-}));
-
-=======
->>>>>>> ea4f99db
 describe('StrategyPage', () => {
 	beforeEach(() => {
 		vi.clearAllMocks();
