import { render, screen, waitFor } from '@testing-library/svelte';
import StrategyPage from '../lib/components/deployment/StrategyPage.svelte';
import { DotrainOrderGui } from '@rainlanguage/orderbook/js_api';
import { vi, describe, it, expect, beforeEach, type Mock } from 'vitest';

// Mock fetch
const mockFetch = vi.fn();
vi.stubGlobal('fetch', mockFetch);

<<<<<<< HEAD
vi.mock('svelte-markdown', async () => {
	const mockSvelteMarkdown = (await import('../lib/__mocks__/MockComponent.svelte')).default;
	return { default: mockSvelteMarkdown };
});

describe('StrategySection', () => {
=======
vi.mock('../lib/components/deployment/DeploymentsSection.svelte', async () => {
	const MockDeploymentsSection = (await import('../lib/__mocks__/MockComponent.svelte')).default;
	return { default: MockDeploymentsSection };
});

// Mock DotrainOrderGui
vi.mock('@rainlanguage/orderbook/js_api', () => ({
	DotrainOrderGui: {
		getStrategyDetails: vi.fn(),
		getDeploymentDetails: vi.fn()
	}
}));

describe('StrategyPage', () => {
>>>>>>> 82891bfe
	beforeEach(() => {
		vi.clearAllMocks();
		vi.resetAllMocks();
	});

	it('renders strategy details successfully with rawDotrain', async () => {
		const mockDotrain = 'mock dotrain content';
		const mockStrategyDetails = {
			value: {
				name: 'Test Strategy',
				description: 'Test Description',
				short_description: 'Test Short Description'
			}
		};
<<<<<<< HEAD
		(DotrainOrderGui.getStrategyDetails as Mock).mockResolvedValueOnce(mockStrategyDetails);
=======
		const strategyPromise = Promise.resolve(mockStrategyDetails);
		vi.mocked(DotrainOrderGui.getStrategyDetails).mockReturnValue(strategyPromise);
>>>>>>> 82891bfe

		render(StrategyPage, {
			props: {
				dotrain: mockDotrain
			}
		});
		await strategyPromise;

		await waitFor(() => {
			expect(screen.getByText('Test Strategy')).toBeInTheDocument();
			expect(screen.getByText('Test Description')).toBeInTheDocument();
		});
	});

	it('renders strategy details successfully from fetch', async () => {
		const mockDotrain = 'mock dotrain content';
		const mockStrategyDetails = {
			value: {
				name: 'Test Strategy',
				description: 'Test Description',
				short_description: 'Test Short Description'
			}
		};

		mockFetch.mockResolvedValueOnce({
			text: () => Promise.resolve(mockDotrain)
		});

<<<<<<< HEAD
		// Mock DotrainOrderGui methods
		(DotrainOrderGui.getStrategyDetails as Mock).mockResolvedValueOnce(mockStrategyDetails);
=======
		vi.mocked(DotrainOrderGui.getStrategyDetails).mockResolvedValueOnce(mockStrategyDetails);
>>>>>>> 82891bfe

		render(StrategyPage, {
			props: {
				strategyName: 'TestStrategy',
				dotrain: mockDotrain
			}
		});

		await waitFor(() => {
			expect(screen.getByText('Test Strategy')).toBeInTheDocument();
			expect(screen.getByText('Test Description')).toBeInTheDocument();
		});
	});

	it('displays error message when strategy details fail', async () => {
		const mockDotrain = 'mock dotrain content';

<<<<<<< HEAD
		// Mock fetch response
		mockFetch.mockResolvedValueOnce({
			text: () => Promise.resolve(mockDotrain)
		});

		// Mock DotrainOrderGui methods
		(DotrainOrderGui.getStrategyDetails as Mock).mockResolvedValueOnce({
			error: {
				msg: 'Failed to get strategy details'
			}
		});
=======
		vi.mocked(DotrainOrderGui.getStrategyDetails).mockRejectedValueOnce(
			new Error('Error: Failed to get strategy details')
		);
>>>>>>> 82891bfe

		render(StrategyPage, {
			props: {
				strategyName: 'TestStrategy',
				dotrain: mockDotrain
			}
		});

		await waitFor(() => {
			expect(screen.getByText('Error: Failed to get strategy details')).toBeInTheDocument();
		});
	});

	it('handles markdown fetch failure', async () => {
		const mockDotrain = 'mock dotrain content';
		const mockStrategyDetails = {
			name: 'Test Strategy',
			description: 'https://example.com/description.md',
			short_description: 'Test Short Description'
		};

<<<<<<< HEAD
		(DotrainOrderGui.getStrategyDetails as Mock).mockResolvedValueOnce({
			value: {
				name: 'Test Strategy',
				description: 'https://example.com/description.md',
				short_description: 'Test Short Description'
			}
		});
		// Mock fetch to reject
		mockFetch.mockRejectedValueOnce(mockError);
=======
		mockFetch.mockRejectedValueOnce(new Error('Failed to fetch'));

		vi.mocked(DotrainOrderGui.getStrategyDetails).mockResolvedValueOnce(mockStrategyDetails);
>>>>>>> 82891bfe

		render(StrategyPage, {
			props: {
				strategyName: 'TestStrategy',
				dotrain: mockDotrain
			}
		});

		await waitFor(() => {
<<<<<<< HEAD
			expect(screen.getByText('Error fetching markdown')).toBeInTheDocument();
			expect(screen.getByText('Failed to fetch markdown content')).toBeInTheDocument();
=======
			expect(screen.getByText('https://example.com/description.md')).toBeInTheDocument();
>>>>>>> 82891bfe
		});
	});

	it('renders markdown if description is a markdown url', async () => {
		const mockDotrain = 'mock dotrain content';
		const mockStrategyDetails = {
			value: {
				name: 'Test Strategy',
				description: 'https://example.com/description.md',
				short_description: 'Test Short Description'
			}
		};

		mockFetch.mockResolvedValueOnce({
			ok: true,
			text: () => Promise.resolve('mock markdown content')
		});

		(DotrainOrderGui.getStrategyDetails as Mock).mockResolvedValueOnce(mockStrategyDetails);

		render(StrategyPage, {
			props: {
				strategyName: 'TestStrategy',
				dotrain: mockDotrain
			}
		});

		await waitFor(() => {
			expect(screen.getByText('Test Strategy')).toBeInTheDocument();
			expect(screen.getByTestId('markdown-content')).toBeInTheDocument();
			expect(mockFetch).toHaveBeenCalledWith('https://example.com/description.md');
		});
	});

	it('falls back to plain text when markdown fetch fails', async () => {
		const mockDotrain = 'mock dotrain content';
		const mockStrategyDetails = {
			value: {
				name: 'Test Strategy',
				description: 'https://example.com/description.md',
				short_description: 'Test Short Description'
			}
		};

		mockFetch.mockResolvedValueOnce({
			ok: false,
			statusText: 'Not Found'
		});

		(DotrainOrderGui.getStrategyDetails as Mock).mockResolvedValueOnce(mockStrategyDetails);

		render(StrategyPage, {
			props: {
				strategyName: 'TestStrategy',
				dotrain: mockDotrain
			}
		});

		await waitFor(() => {
			expect(screen.getByText('Test Strategy')).toBeInTheDocument();
			expect(screen.getByTestId('plain-description')).toHaveTextContent(
				'https://example.com/description.md'
			);
		});
	});
});<|MERGE_RESOLUTION|>--- conflicted
+++ resolved
@@ -7,29 +7,12 @@
 const mockFetch = vi.fn();
 vi.stubGlobal('fetch', mockFetch);
 
-<<<<<<< HEAD
-vi.mock('svelte-markdown', async () => {
-	const mockSvelteMarkdown = (await import('../lib/__mocks__/MockComponent.svelte')).default;
-	return { default: mockSvelteMarkdown };
-});
-
-describe('StrategySection', () => {
-=======
 vi.mock('../lib/components/deployment/DeploymentsSection.svelte', async () => {
 	const MockDeploymentsSection = (await import('../lib/__mocks__/MockComponent.svelte')).default;
 	return { default: MockDeploymentsSection };
 });
 
-// Mock DotrainOrderGui
-vi.mock('@rainlanguage/orderbook/js_api', () => ({
-	DotrainOrderGui: {
-		getStrategyDetails: vi.fn(),
-		getDeploymentDetails: vi.fn()
-	}
-}));
-
 describe('StrategyPage', () => {
->>>>>>> 82891bfe
 	beforeEach(() => {
 		vi.clearAllMocks();
 		vi.resetAllMocks();
@@ -44,19 +27,13 @@
 				short_description: 'Test Short Description'
 			}
 		};
-<<<<<<< HEAD
 		(DotrainOrderGui.getStrategyDetails as Mock).mockResolvedValueOnce(mockStrategyDetails);
-=======
-		const strategyPromise = Promise.resolve(mockStrategyDetails);
-		vi.mocked(DotrainOrderGui.getStrategyDetails).mockReturnValue(strategyPromise);
->>>>>>> 82891bfe
 
 		render(StrategyPage, {
 			props: {
 				dotrain: mockDotrain
 			}
 		});
-		await strategyPromise;
 
 		await waitFor(() => {
 			expect(screen.getByText('Test Strategy')).toBeInTheDocument();
@@ -78,12 +55,7 @@
 			text: () => Promise.resolve(mockDotrain)
 		});
 
-<<<<<<< HEAD
-		// Mock DotrainOrderGui methods
 		(DotrainOrderGui.getStrategyDetails as Mock).mockResolvedValueOnce(mockStrategyDetails);
-=======
-		vi.mocked(DotrainOrderGui.getStrategyDetails).mockResolvedValueOnce(mockStrategyDetails);
->>>>>>> 82891bfe
 
 		render(StrategyPage, {
 			props: {
@@ -101,7 +73,6 @@
 	it('displays error message when strategy details fail', async () => {
 		const mockDotrain = 'mock dotrain content';
 
-<<<<<<< HEAD
 		// Mock fetch response
 		mockFetch.mockResolvedValueOnce({
 			text: () => Promise.resolve(mockDotrain)
@@ -113,11 +84,6 @@
 				msg: 'Failed to get strategy details'
 			}
 		});
-=======
-		vi.mocked(DotrainOrderGui.getStrategyDetails).mockRejectedValueOnce(
-			new Error('Error: Failed to get strategy details')
-		);
->>>>>>> 82891bfe
 
 		render(StrategyPage, {
 			props: {
@@ -133,13 +99,6 @@
 
 	it('handles markdown fetch failure', async () => {
 		const mockDotrain = 'mock dotrain content';
-		const mockStrategyDetails = {
-			name: 'Test Strategy',
-			description: 'https://example.com/description.md',
-			short_description: 'Test Short Description'
-		};
-
-<<<<<<< HEAD
 		(DotrainOrderGui.getStrategyDetails as Mock).mockResolvedValueOnce({
 			value: {
 				name: 'Test Strategy',
@@ -148,12 +107,7 @@
 			}
 		});
 		// Mock fetch to reject
-		mockFetch.mockRejectedValueOnce(mockError);
-=======
 		mockFetch.mockRejectedValueOnce(new Error('Failed to fetch'));
-
-		vi.mocked(DotrainOrderGui.getStrategyDetails).mockResolvedValueOnce(mockStrategyDetails);
->>>>>>> 82891bfe
 
 		render(StrategyPage, {
 			props: {
@@ -163,12 +117,7 @@
 		});
 
 		await waitFor(() => {
-<<<<<<< HEAD
-			expect(screen.getByText('Error fetching markdown')).toBeInTheDocument();
-			expect(screen.getByText('Failed to fetch markdown content')).toBeInTheDocument();
-=======
-			expect(screen.getByText('https://example.com/description.md')).toBeInTheDocument();
->>>>>>> 82891bfe
+			expect(screen.getByText('Failed to fetch markdown')).toBeInTheDocument();
 		});
 	});
 
