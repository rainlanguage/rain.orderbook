import { describe, it, expect, vi, beforeEach, type Mock } from 'vitest';
import { render, fireEvent, waitFor } from '@testing-library/svelte';
import DepositInput from '../lib/components/deployment/DepositInput.svelte';
import { DotrainOrderGui } from '@rainlanguage/orderbook/js_api';
import type { GuiDepositCfg } from '@rainlanguage/orderbook/js_api';
<<<<<<< HEAD

import { useGui } from '$lib/hooks/useGui';

vi.mock('$lib/hooks/useGui', () => ({
	useGui: vi.fn()
}));
=======
import type { ComponentProps } from 'svelte';
import { DotrainOrderGui } from '@rainlanguage/orderbook/js_api';
import { useGui } from '$lib/hooks/useGui';
type DepositInputProps = ComponentProps<DepositInput>;
>>>>>>> ea4f99db

vi.mock('$lib/hooks/useGui', () => ({
	useGui: vi.fn()
}));

describe('DepositInput', () => {
	let mockGui: DotrainOrderGui;
	let mockStateUpdateCallback: Mock;
<<<<<<< HEAD
=======
	let guiInstance: DotrainOrderGui;
>>>>>>> ea4f99db

	const mockDeposit: GuiDepositCfg = {
		token: { address: '0x123', key: 'TEST', symbol: 'TEST' },
		presets: ['100', '200', '300']
	} as unknown as GuiDepositCfg;

	beforeEach(() => {
		vi.clearAllMocks();
		guiInstance = new DotrainOrderGui();

		mockStateUpdateCallback = vi.fn();
<<<<<<< HEAD

		mockGui = {
			getTokenInfo: vi.fn().mockReturnValue({ name: 'Test Token', symbol: 'TEST' }),
			isDepositPreset: vi.fn(),
			saveDeposit: vi.fn().mockImplementation(() => {
				mockStateUpdateCallback();
			}),
			getDeposits: vi.fn().mockReturnValue([{ token: 'output', amount: '10', address: '0x1234' }])
		} as unknown as DotrainOrderGui;

		vi.mocked(useGui).mockReturnValue(mockGui);

		vi.clearAllMocks();
=======
		(DotrainOrderGui.prototype.getDeposits as Mock).mockReturnValue({
			value: [{ token: 'output', amount: '10', address: '0x1234' }]
		});
		(DotrainOrderGui.prototype.saveDeposit as Mock).mockImplementation(() => {
			mockStateUpdateCallback();
		});
		(useGui as Mock).mockReturnValue(guiInstance);
>>>>>>> ea4f99db
	});

	it('renders token name and presets', async () => {
		(DotrainOrderGui.prototype.getTokenInfo as Mock).mockResolvedValueOnce({
			value: {
				name: 'Test Token',
				symbol: 'TEST'
			}
		});

		const { getByText } = render(DepositInput, {
			props: {
				deposit: mockDeposit
<<<<<<< HEAD
			}
=======
			} as unknown as DepositInputProps
>>>>>>> ea4f99db
		});

		await waitFor(() => {
			expect(getByText(`Deposit amount (${mockDeposit.token?.symbol})`)).toBeTruthy();
			expect(getByText('100')).toBeTruthy();
			expect(getByText('200')).toBeTruthy();
			expect(getByText('300')).toBeTruthy();
		});
	});

	it('handles preset button clicks', async () => {
		const { getByText } = render(DepositInput, {
			props: {
				deposit: mockDeposit
<<<<<<< HEAD
			}
=======
			} as unknown as DepositInputProps
>>>>>>> ea4f99db
		});

		await fireEvent.click(getByText('100'));
		expect(guiInstance.saveDeposit).toHaveBeenCalledWith('TEST', '100');
	});

	it('handles custom input changes and triggers state update', async () => {
<<<<<<< HEAD
		(mockGui.isDepositPreset as Mock).mockReturnValue(false);

		const { getByPlaceholderText } = render(DepositInput, {
			props: {
				deposit: mockDeposit
			}
=======
		(DotrainOrderGui.prototype.isDepositPreset as Mock).mockReturnValue(false);

		const { getByPlaceholderText } = render(DepositInput, {
			props: {
				deposit: mockDeposit,
				onStateUpdate: mockStateUpdateCallback
			} as unknown as DepositInputProps
>>>>>>> ea4f99db
		});

		const input = getByPlaceholderText('Enter deposit amount');
		await fireEvent.input(input, { target: { value: '150' } });

		expect(guiInstance.saveDeposit).toHaveBeenCalledWith('TEST', '150');
		expect(mockStateUpdateCallback).toHaveBeenCalled();
	});
});<|MERGE_RESOLUTION|>--- conflicted
+++ resolved
@@ -3,19 +3,10 @@
 import DepositInput from '../lib/components/deployment/DepositInput.svelte';
 import { DotrainOrderGui } from '@rainlanguage/orderbook/js_api';
 import type { GuiDepositCfg } from '@rainlanguage/orderbook/js_api';
-<<<<<<< HEAD
-
-import { useGui } from '$lib/hooks/useGui';
-
-vi.mock('$lib/hooks/useGui', () => ({
-	useGui: vi.fn()
-}));
-=======
 import type { ComponentProps } from 'svelte';
 import { DotrainOrderGui } from '@rainlanguage/orderbook/js_api';
 import { useGui } from '$lib/hooks/useGui';
 type DepositInputProps = ComponentProps<DepositInput>;
->>>>>>> ea4f99db
 
 vi.mock('$lib/hooks/useGui', () => ({
 	useGui: vi.fn()
@@ -24,10 +15,7 @@
 describe('DepositInput', () => {
 	let mockGui: DotrainOrderGui;
 	let mockStateUpdateCallback: Mock;
-<<<<<<< HEAD
-=======
 	let guiInstance: DotrainOrderGui;
->>>>>>> ea4f99db
 
 	const mockDeposit: GuiDepositCfg = {
 		token: { address: '0x123', key: 'TEST', symbol: 'TEST' },
@@ -39,21 +27,6 @@
 		guiInstance = new DotrainOrderGui();
 
 		mockStateUpdateCallback = vi.fn();
-<<<<<<< HEAD
-
-		mockGui = {
-			getTokenInfo: vi.fn().mockReturnValue({ name: 'Test Token', symbol: 'TEST' }),
-			isDepositPreset: vi.fn(),
-			saveDeposit: vi.fn().mockImplementation(() => {
-				mockStateUpdateCallback();
-			}),
-			getDeposits: vi.fn().mockReturnValue([{ token: 'output', amount: '10', address: '0x1234' }])
-		} as unknown as DotrainOrderGui;
-
-		vi.mocked(useGui).mockReturnValue(mockGui);
-
-		vi.clearAllMocks();
-=======
 		(DotrainOrderGui.prototype.getDeposits as Mock).mockReturnValue({
 			value: [{ token: 'output', amount: '10', address: '0x1234' }]
 		});
@@ -61,7 +34,6 @@
 			mockStateUpdateCallback();
 		});
 		(useGui as Mock).mockReturnValue(guiInstance);
->>>>>>> ea4f99db
 	});
 
 	it('renders token name and presets', async () => {
@@ -75,11 +47,7 @@
 		const { getByText } = render(DepositInput, {
 			props: {
 				deposit: mockDeposit
-<<<<<<< HEAD
-			}
-=======
 			} as unknown as DepositInputProps
->>>>>>> ea4f99db
 		});
 
 		await waitFor(() => {
@@ -94,11 +62,7 @@
 		const { getByText } = render(DepositInput, {
 			props: {
 				deposit: mockDeposit
-<<<<<<< HEAD
-			}
-=======
 			} as unknown as DepositInputProps
->>>>>>> ea4f99db
 		});
 
 		await fireEvent.click(getByText('100'));
@@ -106,14 +70,6 @@
 	});
 
 	it('handles custom input changes and triggers state update', async () => {
-<<<<<<< HEAD
-		(mockGui.isDepositPreset as Mock).mockReturnValue(false);
-
-		const { getByPlaceholderText } = render(DepositInput, {
-			props: {
-				deposit: mockDeposit
-			}
-=======
 		(DotrainOrderGui.prototype.isDepositPreset as Mock).mockReturnValue(false);
 
 		const { getByPlaceholderText } = render(DepositInput, {
@@ -121,7 +77,6 @@
 				deposit: mockDeposit,
 				onStateUpdate: mockStateUpdateCallback
 			} as unknown as DepositInputProps
->>>>>>> ea4f99db
 		});
 
 		const input = getByPlaceholderText('Enter deposit amount');
