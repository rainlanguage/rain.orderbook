--- conflicted
+++ resolved
@@ -32,7 +32,6 @@
 	orderBytes: '',
 	orderHash: '0x4444444444444444444444444444444444444444',
 	owner: '0xabcdef1234567890abcdef1234567890abcdef12',
-<<<<<<< HEAD
 	inputs: [
 		{
 			token: {
@@ -50,7 +49,6 @@
 		}
 	],
 	vaults: [],
-=======
 	inputsList: {
 		...mockVaultsList(),
 		items: [
@@ -73,7 +71,6 @@
 	},
 	inputsOutputsList: mockVaultsList(),
 	vaultsList: mockVaultsList(),
->>>>>>> f41a7be9
 	orderbook: '0x2222222222222222222222222222222222222222',
 	active: true,
 	timestampAdded: BigInt(1678901234),
