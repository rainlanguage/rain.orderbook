import { render, fireEvent } from '@testing-library/svelte';
import { describe, it, expect, vi, beforeEach, type Mock } from 'vitest';
import FieldDefinitionInput from '../lib/components/deployment/FieldDefinitionInput.svelte';
import { DotrainOrderGui } from '@rainlanguage/orderbook/js_api';
import userEvent from '@testing-library/user-event';
import { useGui } from '$lib/hooks/useGui';
import type { ComponentProps } from 'svelte';

<<<<<<< HEAD
import { useGui } from '$lib/hooks/useGui';

=======
type FieldDefinitionInputProps = ComponentProps<FieldDefinitionInput>;
>>>>>>> ea4f99db
vi.mock('$lib/hooks/useGui', () => ({
	useGui: vi.fn()
}));

describe('FieldDefinitionInput', () => {
<<<<<<< HEAD
=======
	let guiInstance: DotrainOrderGui;
>>>>>>> ea4f99db
	let mockStateUpdateCallback: Mock;
	let mockGui: DotrainOrderGui;

	const mockFieldDefinition = {
		binding: 'test-binding',
		name: 'Test Field',
		description: 'Test Description',
		presets: [
			{ id: 'preset1', name: 'Preset 1', value: 'value1' },
			{ id: 'preset2', name: 'Preset 2', value: 'value2' }
		]
	};

	beforeEach(() => {
		vi.clearAllMocks();
		mockStateUpdateCallback = vi.fn();
<<<<<<< HEAD
		mockGui = {
			saveFieldValue: vi.fn().mockImplementation(() => {
				mockStateUpdateCallback();
			}),
			getFieldValue: vi.fn().mockReturnValue({
				isPreset: false,
				value: 'preset1'
			})
		} as unknown as DotrainOrderGui;
		vi.mocked(useGui).mockReturnValue(mockGui);
=======
		guiInstance = new DotrainOrderGui();

		(DotrainOrderGui.prototype.getFieldValue as Mock).mockReturnValue({});
		(DotrainOrderGui.prototype.saveFieldValue as Mock).mockImplementation(() => {
			mockStateUpdateCallback();
		});
		(useGui as Mock).mockReturnValue(guiInstance);
>>>>>>> ea4f99db
	});

	it('renders field name and description', () => {
		const { getByText } = render(FieldDefinitionInput, {
			props: {
				fieldDefinition: mockFieldDefinition
<<<<<<< HEAD
			}
=======
			} as unknown as FieldDefinitionInputProps
>>>>>>> ea4f99db
		});

		expect(getByText('Test Field')).toBeTruthy();
		expect(getByText('Test Description')).toBeTruthy();
	});

	it('renders preset buttons', () => {
		const { getByText } = render(FieldDefinitionInput, {
			props: {
				fieldDefinition: mockFieldDefinition
<<<<<<< HEAD
			}
=======
			} as unknown as FieldDefinitionInputProps
>>>>>>> ea4f99db
		});

		expect(getByText('Preset 1')).toBeTruthy();
		expect(getByText('Preset 2')).toBeTruthy();
	});

	it('handles preset button clicks and triggers state update', async () => {
		const { getByText } = render(FieldDefinitionInput, {
			props: {
				fieldDefinition: mockFieldDefinition
<<<<<<< HEAD
			}
=======
			} as unknown as FieldDefinitionInputProps
>>>>>>> ea4f99db
		});

		await fireEvent.click(getByText('Preset 1'));

		expect(guiInstance.saveFieldValue).toHaveBeenCalledWith('test-binding', 'value1');
		expect(mockStateUpdateCallback).toHaveBeenCalled();
	});

	it('handles custom input changes and triggers state update', async () => {
		const { getByPlaceholderText } = render(FieldDefinitionInput, {
			props: {
				fieldDefinition: { ...mockFieldDefinition, showCustomField: true }
<<<<<<< HEAD
			}
=======
			} as unknown as FieldDefinitionInputProps
>>>>>>> ea4f99db
		});

		const input = getByPlaceholderText('Enter custom value');
		await fireEvent.input(input, { target: { value: 'custom value' } });

		expect(guiInstance.saveFieldValue).toHaveBeenCalledWith('test-binding', 'custom value');
		expect(mockStateUpdateCallback).toHaveBeenCalled();
	});

	it('does not show Custom button for is-fast-exit binding', () => {
		const fastExitFieldDef = {
			...mockFieldDefinition,
			binding: 'is-fast-exit'
		};

		const { queryByText } = render(FieldDefinitionInput, {
			props: {
				fieldDefinition: fastExitFieldDef
<<<<<<< HEAD
			}
=======
			} as unknown as FieldDefinitionInputProps
>>>>>>> ea4f99db
		});

		expect(queryByText('Custom')).toBeNull();
	});

	it('renders default value if it exists', async () => {
		(mockGui.getFieldValue as Mock).mockReturnValue({
			isPreset: false,
			value: 'default value'
		});
		const { getByPlaceholderText } = render(FieldDefinitionInput, {
			props: {
				fieldDefinition: {
					...mockFieldDefinition,
					default: 'default value',
					showCustomField: true
				}
<<<<<<< HEAD
			}
=======
			} as unknown as FieldDefinitionInputProps
>>>>>>> ea4f99db
		});

		const input = getByPlaceholderText('Enter custom value') as HTMLInputElement;
		expect(input.value).toBe('default value');

		await userEvent.type(input, '@');

		expect(guiInstance.saveFieldValue).toHaveBeenCalledWith('test-binding', 'default value@');
	});
	it('renders selected value instead of default value', async () => {
		(DotrainOrderGui.prototype.getFieldValue as Mock).mockReturnValue({
			value: {
				binding: 'test-binding',
				value: 'preset1',
				is_preset: false
			}
		});

		const { getByPlaceholderText } = render(FieldDefinitionInput, {
			props: {
				fieldDefinition: {
					...mockFieldDefinition,
					default: 'default value',
					showCustomField: true
				}
<<<<<<< HEAD
			}
=======
			} as unknown as FieldDefinitionInputProps
>>>>>>> ea4f99db
		});

		const input = getByPlaceholderText('Enter custom value') as HTMLInputElement;
		expect(input.value).toBe('preset1');

		await userEvent.type(input, '@');

		expect(guiInstance.saveFieldValue).toHaveBeenCalledWith('test-binding', 'preset1@');
	});
});<|MERGE_RESOLUTION|>--- conflicted
+++ resolved
@@ -6,21 +6,13 @@
 import { useGui } from '$lib/hooks/useGui';
 import type { ComponentProps } from 'svelte';
 
-<<<<<<< HEAD
-import { useGui } from '$lib/hooks/useGui';
-
-=======
 type FieldDefinitionInputProps = ComponentProps<FieldDefinitionInput>;
->>>>>>> ea4f99db
 vi.mock('$lib/hooks/useGui', () => ({
 	useGui: vi.fn()
 }));
 
 describe('FieldDefinitionInput', () => {
-<<<<<<< HEAD
-=======
 	let guiInstance: DotrainOrderGui;
->>>>>>> ea4f99db
 	let mockStateUpdateCallback: Mock;
 	let mockGui: DotrainOrderGui;
 
@@ -37,18 +29,6 @@
 	beforeEach(() => {
 		vi.clearAllMocks();
 		mockStateUpdateCallback = vi.fn();
-<<<<<<< HEAD
-		mockGui = {
-			saveFieldValue: vi.fn().mockImplementation(() => {
-				mockStateUpdateCallback();
-			}),
-			getFieldValue: vi.fn().mockReturnValue({
-				isPreset: false,
-				value: 'preset1'
-			})
-		} as unknown as DotrainOrderGui;
-		vi.mocked(useGui).mockReturnValue(mockGui);
-=======
 		guiInstance = new DotrainOrderGui();
 
 		(DotrainOrderGui.prototype.getFieldValue as Mock).mockReturnValue({});
@@ -56,18 +36,13 @@
 			mockStateUpdateCallback();
 		});
 		(useGui as Mock).mockReturnValue(guiInstance);
->>>>>>> ea4f99db
 	});
 
 	it('renders field name and description', () => {
 		const { getByText } = render(FieldDefinitionInput, {
 			props: {
 				fieldDefinition: mockFieldDefinition
-<<<<<<< HEAD
-			}
-=======
 			} as unknown as FieldDefinitionInputProps
->>>>>>> ea4f99db
 		});
 
 		expect(getByText('Test Field')).toBeTruthy();
@@ -78,11 +53,7 @@
 		const { getByText } = render(FieldDefinitionInput, {
 			props: {
 				fieldDefinition: mockFieldDefinition
-<<<<<<< HEAD
-			}
-=======
 			} as unknown as FieldDefinitionInputProps
->>>>>>> ea4f99db
 		});
 
 		expect(getByText('Preset 1')).toBeTruthy();
@@ -93,11 +64,7 @@
 		const { getByText } = render(FieldDefinitionInput, {
 			props: {
 				fieldDefinition: mockFieldDefinition
-<<<<<<< HEAD
-			}
-=======
 			} as unknown as FieldDefinitionInputProps
->>>>>>> ea4f99db
 		});
 
 		await fireEvent.click(getByText('Preset 1'));
@@ -110,11 +77,7 @@
 		const { getByPlaceholderText } = render(FieldDefinitionInput, {
 			props: {
 				fieldDefinition: { ...mockFieldDefinition, showCustomField: true }
-<<<<<<< HEAD
-			}
-=======
 			} as unknown as FieldDefinitionInputProps
->>>>>>> ea4f99db
 		});
 
 		const input = getByPlaceholderText('Enter custom value');
@@ -133,11 +96,7 @@
 		const { queryByText } = render(FieldDefinitionInput, {
 			props: {
 				fieldDefinition: fastExitFieldDef
-<<<<<<< HEAD
-			}
-=======
 			} as unknown as FieldDefinitionInputProps
->>>>>>> ea4f99db
 		});
 
 		expect(queryByText('Custom')).toBeNull();
@@ -155,11 +114,7 @@
 					default: 'default value',
 					showCustomField: true
 				}
-<<<<<<< HEAD
-			}
-=======
 			} as unknown as FieldDefinitionInputProps
->>>>>>> ea4f99db
 		});
 
 		const input = getByPlaceholderText('Enter custom value') as HTMLInputElement;
@@ -185,11 +140,7 @@
 					default: 'default value',
 					showCustomField: true
 				}
-<<<<<<< HEAD
-			}
-=======
 			} as unknown as FieldDefinitionInputProps
->>>>>>> ea4f99db
 		});
 
 		const input = getByPlaceholderText('Enter custom value') as HTMLInputElement;
