--- conflicted
+++ resolved
@@ -49,16 +49,6 @@
 	"types": "./dist/index.d.ts",
 	"type": "module",
 	"dependencies": {
-<<<<<<< HEAD
-		"@imask/svelte": "7.3.0",
-		"@sveltejs/kit": "2.8.1",
-		"@tauri-apps/api": "2.3.0",
-		"flowbite-svelte": "0.44.24",
-		"lightweight-charts": "4.1.3",
-		"svelte": "4.2.19",
-		"svelte-codemirror-editor": "1.3.0",
-		"truncate-eth-address": "1.0.2"
-=======
 		"@codemirror/lang-yaml": "^6.0.0",
 		"@fontsource/dm-sans": "^5.0.18",
 		"@imask/svelte": "^7.3.0",
@@ -92,6 +82,5 @@
 		"uuid": "^9.0.1",
 		"viem": "^2.22.8",
 		"wagmi": "^2.14.7"
->>>>>>> 2d805a19
 	}
 }