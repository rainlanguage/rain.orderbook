import { describe, it, expect, vi, beforeEach, type Mock } from 'vitest';
import { render, fireEvent, screen, waitFor } from '@testing-library/svelte';
import DepositOrWithdrawModal from '$lib/components/DepositOrWithdrawModal.svelte';
<<<<<<< HEAD
import { readContract, switchChain } from '@wagmi/core';
import type { ComponentProps } from 'svelte';
import { getVaultApprovalCalldata, getVaultDepositCalldata } from '@rainlanguage/orderbook/js_api';
import { transactionStore } from '@rainlanguage/ui-components';

const { mockSignerAddressStore, mockConnectedStore, mockAppKitModalStore, mockWagmiConfigStore } =
	await vi.hoisted(() => import('@rainlanguage/ui-components'));
=======
import { transactionStore, useAccount } from '@rainlanguage/ui-components';
import { readContract, switchChain } from '@wagmi/core';
import type { ComponentProps } from 'svelte';
import { getVaultApprovalCalldata } from '@rainlanguage/orderbook/js_api';
import { getVaultDepositCalldata } from '@rainlanguage/orderbook/js_api';
import { get, readable } from 'svelte/store';

type ModalProps = ComponentProps<DepositOrWithdrawModal>;
>>>>>>> ea4f99db

const { mockAppKitModalStore, mockConnectedStore, mockWagmiConfigStore } = await vi.hoisted(
	() => import('../lib/__mocks__/stores')
);

vi.mock('../lib/stores/wagmi', async (importOriginal) => {
	const original = (await importOriginal()) as object;
	return {
		...original,
		signerAddress: mockSignerAddressStore,
		connected: mockConnectedStore,
		appKitModal: mockAppKitModalStore,
		wagmiConfig: mockWagmiConfigStore
	};
});

vi.mock('@rainlanguage/orderbook/js_api', () => ({
	getVaultDepositCalldata: vi.fn().mockResolvedValue({ to: '0x123', data: '0x456' }),
	getVaultApprovalCalldata: vi.fn().mockResolvedValue({ to: '0x789', data: '0xabc' }),
	getVaultWithdrawCalldata: vi.fn().mockResolvedValue({ to: '0xdef', data: '0xghi' })
}));

vi.mock('@rainlanguage/ui-components', async (importOriginal) => {
	return {
		...(await importOriginal()),
		useAccount: vi.fn()
	};
});

vi.mock('../lib/stores/wagmi', () => ({
	appKitModal: mockAppKitModalStore,
	connected: mockConnectedStore,
	wagmiConfig: mockWagmiConfigStore
}));

vi.mock('@wagmi/core', () => ({
	readContract: vi.fn(),
	switchChain: vi.fn().mockResolvedValue({ id: 1 })
}));

describe('DepositOrWithdrawModal', () => {
	const mockVault = {
		token: {
			address: '0x123',
			symbol: 'TEST',
			decimals: '18'
		},
		vaultId: '1',
		balance: BigInt(1)
	};

	const defaultProps = {
		open: true,
		args: {
			action: 'deposit' as const,
			vault: mockVault,
			chainId: 1,
			rpcUrl: 'https://example.com',
			onDepositOrWithdraw: vi.fn(),
			account: readable('0x123')
		}
	} as unknown as ModalProps;

	beforeEach(() => {
		vi.clearAllMocks();
		transactionStore.reset();
<<<<<<< HEAD
		mockSignerAddressStore.mockSetSubscribeValue('0x123');
		mockConnectedStore.mockSetSubscribeValue(true);
=======
		vi.mocked(useAccount).mockReturnValue({
			account: readable('0x')
		});
>>>>>>> ea4f99db
	});

	it('renders deposit modal correctly', () => {
		render(DepositOrWithdrawModal, defaultProps);
		expect(screen.getByText('Enter Amount')).toBeInTheDocument();
		expect(screen.getByText('Deposit')).toBeInTheDocument();
	});

	it('renders withdraw modal correctly', () => {
		render(DepositOrWithdrawModal, {
			...defaultProps,
			args: {
				...defaultProps.args,
				action: 'withdraw'
			}
		});
		expect(screen.getByText('Enter Amount')).toBeInTheDocument();
		expect(screen.getByText('Withdraw')).toBeInTheDocument();
	});

	it('handles deposit transaction correctly', async () => {
		const handleTransactionSpy = vi.spyOn(transactionStore, 'handleDepositOrWithdrawTransaction');
		render(DepositOrWithdrawModal, defaultProps);

		const input = screen.getByRole('textbox');
		await fireEvent.input(input, { target: { value: '1' } });

		const depositButton = screen.getByText('Deposit');
		await fireEvent.click(depositButton);

<<<<<<< HEAD
		expect(handleTransactionSpy).toHaveBeenCalledWith(
			expect.objectContaining({
				action: 'deposit',
				chainId: 1,
				vault: mockVault,
				subgraphUrl: undefined,
				approvalCalldata: { to: '0x789', data: '0xabc' },
				transactionCalldata: { to: '0x123', data: '0x456' }
			})
		);
=======
		const wagmiConfig = get(mockWagmiConfigStore);

		expect(handleTransactionSpy).toHaveBeenCalledWith({
			action: 'deposit',
			chainId: 1,
			vault: mockVault,
			config: wagmiConfig,
			subgraphUrl: undefined,
			approvalCalldata: { to: '0x789', data: '0xabc' },
			transactionCalldata: { to: '0x123', data: '0x456' }
		});
>>>>>>> ea4f99db
	});

	it('handles withdraw transaction correctly', async () => {
		const handleTransactionSpy = vi.spyOn(transactionStore, 'handleDepositOrWithdrawTransaction');
		render(DepositOrWithdrawModal, {
			...defaultProps,
			args: {
				...defaultProps.args,
				action: 'withdraw'
			}
		});

		const input = screen.getByRole('textbox');
		await fireEvent.input(input, { target: { value: '1' } });

		const withdrawButton = screen.getByText('Withdraw');
		await fireEvent.click(withdrawButton);
		const wagmiConfig = get(mockWagmiConfigStore);

<<<<<<< HEAD
		expect(handleTransactionSpy).toHaveBeenCalledWith(
			expect.objectContaining({
				transactionCalldata: { to: '0xdef', data: '0xghi' },
				action: 'withdraw',
				chainId: 1,
				vault: mockVault,
				subgraphUrl: undefined
			})
		);
=======
		expect(handleTransactionSpy).toHaveBeenCalledWith({
			config: wagmiConfig,
			transactionCalldata: { to: '0xdef', data: '0xghi' },
			action: 'withdraw',
			chainId: 1,
			vault: mockVault,
			subgraphUrl: undefined
		});
>>>>>>> ea4f99db
	});

	it('shows error when amount exceeds balance for deposit', async () => {
		(readContract as Mock).mockResolvedValue(BigInt(0));
		render(DepositOrWithdrawModal, defaultProps);

		const input = screen.getByRole('textbox');
		await fireEvent.input(input, { target: { value: '2' } });

		expect(screen.getByTestId('amount-error')).toHaveTextContent(
			'Amount cannot exceed available balance.'
		);
	});

	it('shows error when amount exceeds balance for withdraw', async () => {
		render(DepositOrWithdrawModal, {
			...defaultProps,
			args: {
				...defaultProps.args,
				action: 'withdraw'
			}
		});

		const input = screen.getByRole('textbox');
		await fireEvent.input(input, { target: { value: '2' } });

		expect(screen.getByTestId('amount-error')).toHaveTextContent(
			'Amount cannot exceed available balance.'
		);
	});

	it('shows chain switch error when switching fails', async () => {
		(switchChain as Mock).mockRejectedValue(new Error('Failed to switch chain'));
		render(DepositOrWithdrawModal, defaultProps);

		await waitFor(() => {
			expect(screen.getByTestId('error-message')).toHaveTextContent(
				'Switch to Ethereum to check your balance.'
			);
		});
	});

	it('disables continue button when amount is 0', () => {
		render(DepositOrWithdrawModal, defaultProps);

		const input = screen.getByRole('textbox');
		fireEvent.input(input, { target: { value: '0' } });

		const continueButton = screen.getByText('Deposit');
		expect(continueButton).toBeDisabled();
	});

	it('disables continue button when amount exceeds balance', async () => {
		(readContract as Mock).mockResolvedValue(BigInt(0));
		render(DepositOrWithdrawModal, defaultProps);

		const input = screen.getByRole('textbox');
		await fireEvent.input(input, { target: { value: '1' } });

		const continueButton = screen.getByText('Deposit');
		expect(continueButton).toBeDisabled();
	});

	it('shows loading state while checking calldata', async () => {
		render(DepositOrWithdrawModal, defaultProps);

		const input = screen.getByRole('textbox');
		await fireEvent.input(input, { target: { value: '1' } });

		const depositButton = screen.getByText('Deposit');
		await fireEvent.click(depositButton);

		expect(screen.getByText('Checking...')).toBeInTheDocument();
	});

	it('handles failed calldata fetch', async () => {
		vi.mocked(getVaultDepositCalldata).mockRejectedValueOnce(new Error('Failed to fetch'));

		render(DepositOrWithdrawModal, defaultProps);

		const input = screen.getByRole('textbox');
		await fireEvent.input(input, { target: { value: '1' } });

		const depositButton = screen.getByText('Deposit');
		await fireEvent.click(depositButton);

		await waitFor(() => {
			expect(screen.getByTestId('error-message')).toHaveTextContent('Failed to get calldata.');
		});
	});

	it('handles deposit without approval when approval fails', async () => {
		const handleTransactionSpy = vi.spyOn(transactionStore, 'handleDepositOrWithdrawTransaction');
		vi.mocked(getVaultApprovalCalldata).mockRejectedValueOnce(new Error('Approval not needed'));

		render(DepositOrWithdrawModal, defaultProps);

		const input = screen.getByRole('textbox');
		await fireEvent.input(input, { target: { value: '1' } });

		const depositButton = screen.getByText('Deposit');
		await fireEvent.click(depositButton);
<<<<<<< HEAD

		expect(handleTransactionSpy).toHaveBeenCalledWith(
			expect.objectContaining({
				action: 'deposit',
				chainId: 1,
				vault: mockVault,
				subgraphUrl: undefined,
				approvalCalldata: undefined,
				transactionCalldata: { to: '0x123', data: '0x456' }
			})
		);
=======
		const wagmiConfig = get(mockWagmiConfigStore);
		expect(handleTransactionSpy).toHaveBeenCalledWith({
			action: 'deposit',
			chainId: 1,
			vault: mockVault,
			config: wagmiConfig,
			subgraphUrl: undefined,
			approvalCalldata: undefined,
			transactionCalldata: { to: '0x123', data: '0x456' }
		});
>>>>>>> ea4f99db
	});
});<|MERGE_RESOLUTION|>--- conflicted
+++ resolved
@@ -1,15 +1,6 @@
 import { describe, it, expect, vi, beforeEach, type Mock } from 'vitest';
 import { render, fireEvent, screen, waitFor } from '@testing-library/svelte';
 import DepositOrWithdrawModal from '$lib/components/DepositOrWithdrawModal.svelte';
-<<<<<<< HEAD
-import { readContract, switchChain } from '@wagmi/core';
-import type { ComponentProps } from 'svelte';
-import { getVaultApprovalCalldata, getVaultDepositCalldata } from '@rainlanguage/orderbook/js_api';
-import { transactionStore } from '@rainlanguage/ui-components';
-
-const { mockSignerAddressStore, mockConnectedStore, mockAppKitModalStore, mockWagmiConfigStore } =
-	await vi.hoisted(() => import('@rainlanguage/ui-components'));
-=======
 import { transactionStore, useAccount } from '@rainlanguage/ui-components';
 import { readContract, switchChain } from '@wagmi/core';
 import type { ComponentProps } from 'svelte';
@@ -18,7 +9,6 @@
 import { get, readable } from 'svelte/store';
 
 type ModalProps = ComponentProps<DepositOrWithdrawModal>;
->>>>>>> ea4f99db
 
 const { mockAppKitModalStore, mockConnectedStore, mockWagmiConfigStore } = await vi.hoisted(
 	() => import('../lib/__mocks__/stores')
@@ -85,14 +75,9 @@
 	beforeEach(() => {
 		vi.clearAllMocks();
 		transactionStore.reset();
-<<<<<<< HEAD
-		mockSignerAddressStore.mockSetSubscribeValue('0x123');
-		mockConnectedStore.mockSetSubscribeValue(true);
-=======
 		vi.mocked(useAccount).mockReturnValue({
 			account: readable('0x')
 		});
->>>>>>> ea4f99db
 	});
 
 	it('renders deposit modal correctly', () => {
@@ -123,18 +108,6 @@
 		const depositButton = screen.getByText('Deposit');
 		await fireEvent.click(depositButton);
 
-<<<<<<< HEAD
-		expect(handleTransactionSpy).toHaveBeenCalledWith(
-			expect.objectContaining({
-				action: 'deposit',
-				chainId: 1,
-				vault: mockVault,
-				subgraphUrl: undefined,
-				approvalCalldata: { to: '0x789', data: '0xabc' },
-				transactionCalldata: { to: '0x123', data: '0x456' }
-			})
-		);
-=======
 		const wagmiConfig = get(mockWagmiConfigStore);
 
 		expect(handleTransactionSpy).toHaveBeenCalledWith({
@@ -146,7 +119,6 @@
 			approvalCalldata: { to: '0x789', data: '0xabc' },
 			transactionCalldata: { to: '0x123', data: '0x456' }
 		});
->>>>>>> ea4f99db
 	});
 
 	it('handles withdraw transaction correctly', async () => {
@@ -166,17 +138,6 @@
 		await fireEvent.click(withdrawButton);
 		const wagmiConfig = get(mockWagmiConfigStore);
 
-<<<<<<< HEAD
-		expect(handleTransactionSpy).toHaveBeenCalledWith(
-			expect.objectContaining({
-				transactionCalldata: { to: '0xdef', data: '0xghi' },
-				action: 'withdraw',
-				chainId: 1,
-				vault: mockVault,
-				subgraphUrl: undefined
-			})
-		);
-=======
 		expect(handleTransactionSpy).toHaveBeenCalledWith({
 			config: wagmiConfig,
 			transactionCalldata: { to: '0xdef', data: '0xghi' },
@@ -185,7 +146,6 @@
 			vault: mockVault,
 			subgraphUrl: undefined
 		});
->>>>>>> ea4f99db
 	});
 
 	it('shows error when amount exceeds balance for deposit', async () => {
@@ -288,19 +248,6 @@
 
 		const depositButton = screen.getByText('Deposit');
 		await fireEvent.click(depositButton);
-<<<<<<< HEAD
-
-		expect(handleTransactionSpy).toHaveBeenCalledWith(
-			expect.objectContaining({
-				action: 'deposit',
-				chainId: 1,
-				vault: mockVault,
-				subgraphUrl: undefined,
-				approvalCalldata: undefined,
-				transactionCalldata: { to: '0x123', data: '0x456' }
-			})
-		);
-=======
 		const wagmiConfig = get(mockWagmiConfigStore);
 		expect(handleTransactionSpy).toHaveBeenCalledWith({
 			action: 'deposit',
@@ -311,6 +258,5 @@
 			approvalCalldata: undefined,
 			transactionCalldata: { to: '0x123', data: '0x456' }
 		});
->>>>>>> ea4f99db
 	});
 });