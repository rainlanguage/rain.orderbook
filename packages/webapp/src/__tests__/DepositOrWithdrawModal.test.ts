--- conflicted
+++ resolved
@@ -4,12 +4,7 @@
 import { transactionStore, useAccount } from '@rainlanguage/ui-components';
 import { readContract, switchChain } from '@wagmi/core';
 import type { ComponentProps } from 'svelte';
-<<<<<<< HEAD
 import { getVaultApprovalCalldata, getVaultDepositCalldata } from '@rainlanguage/orderbook';
-=======
-import { getVaultApprovalCalldata, type SgVault } from '@rainlanguage/orderbook';
-import { getVaultDepositCalldata } from '@rainlanguage/orderbook';
->>>>>>> b0c3712d
 import { get, readable } from 'svelte/store';
 
 type ModalProps = ComponentProps<DepositOrWithdrawModal>;
