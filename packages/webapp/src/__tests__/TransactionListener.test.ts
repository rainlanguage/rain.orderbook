import { render, cleanup, waitFor } from '@testing-library/svelte';
import { describe, it, expect, vi, beforeEach, afterEach, type Mock } from 'vitest';
import { writable } from 'svelte/store';
import TransactionsListener from '$lib/components/TransactionsListener.svelte';
import {
	invalidateTanstackQueries,
	useToasts,
	TransactionStatusMessage
} from '@rainlanguage/ui-components';
import { QueryClient, useQueryClient } from '@tanstack/svelte-query';

const mockAddToast = vi.fn();
const mockErrToast = vi.fn();
const testQueryKey = 'test-query-key';

const { mockTransactionStore } = await vi.hoisted(() => import('@rainlanguage/ui-components'));

vi.mock('@rainlanguage/ui-components', async (importOriginal) => {
	return {
		...(await importOriginal()),
		useToasts: vi.fn(),
		transactionStore: mockTransactionStore,
		invalidateTanstackQueries: vi.fn()
	};
});

vi.mock('@tanstack/svelte-query', () => ({
	useQueryClient: vi.fn()
}));

describe('TransactionsListener.svelte', () => {
	beforeEach(() => {
		vi.clearAllMocks();
		mockTransactionStore.reset?.();
		vi.mocked(useQueryClient).mockReturnValue({
			name: 'test'
		} as unknown as QueryClient);
		vi.mocked(useToasts).mockReturnValue({
			toasts: writable([]),
			addToast: mockAddToast,
			removeToast: vi.fn(),
			errToast: mockErrToast
		});
	});

	afterEach(() => {
		cleanup();
	});

	it('should call addToast and invalidateQueries on transaction success', async () => {
		render(TransactionsListener, { props: { queryKey: testQueryKey } });

		mockTransactionStore.mockSetSubscribeValue({
			status: TransactionStatusMessage.SUCCESS,
			message: 'Transaction was super successful!',
			explorerLink: 'https://etherscan.io/tx/0x123'
		});

		await waitFor(() => {
			expect(mockAddToast).toHaveBeenCalledTimes(1);
			expect(mockAddToast).toHaveBeenCalledWith({
				message: 'Transaction was super successful!',
				type: 'success',
				color: 'green',
				links: [
					{
						link: 'https://etherscan.io/tx/0x123',
						label: 'View transaction on explorer'
					}
				]
			});

			expect(invalidateTanstackQueries as Mock).toHaveBeenCalledTimes(1);
			expect(invalidateTanstackQueries).toHaveBeenCalledWith({ name: 'test' }, [testQueryKey]);
		});
	});

	it('should call addToast on transaction error', async () => {
		render(TransactionsListener, { props: { queryKey: testQueryKey } });

		const errorMessage = 'Oh no, an error occurred!';
		mockTransactionStore.mockSetSubscribeValue({
			status: TransactionStatusMessage.ERROR,
			error: errorMessage,
			explorerLink: 'https://etherscan.io/tx/0x123'
		});

		await waitFor(() => {
<<<<<<< HEAD
			expect(mockAddToast).toHaveBeenCalledTimes(1);
			expect(mockAddToast).toHaveBeenCalledWith({
				message: errorMessage,
				type: 'error',
				color: 'red',
				links: [
					{
						link: 'https://etherscan.io/tx/0x123',
						label: 'View transaction on explorer'
					}
				]
			});
			expect(invalidateTanstackQueries as Mock).not.toHaveBeenCalled();
=======
			expect(mockErrToast).toHaveBeenCalledTimes(1);
			expect(mockErrToast).toHaveBeenCalledWith(errorMessage);
>>>>>>> 29952fa7
		});
		expect(invalidateTanstackQueries as Mock).not.toHaveBeenCalled();
	});

	it('should not call addToast or invalidateQueries for IDLE status', async () => {
		render(TransactionsListener, { props: { queryKey: testQueryKey } });

		mockTransactionStore.mockSetSubscribeValue({
			status: TransactionStatusMessage.IDLE,
			message: '',
			explorerLink: ''
		});

		expect(mockAddToast).not.toHaveBeenCalled();
		expect(invalidateTanstackQueries as Mock).not.toHaveBeenCalled();
	});

	it('should handle multiple transaction status changes in rapid succession', async () => {
		render(TransactionsListener, { props: { queryKey: testQueryKey } });

		await mockTransactionStore.mockSetSubscribeValue({
			status: TransactionStatusMessage.SUCCESS,
			message: 'Success 1',
			explorerLink: 'https://etherscan.io/tx/0x123'
		});

		await mockTransactionStore.mockSetSubscribeValue({
			status: TransactionStatusMessage.ERROR,
			error: 'Error 1',
			explorerLink: 'https://etherscan.io/tx/0x123'
		});

		await mockTransactionStore.mockSetSubscribeValue({
			status: TransactionStatusMessage.SUCCESS,
			message: 'Success 2',
			explorerLink: 'https://etherscan.io/tx/0x123'
		});

		await waitFor(() => {
			expect(mockErrToast).toHaveBeenCalledTimes(1);
			expect(mockAddToast).toHaveBeenCalledTimes(2);
			expect(mockAddToast).toHaveBeenNthCalledWith(1, {
				message: 'Success 1',
				type: 'success',
				color: 'green',
				links: [
					{
						link: 'https://etherscan.io/tx/0x123',
						label: 'View transaction on explorer'
					}
				]
			});
			expect(mockAddToast).toHaveBeenNthCalledWith(2, {
<<<<<<< HEAD
				message: 'Error 1',
				type: 'error',
				color: 'red',
				links: [
					{
						link: 'https://etherscan.io/tx/0x123',
						label: 'View transaction on explorer'
					}
				]
			});
			expect(mockAddToast).toHaveBeenNthCalledWith(3, {
=======
>>>>>>> 29952fa7
				message: 'Success 2',
				type: 'success',
				color: 'green',
				links: [
					{
						link: 'https://etherscan.io/tx/0x123',
						label: 'View transaction on explorer'
					}
				]
			});

			expect(mockErrToast).toHaveBeenNthCalledWith(1, 'Error 1');

			expect(invalidateTanstackQueries as Mock).toHaveBeenCalledTimes(2);
			expect(invalidateTanstackQueries).toHaveBeenNthCalledWith(1, { name: 'test' }, [
				testQueryKey
			]);
			expect(invalidateTanstackQueries).toHaveBeenNthCalledWith(2, { name: 'test' }, [
				testQueryKey
			]);
		});
	});

	it('should handle transaction error with undefined or empty message', async () => {
		render(TransactionsListener, { props: { queryKey: testQueryKey } });

		mockTransactionStore.mockSetSubscribeValue({
			status: TransactionStatusMessage.ERROR,
			error: undefined,
			explorerLink: 'https://etherscan.io/tx/0x123'
		});

		await waitFor(() => {
<<<<<<< HEAD
			expect(mockAddToast).toHaveBeenCalledTimes(1);
			expect(mockAddToast).toHaveBeenCalledWith({
				message: undefined,
				type: 'error',
				color: 'red',
				links: [
					{
						link: 'https://etherscan.io/tx/0x123',
						label: 'View transaction on explorer'
					}
				]
			});
=======
			expect(mockErrToast).toHaveBeenCalledTimes(1);
			expect(mockErrToast).toHaveBeenCalledWith(undefined);
>>>>>>> 29952fa7
		});

		mockAddToast.mockClear();

		mockTransactionStore.mockSetSubscribeValue({
<<<<<<< HEAD
			status: TransactionStatusMessage.ERROR,
			error: '',
			explorerLink: 'https://etherscan.io/tx/0x123'
		});

		await waitFor(() => {
			expect(mockAddToast).toHaveBeenCalledTimes(1);
			expect(mockAddToast).toHaveBeenCalledWith({
				message: '',
				type: 'error',
				color: 'red',
				links: [
					{
						link: 'https://etherscan.io/tx/0x123',
						label: 'View transaction on explorer'
					}
				]
			});
=======
			status: TransactionStatus.ERROR,
			error: 'Error!'
		});

		await waitFor(() => {
			expect(mockErrToast).toHaveBeenCalledTimes(2);
			expect(mockErrToast).toHaveBeenCalledWith('Error!');
>>>>>>> 29952fa7
		});
		expect(invalidateTanstackQueries as Mock).not.toHaveBeenCalled();
	});

	it('should handle malformed transaction objects gracefully', async () => {
		render(TransactionsListener, { props: { queryKey: testQueryKey } });

		// eslint-disable-next-line @typescript-eslint/no-explicit-any
		mockTransactionStore.mockSetSubscribeValue(null as any);
		await waitFor(() => {
			expect(mockAddToast).not.toHaveBeenCalled();
		});

		// eslint-disable-next-line @typescript-eslint/no-explicit-any
		mockTransactionStore.mockSetSubscribeValue(undefined as any);
		await waitFor(() => {
			expect(mockAddToast).not.toHaveBeenCalled();
		});

		// eslint-disable-next-line @typescript-eslint/no-explicit-any
		mockTransactionStore.mockSetSubscribeValue({ message: 'Missing status' } as any);
		await waitFor(() => {
			expect(mockAddToast).not.toHaveBeenCalled();
		});

		// eslint-disable-next-line @typescript-eslint/no-explicit-any
		mockTransactionStore.mockSetSubscribeValue({ status: 'INVALID_STATUS_XYZ' } as any);
		await waitFor(() => {
			expect(mockAddToast).not.toHaveBeenCalled();
		});

		expect(invalidateTanstackQueries as Mock).not.toHaveBeenCalled();
	});
});<|MERGE_RESOLUTION|>--- conflicted
+++ resolved
@@ -86,24 +86,8 @@
 		});
 
 		await waitFor(() => {
-<<<<<<< HEAD
-			expect(mockAddToast).toHaveBeenCalledTimes(1);
-			expect(mockAddToast).toHaveBeenCalledWith({
-				message: errorMessage,
-				type: 'error',
-				color: 'red',
-				links: [
-					{
-						link: 'https://etherscan.io/tx/0x123',
-						label: 'View transaction on explorer'
-					}
-				]
-			});
-			expect(invalidateTanstackQueries as Mock).not.toHaveBeenCalled();
-=======
 			expect(mockErrToast).toHaveBeenCalledTimes(1);
 			expect(mockErrToast).toHaveBeenCalledWith(errorMessage);
->>>>>>> 29952fa7
 		});
 		expect(invalidateTanstackQueries as Mock).not.toHaveBeenCalled();
 	});
@@ -157,20 +141,6 @@
 				]
 			});
 			expect(mockAddToast).toHaveBeenNthCalledWith(2, {
-<<<<<<< HEAD
-				message: 'Error 1',
-				type: 'error',
-				color: 'red',
-				links: [
-					{
-						link: 'https://etherscan.io/tx/0x123',
-						label: 'View transaction on explorer'
-					}
-				]
-			});
-			expect(mockAddToast).toHaveBeenNthCalledWith(3, {
-=======
->>>>>>> 29952fa7
 				message: 'Success 2',
 				type: 'success',
 				color: 'green',
@@ -204,56 +174,20 @@
 		});
 
 		await waitFor(() => {
-<<<<<<< HEAD
-			expect(mockAddToast).toHaveBeenCalledTimes(1);
-			expect(mockAddToast).toHaveBeenCalledWith({
-				message: undefined,
-				type: 'error',
-				color: 'red',
-				links: [
-					{
-						link: 'https://etherscan.io/tx/0x123',
-						label: 'View transaction on explorer'
-					}
-				]
-			});
-=======
 			expect(mockErrToast).toHaveBeenCalledTimes(1);
 			expect(mockErrToast).toHaveBeenCalledWith(undefined);
->>>>>>> 29952fa7
 		});
 
 		mockAddToast.mockClear();
 
 		mockTransactionStore.mockSetSubscribeValue({
-<<<<<<< HEAD
-			status: TransactionStatusMessage.ERROR,
-			error: '',
-			explorerLink: 'https://etherscan.io/tx/0x123'
-		});
-
-		await waitFor(() => {
-			expect(mockAddToast).toHaveBeenCalledTimes(1);
-			expect(mockAddToast).toHaveBeenCalledWith({
-				message: '',
-				type: 'error',
-				color: 'red',
-				links: [
-					{
-						link: 'https://etherscan.io/tx/0x123',
-						label: 'View transaction on explorer'
-					}
-				]
-			});
-=======
-			status: TransactionStatus.ERROR,
+			status: TransactionStatusMessage.ERROR,
 			error: 'Error!'
 		});
 
 		await waitFor(() => {
 			expect(mockErrToast).toHaveBeenCalledTimes(2);
 			expect(mockErrToast).toHaveBeenCalledWith('Error!');
->>>>>>> 29952fa7
 		});
 		expect(invalidateTanstackQueries as Mock).not.toHaveBeenCalled();
 	});
