--- conflicted
+++ resolved
@@ -1,18 +1,7 @@
-<<<<<<< HEAD
 <script>
 	import { Hash } from '@rainlanguage/ui-components';
 </script>
 
-<h1>Welcome to SvelteKit</h1>
-<p>Visit <a href="https://svelte.dev/docs/kit">svelte.dev/docs/kit</a> to read the documentation</p>
-
-<Hash value={'0x123456789'} />
-=======
-<script lang="ts">
-	import { Hash, HashType } from '@rainlanguage/ui-components';
-</script>
-
 <div data-testid="page-container">
 	<Hash value="0x1234567890abcdef" type={HashType.Wallet} shorten={true} />
-</div>
->>>>>>> e0161005
+</div>