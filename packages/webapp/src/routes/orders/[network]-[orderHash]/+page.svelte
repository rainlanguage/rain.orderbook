--- conflicted
+++ resolved
@@ -1,7 +1,4 @@
 <script lang="ts">
-<<<<<<< HEAD
-	import { OrderDetail, PageHeader } from '@rainlanguage/ui-components';
-=======
 	import {
 		OrderDetail,
 		PageHeader,
@@ -9,7 +6,6 @@
 		transactionStore,
 		useAccount
 	} from '@rainlanguage/ui-components';
->>>>>>> ea4f99db
 	import { page } from '$app/stores';
 	import { codeMirrorTheme, lightweightChartsTheme, colorTheme } from '$lib/darkMode';
 	import { handleDepositOrWithdrawModal, handleOrderRemoveModal } from '$lib/services/modal';
@@ -17,12 +13,8 @@
 	import { Toast } from 'flowbite-svelte';
 	import { CheckCircleSolid } from 'flowbite-svelte-icons';
 	import { fade } from 'svelte/transition';
-<<<<<<< HEAD
-	import type { SgOrder } from '@rainlanguage/orderbook/js_api';
-=======
 	import type { SgVault } from '@rainlanguage/orderbook/js_api';
 	import type { Hex } from 'viem';
->>>>>>> ea4f99db
 
 	const queryClient = useQueryClient();
 	const { orderHash, network } = $page.params;
@@ -124,12 +116,7 @@
 	{colorTheme}
 	{orderbookAddress}
 	{chainId}
-<<<<<<< HEAD
-	{handleDepositOrWithdrawModal}
 	{onRemove}
-=======
 	{onDeposit}
 	{onWithdraw}
-	{handleOrderRemoveModal}
->>>>>>> ea4f99db
 />