import { RaindexClient, type AccountCfg, type Address, type Hex } from '@rainlanguage/orderbook';
import init, { SQLiteWasmDatabase } from '@rainlanguage/sqlite-web';
import type { AppStoresInterface } from '@rainlanguage/ui-components';
import { REMOTE_SETTINGS_URL } from '$lib/constants';
import { writable } from 'svelte/store';
import type { LayoutLoad } from './$types';
<<<<<<< HEAD
import {
	DotrainRegistry,
	RaindexClient,
	type AccountCfg,
	type Address,
	type Hex
} from '@rainlanguage/orderbook';
import init, { SQLiteWasmDatabase } from '@rainlanguage/sqlite-web';
import { REGISTRY_URL } from '$lib/constants';
=======
import type { Mock } from 'vitest';
>>>>>>> 372fa689

export interface LayoutData {
	errorMessage?: string;
	stores: AppStoresInterface | null;
	raindexClient: RaindexClient | null;
<<<<<<< HEAD
	registry: DotrainRegistry | null;
	localDb: SQLiteWasmDatabase | null;
=======
	localDb: SQLiteWasmDatabase | null;
	settingsYamlText: string;
>>>>>>> 372fa689
}

export const load: LayoutLoad<LayoutData> = async ({ url }) => {
	let errorMessage: string | undefined;
<<<<<<< HEAD
=======
	let settingsYamlText = '';
>>>>>>> 372fa689

	const registryParam = url.searchParams.get('registry');
	let registryUrl = REGISTRY_URL;

	if (registryParam) {
		registryUrl = registryParam;
		if (typeof localStorage !== 'undefined') {
			try {
				localStorage.setItem('registry', registryParam);
			} catch {
				// ignore persistence failure
			}
		}
	} else {
		if (typeof localStorage !== 'undefined') {
			try {
				registryUrl = localStorage.getItem('registry') || REGISTRY_URL;
			} catch {
				registryUrl = REGISTRY_URL;
			}
		}
	}

	let registry: DotrainRegistry | null = null;
	if (!errorMessage) {
		try {
			const registryResult = await DotrainRegistry.new(registryUrl);
			if (registryResult.error) {
				errorMessage = 'Failed to load registry. ' + registryResult.error.readableMsg;
			} else {
				registry = registryResult.value;
			}
		} catch (error: unknown) {
			errorMessage = 'Failed to load registry. ' + (error as Error).message;
		}
<<<<<<< HEAD
=======
		settingsYamlText = await response.text();
	} catch (error: unknown) {
		errorMessage = 'Failed to get site config settings. ' + (error as Error).message;
		return {
			errorMessage,
			stores: null,
			raindexClient: null,
			localDb: null,
			settingsYamlText
		};
>>>>>>> 372fa689
	}

	let raindexClient: RaindexClient | null = null;
	try {
<<<<<<< HEAD
		if (!errorMessage && registry) {
			const raindexClientRes = RaindexClient.new([registry.settings as string]);
			if (raindexClientRes.error) {
				errorMessage = raindexClientRes.error.readableMsg;
			} else {
				raindexClient = raindexClientRes.value;
			}
		}
	} catch (error: unknown) {
		errorMessage = 'Error initializing RaindexClient: ' + (error as Error).message;
	}

	let localDb: SQLiteWasmDatabase | null = null;
	if (!errorMessage) {
		try {
			await init();
			const localDbRes = SQLiteWasmDatabase.new('worker.db');
			if (localDbRes.error) {
				errorMessage = 'Error initializing local database: ' + localDbRes.error.readableMsg;
			} else {
				localDb = localDbRes.value;
			}
		} catch (error: unknown) {
			errorMessage = 'Error initializing local database: ' + (error as Error).message;
=======
		const raindexClientRes = RaindexClient.new([settingsYamlText]);
		if (raindexClientRes.error) {
			return {
				errorMessage: raindexClientRes.error.readableMsg,
				stores: null,
				raindexClient: null,
				localDb: null,
				settingsYamlText
			};
		} else {
			raindexClient = raindexClientRes.value;
		}
	} catch (error: unknown) {
		return {
			errorMessage: 'Error initializing RaindexClient: ' + (error as Error).message,
			stores: null,
			raindexClient: null,
			localDb: null,
			settingsYamlText
		};
	}

	let localDb: SQLiteWasmDatabase | null = null;
	try {
		await init();
		const localDbRes = await SQLiteWasmDatabase.new('worker.db');
		if (localDbRes.error) {
			return {
				errorMessage: 'Error initializing local database: ' + localDbRes.error.readableMsg,
				stores: null,
				raindexClient: null,
				localDb: null,
				settingsYamlText
			};
		} else {
			localDb = localDbRes.value;
>>>>>>> 372fa689
		}
	}

	if (errorMessage) {
		return {
			errorMessage,
			stores: null,
<<<<<<< HEAD
			registry,
			localDb,
			raindexClient: null
=======
			raindexClient: null,
			localDb: null,
			settingsYamlText
>>>>>>> 372fa689
		};
	}

	// TODO: will be enabled once all local db PRs are merged
	// if (localDb && raindexClient) {
	// 	raindexClient.setDbCallback(localDb.query.bind(localDb));
	// }

	return {
		stores: {
			selectedChainIds: writable<number[]>([]),
			accounts: writable<Record<string, AccountCfg>>({}),
			activeAccountsItems: writable<Record<string, Address>>({}),
			// Instantiate with false to show only active orders
			showInactiveOrders: writable<boolean>(false),
			// @ts-expect-error initially the value is empty
			orderHash: writable<Hex>(''),
			hideZeroBalanceVaults: writable<boolean>(false),
			showMyItemsOnly: writable<boolean>(false),
			activeTokens: writable<Address[]>([])
		},
		registry,
		localDb,
		raindexClient,
		settingsYamlText
	};
};

export const ssr = false;

if (import.meta.vitest) {
	const { describe, it, expect, beforeEach, vi } = import.meta.vitest;

	const { mockRegistryNew, mockRaindexClientNew, mockInit, mockLocalDbNew } = vi.hoisted(() => ({
		mockRegistryNew: vi.fn(),
		mockRaindexClientNew: vi.fn(),
		mockInit: vi.fn(),
		mockLocalDbNew: vi.fn()
	}));

	vi.mock('@rainlanguage/orderbook', async (importOriginal) => {
		const original = (await importOriginal()) as Record<string, unknown>;
		return {
			...original,
			DotrainRegistry: {
				new: mockRegistryNew
			},
			RaindexClient: {
				new: mockRaindexClientNew
			}
		};
	});

	vi.mock('@rainlanguage/sqlite-web', () => ({
		default: mockInit,
		SQLiteWasmDatabase: {
			new: mockLocalDbNew
		}
	}));

	describe('Layout load function', () => {
		beforeEach(() => {
			vi.clearAllMocks();
			// basic localStorage stub for load()
			// @ts-expect-error mock storage
			global.localStorage = {
				data: {} as Record<string, string>,
				getItem(key: string) {
					return this.data[key] ?? null;
				},
				setItem(key: string, value: string) {
					this.data[key] = value;
				},
				removeItem(key: string) {
					delete this.data[key];
				}
			};
			mockInit.mockResolvedValue(undefined);
			mockLocalDbNew.mockReturnValue({ value: { db: true } });
		});

		it('should return errorMessage if registry fails to load', async () => {
			mockRegistryNew.mockRejectedValueOnce(new Error('Network error'));

			// eslint-disable-next-line @typescript-eslint/no-explicit-any
			const result = await load({ url: new URL('http://localhost:3000') } as any);

			expect(result).toHaveProperty('stores', null);
			expect(result.errorMessage).toContain('Failed to load registry');
		});

		it('should return errorMessage if RaindexClient fails to initialize', async () => {
			const mockRegistry = { settings: vi.fn().mockReturnValue('settings') };
			mockRegistryNew.mockResolvedValueOnce({
				value: mockRegistry
			});
			mockRaindexClientNew.mockReturnValue({
				error: { readableMsg: 'Malformed settings' }
			});

			// eslint-disable-next-line @typescript-eslint/no-explicit-any
			const result = await load({ url: new URL('http://localhost:3000') } as any);

			expect(result).toHaveProperty('stores', null);
			expect(result.errorMessage).toContain('Malformed settings');
		});

		it('should return errorMessage if local database fails to initialize', async () => {
			const mockRegistry = { settings: 'settings' };
			mockRegistryNew.mockResolvedValueOnce({
				value: mockRegistry
			});
			mockRaindexClientNew.mockReturnValue({
				value: { client: true }
			});
			mockLocalDbNew.mockReturnValue({
				error: { readableMsg: 'Database init failed' }
			});

			// eslint-disable-next-line @typescript-eslint/no-explicit-any
			const result = await load({ url: new URL('http://localhost:3000') } as any);

			expect(result).toHaveProperty('stores', null);
			expect(result.errorMessage).toContain('Error initializing local database');
		});

		it('should initialize when registry and RaindexClient succeed', async () => {
			const mockRegistry = { settings: 'settings' };
			mockRegistryNew.mockResolvedValueOnce({
				value: mockRegistry
			});
			mockRaindexClientNew.mockReturnValue({
				value: { client: true }
			});

			// eslint-disable-next-line @typescript-eslint/no-explicit-any
			const result = await load({ url: new URL('http://localhost:3000') } as any);

			expect(result.errorMessage).toBeUndefined();
			expect(result.stores).not.toBeNull();
			expect(result.registry).toEqual(mockRegistry);
		});
	});
}<|MERGE_RESOLUTION|>--- conflicted
+++ resolved
@@ -1,10 +1,3 @@
-import { RaindexClient, type AccountCfg, type Address, type Hex } from '@rainlanguage/orderbook';
-import init, { SQLiteWasmDatabase } from '@rainlanguage/sqlite-web';
-import type { AppStoresInterface } from '@rainlanguage/ui-components';
-import { REMOTE_SETTINGS_URL } from '$lib/constants';
-import { writable } from 'svelte/store';
-import type { LayoutLoad } from './$types';
-<<<<<<< HEAD
 import {
 	DotrainRegistry,
 	RaindexClient,
@@ -13,30 +6,21 @@
 	type Hex
 } from '@rainlanguage/orderbook';
 import init, { SQLiteWasmDatabase } from '@rainlanguage/sqlite-web';
+import type { AppStoresInterface } from '@rainlanguage/ui-components';
 import { REGISTRY_URL } from '$lib/constants';
-=======
-import type { Mock } from 'vitest';
->>>>>>> 372fa689
+import { writable } from 'svelte/store';
+import type { LayoutLoad } from './$types';
 
 export interface LayoutData {
 	errorMessage?: string;
 	stores: AppStoresInterface | null;
 	raindexClient: RaindexClient | null;
-<<<<<<< HEAD
 	registry: DotrainRegistry | null;
 	localDb: SQLiteWasmDatabase | null;
-=======
-	localDb: SQLiteWasmDatabase | null;
-	settingsYamlText: string;
->>>>>>> 372fa689
 }
 
 export const load: LayoutLoad<LayoutData> = async ({ url }) => {
 	let errorMessage: string | undefined;
-<<<<<<< HEAD
-=======
-	let settingsYamlText = '';
->>>>>>> 372fa689
 
 	const registryParam = url.searchParams.get('registry');
 	let registryUrl = REGISTRY_URL;
@@ -72,24 +56,10 @@
 		} catch (error: unknown) {
 			errorMessage = 'Failed to load registry. ' + (error as Error).message;
 		}
-<<<<<<< HEAD
-=======
-		settingsYamlText = await response.text();
-	} catch (error: unknown) {
-		errorMessage = 'Failed to get site config settings. ' + (error as Error).message;
-		return {
-			errorMessage,
-			stores: null,
-			raindexClient: null,
-			localDb: null,
-			settingsYamlText
-		};
->>>>>>> 372fa689
 	}
 
 	let raindexClient: RaindexClient | null = null;
 	try {
-<<<<<<< HEAD
 		if (!errorMessage && registry) {
 			const raindexClientRes = RaindexClient.new([registry.settings as string]);
 			if (raindexClientRes.error) {
@@ -106,7 +76,7 @@
 	if (!errorMessage) {
 		try {
 			await init();
-			const localDbRes = SQLiteWasmDatabase.new('worker.db');
+			const localDbRes = await SQLiteWasmDatabase.new('worker.db');
 			if (localDbRes.error) {
 				errorMessage = 'Error initializing local database: ' + localDbRes.error.readableMsg;
 			} else {
@@ -114,44 +84,6 @@
 			}
 		} catch (error: unknown) {
 			errorMessage = 'Error initializing local database: ' + (error as Error).message;
-=======
-		const raindexClientRes = RaindexClient.new([settingsYamlText]);
-		if (raindexClientRes.error) {
-			return {
-				errorMessage: raindexClientRes.error.readableMsg,
-				stores: null,
-				raindexClient: null,
-				localDb: null,
-				settingsYamlText
-			};
-		} else {
-			raindexClient = raindexClientRes.value;
-		}
-	} catch (error: unknown) {
-		return {
-			errorMessage: 'Error initializing RaindexClient: ' + (error as Error).message,
-			stores: null,
-			raindexClient: null,
-			localDb: null,
-			settingsYamlText
-		};
-	}
-
-	let localDb: SQLiteWasmDatabase | null = null;
-	try {
-		await init();
-		const localDbRes = await SQLiteWasmDatabase.new('worker.db');
-		if (localDbRes.error) {
-			return {
-				errorMessage: 'Error initializing local database: ' + localDbRes.error.readableMsg,
-				stores: null,
-				raindexClient: null,
-				localDb: null,
-				settingsYamlText
-			};
-		} else {
-			localDb = localDbRes.value;
->>>>>>> 372fa689
 		}
 	}
 
@@ -159,29 +91,17 @@
 		return {
 			errorMessage,
 			stores: null,
-<<<<<<< HEAD
 			registry,
 			localDb,
 			raindexClient: null
-=======
-			raindexClient: null,
-			localDb: null,
-			settingsYamlText
->>>>>>> 372fa689
 		};
 	}
-
-	// TODO: will be enabled once all local db PRs are merged
-	// if (localDb && raindexClient) {
-	// 	raindexClient.setDbCallback(localDb.query.bind(localDb));
-	// }
 
 	return {
 		stores: {
 			selectedChainIds: writable<number[]>([]),
 			accounts: writable<Record<string, AccountCfg>>({}),
 			activeAccountsItems: writable<Record<string, Address>>({}),
-			// Instantiate with false to show only active orders
 			showInactiveOrders: writable<boolean>(false),
 			// @ts-expect-error initially the value is empty
 			orderHash: writable<Hex>(''),
@@ -191,8 +111,7 @@
 		},
 		registry,
 		localDb,
-		raindexClient,
-		settingsYamlText
+		raindexClient
 	};
 };
 
@@ -231,7 +150,6 @@
 	describe('Layout load function', () => {
 		beforeEach(() => {
 			vi.clearAllMocks();
-			// basic localStorage stub for load()
 			// @ts-expect-error mock storage
 			global.localStorage = {
 				data: {} as Record<string, string>,
