import type {
	AppStoresInterface,
	ConfigSource,
	OrderbookConfigSource,
	OrderbookCfgRef
} from '@rainlanguage/ui-components';
import { writable, derived, get } from 'svelte/store';
import pickBy from 'lodash/pickBy';
import type { LayoutLoad } from './$types';

export interface LayoutData {
	errorMessage?: string;
	stores: AppStoresInterface | null;
}

export const load: LayoutLoad<LayoutData> = async ({ fetch }) => {
	let settingsJson: ConfigSource | undefined;
	let errorMessage: string | undefined;

	try {
		const response = await fetch(
			'https://raw.githubusercontent.com/rainlanguage/rain.strategies/refs/heads/main/settings.json'
		);
		if (!response.ok) {
			throw new Error('Error status: ' + response.status.toString());
		}
		settingsJson = await response.json();
	} catch (error: unknown) {
		errorMessage = 'Failed to get site config settings. ' + (error as Error).message;
		return {
			errorMessage,
			stores: null
		};
	}

	const settings: AppStoresInterface['settings'] = writable<ConfigSource | undefined>(settingsJson);
	const activeNetworkRef: AppStoresInterface['activeNetworkRef'] = writable<string>('');
	const activeOrderbookRef: AppStoresInterface['activeOrderbookRef'] = writable<string>('');
	const activeOrderbook: AppStoresInterface['activeOrderbook'] = derived(
		[settings, activeOrderbookRef],
		([$settings, $activeOrderbookRef]) =>
			$settings?.orderbooks !== undefined && $activeOrderbookRef !== undefined
				? $settings.orderbooks[$activeOrderbookRef]
				: undefined
	);

	const activeNetworkOrderbooks: AppStoresInterface['activeNetworkOrderbooks'] = derived(
		[settings, activeNetworkRef],
		([$settings, $activeNetworkRef]) =>
			$settings?.orderbooks
				? (pickBy(
						$settings.orderbooks,
						(orderbook) => orderbook.network === $activeNetworkRef
					) as Record<OrderbookCfgRef, OrderbookConfigSource>)
				: ({} as Record<OrderbookCfgRef, OrderbookConfigSource>)
	);

	const accounts: AppStoresInterface['accounts'] = derived(
		settings,
		($settings) => $settings?.accounts ?? {}
	);
	const activeAccountsItems: AppStoresInterface['activeAccountsItems'] = writable<
		Record<string, string>
	>({});

	const subgraphUrl: AppStoresInterface['subgraphUrl'] = derived(
		[settings, activeOrderbook],
		([$settings, $activeOrderbook]) =>
			$settings?.subgraphs !== undefined && $activeOrderbook?.subgraph !== undefined
				? $settings.subgraphs[$activeOrderbook.subgraph]
				: undefined
	);
	const activeAccounts: AppStoresInterface['activeAccounts'] = derived(
		[accounts, activeAccountsItems],
		([$accounts, $activeAccountsItems]) =>
			Object.keys($activeAccountsItems).length === 0
				? {}
				: Object.fromEntries(
						Object.entries($accounts || {}).filter(([key]) => key in $activeAccountsItems)
					)
	);

	return {
		stores: {
			settings,
			activeSubgraphs: writable<Record<string, string>>({}),
			accounts,
			activeAccountsItems,
			activeAccounts,
<<<<<<< HEAD
			activeOrderStatus: writable<boolean>(false),
=======
			// Instantiate with false to show only active orders
			showInactiveOrders: writable<boolean>(false),
>>>>>>> 7fa33f25
			orderHash: writable<string>(''),
			hideZeroBalanceVaults: writable<boolean>(false),
			activeNetworkRef,
			activeOrderbookRef,
			activeOrderbook,
			subgraphUrl,
			activeNetworkOrderbooks,
			showMyItemsOnly: writable<boolean>(false)
		}
	};
};

export const ssr = false;

if (import.meta.vitest) {
	const { describe, it, expect, beforeEach, vi } = import.meta.vitest;
	const { get } = await import('svelte/store');
	
	const mockFetch = vi.fn();
	vi.stubGlobal('fetch', mockFetch);

	describe('Layout load function', () => {
		const mockSettingsJson = {
			accounts: {
				account1: { name: 'Test Account 1' },
				account2: { name: 'Test Account 2' }
			},
			orderbooks: {
				orderbook1: {
					network: 'network1',
					subgraph: 'subgraph1'
				},
				orderbook2: {
					network: 'network2',
					subgraph: 'subgraph2'
				},
				orderbook3: {
					network: 'network1',
					subgraph: 'subgraph3'
				}
			},
			subgraphs: {
				subgraph1: 'https://subgraph1.url',
				subgraph2: 'https://subgraph2.url',
				subgraph3: 'https://subgraph3.url'
			}
		};

		beforeEach(() => {
			vi.clearAllMocks();
			vi.resetAllMocks();
		});

		it('should load settings and initialize stores correctly', async () => {
			mockFetch.mockResolvedValueOnce({
				ok: true,
				json: () => Promise.resolve(mockSettingsJson)
			});

			// eslint-disable-next-line @typescript-eslint/no-explicit-any
			const result = await load({ fetch: mockFetch } as any);

			expect(mockFetch).toHaveBeenCalledWith(
				'https://raw.githubusercontent.com/rainlanguage/rain.strategies/refs/heads/main/settings.json'
			);

			expect(result).toHaveProperty('stores');
			const stores: AppStoresInterface | null = result.stores;

			if (!stores) throw new Error('Test setup error: stores should not be null');

			expect(stores).toHaveProperty('settings');
			expect(stores).toHaveProperty('activeSubgraphs');
			expect(stores).toHaveProperty('accounts');
			expect(stores).toHaveProperty('activeAccountsItems');
			expect(stores).toHaveProperty('activeAccounts');
			expect(stores).toHaveProperty('showInactiveOrders');
			expect(stores).toHaveProperty('orderHash');
			expect(stores).toHaveProperty('hideZeroBalanceVaults');
			expect(stores).toHaveProperty('activeNetworkRef');
			expect(stores).toHaveProperty('activeOrderbookRef');
			expect(stores).toHaveProperty('activeOrderbook');
			expect(stores).toHaveProperty('subgraphUrl');
			expect(stores).toHaveProperty('activeNetworkOrderbooks');

			expect(get(stores.settings)).toEqual(mockSettingsJson);
			expect(get(stores.activeNetworkRef)).toEqual('');
			expect(get(stores.activeOrderbookRef)).toEqual('');
			expect(get(stores.activeAccountsItems)).toEqual({});
			expect(get(stores.orderHash)).toEqual('');
			expect(get(stores.hideZeroBalanceVaults)).toEqual(false);
		});

		it('should handle derived store: activeOrderbook', async () => {
			mockFetch.mockResolvedValueOnce({
				ok: true,
				json: () => Promise.resolve(mockSettingsJson)
			});

			// eslint-disable-next-line @typescript-eslint/no-explicit-any
			const result = await load({ fetch: mockFetch } as any);
			const { stores } = result;

			if (!stores) throw new Error('Test setup error: stores should not be null');

			expect(get(stores.activeOrderbook)).toBeUndefined();

			stores.activeOrderbookRef.set('orderbook1');

			expect(get(stores.activeOrderbook)).toEqual(mockSettingsJson.orderbooks.orderbook1);
		});

		it('should handle derived store: activeNetworkOrderbooks', async () => {
			mockFetch.mockResolvedValueOnce({
				ok: true,
				json: () => Promise.resolve(mockSettingsJson)
			});

			// eslint-disable-next-line @typescript-eslint/no-explicit-any
			const result = await load({ fetch: mockFetch } as any);
			const { stores } = result;

			if (!stores) throw new Error('Test setup error: stores should not be null');

			expect(get(stores.activeNetworkOrderbooks)).toEqual({});

			stores.activeNetworkRef.set('network1');

			const networkOrderbooks = get(stores.activeNetworkOrderbooks);
			expect(networkOrderbooks).toHaveProperty('orderbook1');
			expect(networkOrderbooks).toHaveProperty('orderbook3');
			expect(networkOrderbooks).not.toHaveProperty('orderbook2');
		});

		it('should handle derived store: subgraphUrl', async () => {
			mockFetch.mockResolvedValueOnce({
				ok: true,
				json: () => Promise.resolve(mockSettingsJson)
			});

			// eslint-disable-next-line @typescript-eslint/no-explicit-any
			const result = await load({ fetch: mockFetch } as any);
			const { stores } = result;

			if (!stores) throw new Error('Test setup error: stores should not be null');

			expect(get(stores.subgraphUrl)).toBeUndefined();

			stores.activeOrderbookRef.set('orderbook1');

			expect(get(stores.subgraphUrl)).toEqual('https://subgraph1.url');
		});

		it('should handle derived store: activeAccounts with empty activeAccountsItems', async () => {
			mockFetch.mockResolvedValueOnce({
				ok: true,
				json: () => Promise.resolve(mockSettingsJson)
			});

			// eslint-disable-next-line @typescript-eslint/no-explicit-any
			const result = await load({ fetch: mockFetch } as any);
			const { stores } = result;

			if (!stores) throw new Error('Test setup error: stores should not be null');

			expect(get(stores.activeAccounts)).toEqual({});
		});

		it('should handle derived store: activeAccounts with filled activeAccountsItems', async () => {
			mockFetch.mockResolvedValueOnce({
				ok: true,
				json: () => Promise.resolve(mockSettingsJson)
			});

			// eslint-disable-next-line @typescript-eslint/no-explicit-any
			const result = await load({ fetch: mockFetch } as any);
			const { stores } = result;

			if (!stores) throw new Error('Test setup error: stores should not be null');

			stores.activeAccountsItems.set({ account1: 'Account 1' });

			const accounts = get(stores.activeAccounts);
			expect(accounts).toHaveProperty('account1');
			expect(accounts).not.toHaveProperty('account2');
		});

		it('should return errorMessage if fetch fails with non-OK status', async () => {
			mockFetch.mockResolvedValueOnce({
				ok: false,
				status: 404,
				statusText: 'Not Found'
			});

			// eslint-disable-next-line @typescript-eslint/no-explicit-any
			const result = await load({ fetch: mockFetch } as any);

			expect(result).toHaveProperty('stores', null);
			expect(result).toHaveProperty('errorMessage');
			expect(result.errorMessage).toContain('Failed to get site config settings.');
			expect(result.errorMessage).toContain('Error status: 404');
		});

		it('should return errorMessage if response.json() fails', async () => {
			mockFetch.mockResolvedValueOnce({
				ok: true,
				json: () => Promise.reject(new Error('Invalid JSON'))
			});

			// eslint-disable-next-line @typescript-eslint/no-explicit-any
			const result = await load({ fetch: mockFetch } as any);

			expect(result).toHaveProperty('stores', null);
			expect(result).toHaveProperty('errorMessage');
			expect(result.errorMessage).toContain('Failed to get site config settings.');
			expect(result.errorMessage).toContain('Invalid JSON');
		});

		it('should handle fetch failure', async () => {
			mockFetch.mockRejectedValueOnce(new Error('Network error'));

			// eslint-disable-next-line @typescript-eslint/no-explicit-any
			const result = await load({ fetch: mockFetch } as any);

			expect(result).toHaveProperty('stores', null);
			expect(result).toHaveProperty('errorMessage');
			expect(result.errorMessage).toContain('Failed to get site config settings.');
			expect(result.errorMessage).toContain('Network error');
		});

		it('should handle empty or malformed settings JSON', async () => {
			mockFetch.mockResolvedValueOnce({
				ok: true,
				json: () => Promise.resolve({})
			});

			// eslint-disable-next-line @typescript-eslint/no-explicit-any
			const result = await load({ fetch: mockFetch } as any);
			const { stores } = result;

			if (!stores) throw new Error('Test setup error: stores should not be null');

			expect(get(stores.settings)).toEqual({});
			expect(get(stores.activeNetworkOrderbooks)).toEqual({});

			stores.activeOrderbookRef.set('orderbook1');

			expect(get(stores.activeOrderbook)).toBeUndefined();
			expect(get(stores.subgraphUrl)).toBeUndefined();
		});

		it('should handle chain reaction of store updates when changing network and orderbook', async () => {
			mockFetch.mockResolvedValueOnce({
				ok: true,
				json: () => Promise.resolve(mockSettingsJson)
			});

			// eslint-disable-next-line @typescript-eslint/no-explicit-any
			const result = await load({ fetch: mockFetch } as any);
			const { stores } = result;

			if (!stores) throw new Error('Test setup error: stores should not be null');

			expect(get(stores.activeOrderbook)).toBeUndefined();
			expect(get(stores.subgraphUrl)).toBeUndefined();
			expect(get(stores.activeNetworkOrderbooks)).toEqual({});

			stores.activeNetworkRef.set('network1');

			const networkOrderbooks = get(stores.activeNetworkOrderbooks);
			expect(Object.keys(networkOrderbooks).length).toBe(2);
			expect(networkOrderbooks).toHaveProperty('orderbook1');
			expect(networkOrderbooks).toHaveProperty('orderbook3');

			expect(get(stores.activeOrderbook)).toBeUndefined();
			expect(get(stores.subgraphUrl)).toBeUndefined();

			stores.activeOrderbookRef.set('orderbook1');

			expect(get(stores.activeOrderbook)).toEqual(mockSettingsJson.orderbooks.orderbook1);
			expect(get(stores.subgraphUrl)).toEqual('https://subgraph1.url');

			stores.activeNetworkRef.set('network2');

			expect(get(stores.activeOrderbook)).toEqual(mockSettingsJson.orderbooks.orderbook1);

			const newNetworkOrderbooks = get(stores.activeNetworkOrderbooks);
			expect(Object.keys(newNetworkOrderbooks).length).toBe(1);
			expect(newNetworkOrderbooks).toHaveProperty('orderbook2');
			expect(newNetworkOrderbooks).not.toHaveProperty('orderbook1');
		});

		it('should handle multiple interrelated store updates correctly', async () => {
			mockFetch.mockResolvedValueOnce({
				ok: true,
				json: () => Promise.resolve(mockSettingsJson)
			});

			// eslint-disable-next-line @typescript-eslint/no-explicit-any
			const result = await load({ fetch: mockFetch } as any);
			const { stores } = result;

			if (!stores) throw new Error('Test setup error: stores should not be null');

			stores.activeNetworkRef.set('network1');
			stores.activeOrderbookRef.set('orderbook1');
			stores.activeAccountsItems.set({ account1: 'Account 1' });

			expect(get(stores.activeNetworkOrderbooks)).toHaveProperty('orderbook1');
			expect(get(stores.activeOrderbook)).toEqual(mockSettingsJson.orderbooks.orderbook1);
			expect(get(stores.subgraphUrl)).toEqual('https://subgraph1.url');
			expect(get(stores.activeAccounts)).toHaveProperty('account1');

			stores.activeNetworkRef.set('network2');
			stores.activeAccountsItems.set({ account1: 'Account 1', account2: 'Account 2' });
			stores.activeOrderbookRef.set('orderbook2');

			expect(get(stores.activeNetworkOrderbooks)).toHaveProperty('orderbook2');
			expect(get(stores.activeNetworkOrderbooks)).not.toHaveProperty('orderbook1');
			expect(get(stores.activeOrderbook)).toEqual(mockSettingsJson.orderbooks.orderbook2);
			expect(get(stores.subgraphUrl)).toEqual('https://subgraph2.url');

			const finalAccounts = get(stores.activeAccounts);
			expect(Object.keys(finalAccounts).length).toBe(2);
			expect(finalAccounts).toHaveProperty('account1');
			expect(finalAccounts).toHaveProperty('account2');
		});

		it('should handle partial or invalid data in settings correctly', async () => {
			const partialSettings = {
				accounts: mockSettingsJson.accounts,
				orderbooks: {
					orderbook1: {
						network: 'network1'
					},
					orderbook2: {
						network: 'network2',
						subgraph: 'nonexistent_subgraph'
					}
				}
			};

			mockFetch.mockResolvedValueOnce({
				ok: true,
				json: () => Promise.resolve(partialSettings)
			});

			// eslint-disable-next-line @typescript-eslint/no-explicit-any
			const result = await load({ fetch: mockFetch } as any);
			const { stores } = result;

			if (!stores) throw new Error('Test setup error: stores should not be null');

			stores.activeOrderbookRef.set('orderbook1');
			expect(get(stores.activeOrderbook)).toEqual(partialSettings.orderbooks.orderbook1);
			expect(get(stores.subgraphUrl)).toBeUndefined();

			stores.activeOrderbookRef.set('orderbook2');
			expect(get(stores.activeOrderbook)).toEqual(partialSettings.orderbooks.orderbook2);
			expect(get(stores.subgraphUrl)).toBeUndefined();
		});
	});
}<|MERGE_RESOLUTION|>--- conflicted
+++ resolved
@@ -87,12 +87,8 @@
 			accounts,
 			activeAccountsItems,
 			activeAccounts,
-<<<<<<< HEAD
-			activeOrderStatus: writable<boolean>(false),
-=======
 			// Instantiate with false to show only active orders
 			showInactiveOrders: writable<boolean>(false),
->>>>>>> 7fa33f25
 			orderHash: writable<string>(''),
 			hideZeroBalanceVaults: writable<boolean>(false),
 			activeNetworkRef,
