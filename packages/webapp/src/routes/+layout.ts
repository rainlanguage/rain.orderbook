import type { AppStoresInterface } from '@rainlanguage/ui-components';
import { writable, derived } from 'svelte/store';
import type { LayoutLoad } from './$types';
import {
	parseYaml,
	RaindexClient,
	type Address,
	type Hex,
	type NewConfig
} from '@rainlanguage/orderbook';

export interface LayoutData {
	errorMessage?: string;
	stores: AppStoresInterface | null;
	raindexClient: RaindexClient | null;
}

const REMOTE_SETTINGS_URL =
	'https://raw.githubusercontent.com/rainlanguage/rain.strategies/1321342555262ff6867f888957b3f03421df334f/settings.yaml';

export const load: LayoutLoad<LayoutData> = async ({ fetch }) => {
	let config: NewConfig;
	let errorMessage: string | undefined;
	let settingsYamlText: string;

	try {
		const response = await fetch(REMOTE_SETTINGS_URL);
		if (!response.ok) {
			throw new Error('Error status: ' + response.status.toString());
		}
		settingsYamlText = await response.text();

		const configRes = parseYaml([settingsYamlText]);
		if (configRes.error) {
			return {
				errorMessage: configRes.error.readableMsg,
				stores: null,
				raindexClient: null
			};
		}
		config = configRes.value;
	} catch (error: unknown) {
		errorMessage = 'Failed to get site config settings. ' + (error as Error).message;
		return {
			errorMessage,
			stores: null,
			raindexClient: null
		};
	}

	let raindexClient: RaindexClient | null = null;
	try {
		const raindexClientRes = RaindexClient.new([settingsYamlText]);
		if (raindexClientRes.error) {
			return {
				errorMessage: raindexClientRes.error.readableMsg,
				stores: null,
				raindexClient: null
			};
		} else {
			raindexClient = raindexClientRes.value;
		}
	} catch (error: unknown) {
		return {
			errorMessage: 'Error initializing RaindexClient: ' + (error as Error).message,
			stores: null,
			raindexClient: null
		};
	}

	const settings: AppStoresInterface['settings'] = writable<NewConfig>(config);

	const accounts = derived(settings, ($settings) => $settings.orderbook.accounts || {});
<<<<<<< HEAD
	const activeAccountsItems = writable<Record<string, string>>({});

	const subgraph = derived([settings, activeOrderbook], ([$settings, $activeOrderbook]) =>
		$settings.orderbook.subgraphs !== undefined &&
		Object.entries($settings.orderbook.subgraphs).length > 0 &&
		$activeOrderbook?.subgraph !== undefined
			? $settings.orderbook.subgraphs[$activeOrderbook.subgraph.key]
			: undefined
=======
	const activeAccountsItems = writable<Record<string, Address>>({});

	const activeAccounts = derived(
		[accounts, activeAccountsItems],
		([$accounts, $activeAccountsItems]) =>
			Object.keys($activeAccountsItems).length === 0
				? {}
				: Object.fromEntries(
						Object.entries($accounts || {}).filter(([key]) => key in $activeAccountsItems)
					)
>>>>>>> 978c1197
	);

	return {
		stores: {
			settings,
			selectedChainIds: writable<number[]>([]),
			accounts,
			activeAccountsItems,
			// Instantiate with false to show only active orders
			showInactiveOrders: writable<boolean>(false),
			// @ts-expect-error initially the value is empty
			orderHash: writable<Hex>(''),
			hideZeroBalanceVaults: writable<boolean>(false),
<<<<<<< HEAD
			activeNetworkRef,
			activeOrderbookRef,
			activeOrderbook,
			subgraph,
			activeNetworkOrderbooks,
			showMyItemsOnly: writable<boolean>(false),
			activeTokens: writable<string[]>([])
		}
=======
			showMyItemsOnly: writable<boolean>(false)
		},
		raindexClient
>>>>>>> 978c1197
	};
};

export const ssr = false;

if (import.meta.vitest) {
	const { describe, it, expect, beforeEach, vi } = import.meta.vitest;
	const { get } = await import('svelte/store');

	const mockFetch = vi.fn();
	vi.stubGlobal('fetch', mockFetch);

	vi.mock('@rainlanguage/orderbook', async (importOriginal) => {
		return {
			...(await importOriginal()),
			parseYaml: vi.fn()
		};
	});

	describe('Layout load function', () => {
		const mockSettingsYaml = `
accounts:
  account1: 0x1234567890123456789012345678901234567890
  account2: 0x1234567890123456789012345678901234567890
networks:
  network1:
    rpc: https://network1.rpc
    chainId: 1
    label: Network 1
    currency: ETH
  network2:
    rpc: https://network2.rpc
    chainId: 2
    label: Network 2
    currency: ETH
orderbooks:
  orderbook1:
    address: 0x1234567890123456789012345678901234567890
    network: network1
    subgraph: subgraph1
  orderbook2:
    address: 0x1234567890123456789012345678901234567890
    network: network2
    subgraph: subgraph2
  orderbook3:
    address: 0x1234567890123456789012345678901234567890
    network: network1
    subgraph: subgraph3
subgraphs:
  subgraph1: https://subgraph1.url
  subgraph2: https://subgraph2.url
  subgraph3: https://subgraph3.url
`;
		const network1 = {
			key: 'network1',
			rpc: 'https://network1.rpc',
			chainId: 1,
			label: 'Network 1',
			currency: 'ETH'
		};
		const network2 = {
			key: 'network2',
			rpc: 'https://network2.rpc',
			chainId: 2,
			label: 'Network 2',
			currency: 'ETH'
		};
		const subgraph1 = {
			key: 'subgraph1',
			url: 'https://subgraph1.url'
		};
		const subgraph2 = {
			key: 'subgraph2',
			url: 'https://subgraph2.url'
		};
		const subgraph3 = {
			key: 'subgraph3',
			url: 'https://subgraph3.url'
		};
		const mockConfig = {
			orderbook: {
				accounts: {
					account1: {
						name: 'Test Account 1'
					},
					account2: {
						name: 'Test Account 2'
					}
				},
				networks: {
					network1,
					network2
				},
				subgraphs: {
					subgraph1,
					subgraph2,
					subgraph3
				},
				orderbooks: {
					orderbook1: {
						key: 'orderbook1',
						address: '0x1234567890123456789012345678901234567890',
						network: network1,
						subgraph: subgraph1
					},
					orderbook2: {
						key: 'orderbook2',
						address: '0x1234567890123456789012345678901234567890',
						network: network2,
						subgraph: subgraph2
					},
					orderbook3: {
						key: 'orderbook3',
						address: '0x1234567890123456789012345678901234567890',
						network: network1,
						subgraph: subgraph3
					}
				}
			}
		};

		beforeEach(() => {
			vi.clearAllMocks();
			vi.resetAllMocks();
		});

		it('should load settings and initialize stores correctly', async () => {
			vi.mocked(parseYaml).mockReturnValue({
				value: mockConfig as unknown as NewConfig,
				error: undefined
			});
			mockFetch.mockResolvedValueOnce({
				ok: true,
				text: () => Promise.resolve(mockSettingsYaml)
			});

			// eslint-disable-next-line @typescript-eslint/no-explicit-any
			const result = await load({ fetch: mockFetch } as any);

			expect(mockFetch).toHaveBeenCalledWith(REMOTE_SETTINGS_URL);

			expect(result).toHaveProperty('stores');
			const stores: AppStoresInterface | null = result.stores;

			if (!stores) throw new Error('Test setup error: stores should not be null');

			expect(stores).toHaveProperty('settings');
			expect(stores).toHaveProperty('accounts');
			expect(stores).toHaveProperty('activeAccountsItems');
			expect(stores).toHaveProperty('showInactiveOrders');
			expect(stores).toHaveProperty('orderHash');
			expect(stores).toHaveProperty('hideZeroBalanceVaults');

			expect(get(stores.settings)).toEqual(mockConfig);
			if (stores.activeAccountsItems) {
				expect(get(stores.activeAccountsItems)).toEqual({});
			}
			expect(get(stores.orderHash)).toEqual('');
			expect(get(stores.hideZeroBalanceVaults)).toEqual(false);
		});

<<<<<<< HEAD
		it('should handle derived store: activeOrderbook', async () => {
			vi.mocked(parseYaml).mockReturnValue({
				value: mockConfig as unknown as NewConfig,
				error: undefined
			});
			mockFetch.mockResolvedValueOnce({
				ok: true,
				text: () => Promise.resolve(mockSettingsYaml)
			});
			// eslint-disable-next-line @typescript-eslint/no-explicit-any
			const result = await load({ fetch: mockFetch } as any);
			const { stores } = result;

			if (!stores) throw new Error('Test setup error: stores should not be null');

			expect(get(stores.activeOrderbook)).toBeUndefined();

			stores.activeOrderbookRef.set('orderbook1');

			expect(get(stores.activeOrderbook)).toEqual(mockConfig.orderbook.orderbooks.orderbook1);
		});

		it('should handle derived store: activeNetworkOrderbooks', async () => {
=======
		it('should handle derived store: activeAccounts with empty activeAccountsItems', async () => {
>>>>>>> 978c1197
			vi.mocked(parseYaml).mockReturnValue({
				value: mockConfig as unknown as NewConfig,
				error: undefined
			});
			mockFetch.mockResolvedValueOnce({
				ok: true,
				text: () => Promise.resolve(mockSettingsYaml)
			});

			// eslint-disable-next-line @typescript-eslint/no-explicit-any
			const result = await load({ fetch: mockFetch } as any);
			const { stores } = result;

			if (!stores) throw new Error('Test setup error: stores should not be null');

<<<<<<< HEAD
			expect(get(stores.activeNetworkOrderbooks)).toEqual({});

			stores.activeNetworkRef.set('network1');

			const networkOrderbooks = get(stores.activeNetworkOrderbooks);
			expect(networkOrderbooks).toHaveProperty('orderbook1');
			expect(networkOrderbooks).toHaveProperty('orderbook3');
			expect(networkOrderbooks).not.toHaveProperty('orderbook2');
		});

		it('should handle derived store: subgraph', async () => {
=======
			expect(get(stores.activeAccounts)).toEqual({});
		});

		it('should handle derived store: activeAccounts with filled activeAccountsItems', async () => {
>>>>>>> 978c1197
			vi.mocked(parseYaml).mockReturnValue({
				value: mockConfig as unknown as NewConfig,
				error: undefined
			});
			mockFetch.mockResolvedValueOnce({
				ok: true,
				text: () => Promise.resolve(mockSettingsYaml)
			});
<<<<<<< HEAD
=======

>>>>>>> 978c1197
			// eslint-disable-next-line @typescript-eslint/no-explicit-any
			const result = await load({ fetch: mockFetch } as any);
			const { stores } = result;

			if (!stores) throw new Error('Test setup error: stores should not be null');

<<<<<<< HEAD
			expect(get(stores.subgraph)).toBeUndefined();

			stores.activeOrderbookRef.set('orderbook1');

			expect(get(stores.subgraph)).toEqual(mockConfig.orderbook.subgraphs.subgraph1);
=======
			stores.activeAccountsItems?.set({ account1: '0x1234567890123456789012345678901234567890' });

			const accounts = get(stores.activeAccounts);
			expect(accounts).toHaveProperty('account1');
			expect(accounts).not.toHaveProperty('account2');
>>>>>>> 978c1197
		});

		it('should return errorMessage if fetch fails with non-OK status', async () => {
			mockFetch.mockResolvedValueOnce({
				ok: false,
				status: 404,
				statusText: 'Not Found'
			});

			// eslint-disable-next-line @typescript-eslint/no-explicit-any
			const result = await load({ fetch: mockFetch } as any);

			expect(result).toHaveProperty('stores', null);
			expect(result).toHaveProperty('errorMessage');
			expect(result.errorMessage).toContain('Failed to get site config settings.');
			expect(result.errorMessage).toContain('Error status: 404');
		});

		it('should return errorMessage if response.text() fails', async () => {
			mockFetch.mockResolvedValueOnce({
				ok: true,
				text: () => Promise.reject(new Error('Invalid YAML'))
			});

			// eslint-disable-next-line @typescript-eslint/no-explicit-any
			const result = await load({ fetch: mockFetch } as any);

			expect(result).toHaveProperty('stores', null);
			expect(result).toHaveProperty('errorMessage');
			expect(result.errorMessage).toContain('Failed to get site config settings.');
			expect(result.errorMessage).toContain('Invalid YAML');
		});

		it('should handle fetch failure', async () => {
			mockFetch.mockRejectedValueOnce(new Error('Network error'));

			// eslint-disable-next-line @typescript-eslint/no-explicit-any
			const result = await load({ fetch: mockFetch } as any);

			expect(result).toHaveProperty('stores', null);
			expect(result).toHaveProperty('errorMessage');
			expect(result.errorMessage).toContain('Failed to get site config settings.');
			expect(result.errorMessage).toContain('Network error');
		});

		it('should handle empty or malformed settings YAML', async () => {
			vi.mocked(parseYaml).mockReturnValue({
				value: undefined,
				error: {
					msg: 'Malformed settings',
					readableMsg: 'Malformed settings'
				}
			});
			mockFetch.mockResolvedValueOnce({
				ok: true,
				text: () => Promise.resolve('malformed')
			});

			// eslint-disable-next-line @typescript-eslint/no-explicit-any
			const result = await load({ fetch: mockFetch } as any);

			expect(result).toHaveProperty('stores', null);
			expect(result).toHaveProperty('errorMessage');
			expect(result.errorMessage).toContain('Malformed settings');
			expect(result.errorMessage).toContain('Malformed settings');
		});

		it('should handle multiple interrelated store updates correctly', async () => {
			vi.mocked(parseYaml).mockReturnValue({
				value: mockConfig as unknown as NewConfig,
				error: undefined
			});
			mockFetch.mockResolvedValueOnce({
				ok: true,
				text: () => Promise.resolve(mockSettingsYaml)
			});

			// eslint-disable-next-line @typescript-eslint/no-explicit-any
			const result = await load({ fetch: mockFetch } as any);
			const { stores } = result;

			if (!stores) throw new Error('Test setup error: stores should not be null');

			stores.activeAccountsItems?.set({ account1: '0x1234567890123456789012345678901234567890' });

<<<<<<< HEAD
			expect(get(stores.activeNetworkOrderbooks)).toHaveProperty('orderbook1');
			expect(get(stores.activeOrderbook)).toEqual(mockConfig.orderbook.orderbooks.orderbook1);
			expect(get(stores.subgraph)).toEqual(mockConfig.orderbook.subgraphs.subgraph1);

			stores.activeNetworkRef.set('network2');
			stores.activeAccountsItems?.set({ account1: 'Account 1', account2: 'Account 2' });
			stores.activeOrderbookRef.set('orderbook2');

			expect(get(stores.activeNetworkOrderbooks)).toHaveProperty('orderbook2');
			expect(get(stores.activeNetworkOrderbooks)).not.toHaveProperty('orderbook1');
			expect(get(stores.activeOrderbook)).toEqual(mockConfig.orderbook.orderbooks.orderbook2);
			expect(get(stores.subgraph)).toEqual(mockConfig.orderbook.subgraphs.subgraph2);
=======
			expect(get(stores.activeAccounts)).toHaveProperty('account1');

			stores.activeAccountsItems?.set({
				account1: '0x1234567890123456789012345678901234567890',
				account2: '0x1234567890123456789012345678901234567890'
			});

			const finalAccounts = get(stores.activeAccounts);
			expect(Object.keys(finalAccounts).length).toBe(2);
			expect(finalAccounts).toHaveProperty('account1');
			expect(finalAccounts).toHaveProperty('account2');
>>>>>>> 978c1197
		});
	});
}<|MERGE_RESOLUTION|>--- conflicted
+++ resolved
@@ -71,28 +71,7 @@
 	const settings: AppStoresInterface['settings'] = writable<NewConfig>(config);
 
 	const accounts = derived(settings, ($settings) => $settings.orderbook.accounts || {});
-<<<<<<< HEAD
-	const activeAccountsItems = writable<Record<string, string>>({});
-
-	const subgraph = derived([settings, activeOrderbook], ([$settings, $activeOrderbook]) =>
-		$settings.orderbook.subgraphs !== undefined &&
-		Object.entries($settings.orderbook.subgraphs).length > 0 &&
-		$activeOrderbook?.subgraph !== undefined
-			? $settings.orderbook.subgraphs[$activeOrderbook.subgraph.key]
-			: undefined
-=======
 	const activeAccountsItems = writable<Record<string, Address>>({});
-
-	const activeAccounts = derived(
-		[accounts, activeAccountsItems],
-		([$accounts, $activeAccountsItems]) =>
-			Object.keys($activeAccountsItems).length === 0
-				? {}
-				: Object.fromEntries(
-						Object.entries($accounts || {}).filter(([key]) => key in $activeAccountsItems)
-					)
->>>>>>> 978c1197
-	);
 
 	return {
 		stores: {
@@ -105,20 +84,10 @@
 			// @ts-expect-error initially the value is empty
 			orderHash: writable<Hex>(''),
 			hideZeroBalanceVaults: writable<boolean>(false),
-<<<<<<< HEAD
-			activeNetworkRef,
-			activeOrderbookRef,
-			activeOrderbook,
-			subgraph,
-			activeNetworkOrderbooks,
 			showMyItemsOnly: writable<boolean>(false),
-			activeTokens: writable<string[]>([])
-		}
-=======
-			showMyItemsOnly: writable<boolean>(false)
+			activeTokens: writable<Address[]>([])
 		},
 		raindexClient
->>>>>>> 978c1197
 	};
 };
 
@@ -280,99 +249,6 @@
 			expect(get(stores.hideZeroBalanceVaults)).toEqual(false);
 		});
 
-<<<<<<< HEAD
-		it('should handle derived store: activeOrderbook', async () => {
-			vi.mocked(parseYaml).mockReturnValue({
-				value: mockConfig as unknown as NewConfig,
-				error: undefined
-			});
-			mockFetch.mockResolvedValueOnce({
-				ok: true,
-				text: () => Promise.resolve(mockSettingsYaml)
-			});
-			// eslint-disable-next-line @typescript-eslint/no-explicit-any
-			const result = await load({ fetch: mockFetch } as any);
-			const { stores } = result;
-
-			if (!stores) throw new Error('Test setup error: stores should not be null');
-
-			expect(get(stores.activeOrderbook)).toBeUndefined();
-
-			stores.activeOrderbookRef.set('orderbook1');
-
-			expect(get(stores.activeOrderbook)).toEqual(mockConfig.orderbook.orderbooks.orderbook1);
-		});
-
-		it('should handle derived store: activeNetworkOrderbooks', async () => {
-=======
-		it('should handle derived store: activeAccounts with empty activeAccountsItems', async () => {
->>>>>>> 978c1197
-			vi.mocked(parseYaml).mockReturnValue({
-				value: mockConfig as unknown as NewConfig,
-				error: undefined
-			});
-			mockFetch.mockResolvedValueOnce({
-				ok: true,
-				text: () => Promise.resolve(mockSettingsYaml)
-			});
-
-			// eslint-disable-next-line @typescript-eslint/no-explicit-any
-			const result = await load({ fetch: mockFetch } as any);
-			const { stores } = result;
-
-			if (!stores) throw new Error('Test setup error: stores should not be null');
-
-<<<<<<< HEAD
-			expect(get(stores.activeNetworkOrderbooks)).toEqual({});
-
-			stores.activeNetworkRef.set('network1');
-
-			const networkOrderbooks = get(stores.activeNetworkOrderbooks);
-			expect(networkOrderbooks).toHaveProperty('orderbook1');
-			expect(networkOrderbooks).toHaveProperty('orderbook3');
-			expect(networkOrderbooks).not.toHaveProperty('orderbook2');
-		});
-
-		it('should handle derived store: subgraph', async () => {
-=======
-			expect(get(stores.activeAccounts)).toEqual({});
-		});
-
-		it('should handle derived store: activeAccounts with filled activeAccountsItems', async () => {
->>>>>>> 978c1197
-			vi.mocked(parseYaml).mockReturnValue({
-				value: mockConfig as unknown as NewConfig,
-				error: undefined
-			});
-			mockFetch.mockResolvedValueOnce({
-				ok: true,
-				text: () => Promise.resolve(mockSettingsYaml)
-			});
-<<<<<<< HEAD
-=======
-
->>>>>>> 978c1197
-			// eslint-disable-next-line @typescript-eslint/no-explicit-any
-			const result = await load({ fetch: mockFetch } as any);
-			const { stores } = result;
-
-			if (!stores) throw new Error('Test setup error: stores should not be null');
-
-<<<<<<< HEAD
-			expect(get(stores.subgraph)).toBeUndefined();
-
-			stores.activeOrderbookRef.set('orderbook1');
-
-			expect(get(stores.subgraph)).toEqual(mockConfig.orderbook.subgraphs.subgraph1);
-=======
-			stores.activeAccountsItems?.set({ account1: '0x1234567890123456789012345678901234567890' });
-
-			const accounts = get(stores.activeAccounts);
-			expect(accounts).toHaveProperty('account1');
-			expect(accounts).not.toHaveProperty('account2');
->>>>>>> 978c1197
-		});
-
 		it('should return errorMessage if fetch fails with non-OK status', async () => {
 			mockFetch.mockResolvedValueOnce({
 				ok: false,
@@ -437,51 +313,5 @@
 			expect(result.errorMessage).toContain('Malformed settings');
 			expect(result.errorMessage).toContain('Malformed settings');
 		});
-
-		it('should handle multiple interrelated store updates correctly', async () => {
-			vi.mocked(parseYaml).mockReturnValue({
-				value: mockConfig as unknown as NewConfig,
-				error: undefined
-			});
-			mockFetch.mockResolvedValueOnce({
-				ok: true,
-				text: () => Promise.resolve(mockSettingsYaml)
-			});
-
-			// eslint-disable-next-line @typescript-eslint/no-explicit-any
-			const result = await load({ fetch: mockFetch } as any);
-			const { stores } = result;
-
-			if (!stores) throw new Error('Test setup error: stores should not be null');
-
-			stores.activeAccountsItems?.set({ account1: '0x1234567890123456789012345678901234567890' });
-
-<<<<<<< HEAD
-			expect(get(stores.activeNetworkOrderbooks)).toHaveProperty('orderbook1');
-			expect(get(stores.activeOrderbook)).toEqual(mockConfig.orderbook.orderbooks.orderbook1);
-			expect(get(stores.subgraph)).toEqual(mockConfig.orderbook.subgraphs.subgraph1);
-
-			stores.activeNetworkRef.set('network2');
-			stores.activeAccountsItems?.set({ account1: 'Account 1', account2: 'Account 2' });
-			stores.activeOrderbookRef.set('orderbook2');
-
-			expect(get(stores.activeNetworkOrderbooks)).toHaveProperty('orderbook2');
-			expect(get(stores.activeNetworkOrderbooks)).not.toHaveProperty('orderbook1');
-			expect(get(stores.activeOrderbook)).toEqual(mockConfig.orderbook.orderbooks.orderbook2);
-			expect(get(stores.subgraph)).toEqual(mockConfig.orderbook.subgraphs.subgraph2);
-=======
-			expect(get(stores.activeAccounts)).toHaveProperty('account1');
-
-			stores.activeAccountsItems?.set({
-				account1: '0x1234567890123456789012345678901234567890',
-				account2: '0x1234567890123456789012345678901234567890'
-			});
-
-			const finalAccounts = get(stores.activeAccounts);
-			expect(Object.keys(finalAccounts).length).toBe(2);
-			expect(finalAccounts).toHaveProperty('account1');
-			expect(finalAccounts).toHaveProperty('account2');
->>>>>>> 978c1197
-		});
 	});
 }