<script lang="ts">
	import { DropdownRadio, Checkbox, DeploymentSteps } from '@rainlanguage/ui-components';
	import {
		DotrainOrderGui,
		type ApprovalCalldataResult,
		type AvailableDeployments,
		type DepositAndAddOrderCalldataResult,
		type GuiDeposit,
		type GuiFieldDefinition,
		type SelectTokens,
		type TokenInfos,
		type Vault
	} from '@rainlanguage/orderbook/js_api';
	import { Label } from 'flowbite-svelte';
	import { createWalletClient, custom, type Chain } from 'viem';
	import { base, flare, arbitrum, polygon, bsc, mainnet, linea } from 'viem/chains';

	const chains: Record<number, Chain> = {
		[base.id]: base,
		[flare.id]: flare,
		[arbitrum.id]: arbitrum,
		[polygon.id]: polygon,
		[bsc.id]: bsc,
		[mainnet.id]: mainnet,
		[linea.id]: linea
	};

	let isLimitStrat = false;
	$: if (isLimitStrat) {
		loadLimit();
	} else {
		loadDca();
	}

	let dotrain = '';
	async function loadDca() {
		const response = await fetch(
			'https://raw.githubusercontent.com/rainlanguage/rain.webapp/refs/heads/main/public/_strategies/raindex/2-dynamic-spread/dynamic-spread.rain'
		);
		dotrain = await response.text();
	}
	async function loadLimit() {
		const response = await fetch(
			'https://raw.githubusercontent.com/findolor/sample-dotrains/refs/heads/main/fixed-ratio-limit.rain'
		);
		dotrain = await response.text();
	}

	let gui: DotrainOrderGui | undefined = undefined;
	let availableDeployments: Record<string, { label: string }> = {};
	async function initialize() {
		try {
			let deployments: AvailableDeployments =
				await DotrainOrderGui.getAvailableDeployments(dotrain);
			availableDeployments = Object.fromEntries(
				deployments.map((deployment) => [
					deployment.key,
					{
						label: deployment.key,
						deployment
					}
				])
			);
		} catch (error) {
			// eslint-disable-next-line no-console
			console.error('Failed to load deployments:', error);
		}
	}
	$: if (dotrain) {
		initialize();
	}

	let selectedDeployment: string | undefined = undefined;
	async function handleDeploymentChange(deployment: string) {
		if (!deployment) return;

		try {
			gui = await DotrainOrderGui.chooseDeployment(dotrain, deployment);
			initializeVaultIdArrays();
		} catch (error) {
			// eslint-disable-next-line no-console
			console.error('Failed to get gui:', error);
		}
	}
	$: if (selectedDeployment) {
		handleDeploymentChange(selectedDeployment as string);
	}

	let tokenInfos: TokenInfos;
	function getTokenInfos() {
		if (!gui) return;
		tokenInfos = gui.getTokenInfos();
	}

	let selectTokens: SelectTokens = new Map();
	function getSelectTokens() {
		if (!gui) return;
		selectTokens = gui.getSelectTokens();
	}

	let allFieldDefinitions: GuiFieldDefinition[] = [];
	function getAllFieldDefinitions() {
		if (!gui) return;
		allFieldDefinitions = gui.getAllFieldDefinitions();
	}

	let allDeposits: GuiDeposit[] = [];
	function getDeposits() {
		if (!gui) return;
		allDeposits = gui.getCurrentDeployment().deposits;
	}

	let allTokenInputs: Vault[] = [];
	function getAllTokenInputs() {
		if (!gui) return;
		allTokenInputs = gui.getCurrentDeployment().deployment.order.inputs;
	}

	let allTokenOutputs: Vault[] = [];
	function getAllTokenOutputs() {
		if (!gui) return;
		allTokenOutputs = gui.getCurrentDeployment().deployment.order.outputs;
	}

	$: if (gui) {
		getTokenInfos();
		if (isLimitStrat) getSelectTokens();
		getAllFieldDefinitions();
		getDeposits();
		getAllTokenInputs();
		getAllTokenOutputs();
	}

	export function getChainById(chainId: number): Chain {
		const chain = chains[chainId];
		if (!chain) {
			throw new Error(`Unsupported chain ID: ${chainId}`);
		}
		return chain;
	}

	async function handleAddOrder() {
		try {
			if (!gui) return;

			// @ts-expect-error window.ethereum is not typed
			await window.ethereum?.request({ method: 'eth_requestAccounts' });
			const walletClient = createWalletClient({
				chain: getChainById(
					gui.getCurrentDeployment().deployment.order.network['chain-id'] as number
				),
				// @ts-expect-error window.ethereum is not typed
				transport: custom(window.ethereum!)
			});
			const [account] = await walletClient.getAddresses();

			const approvals: ApprovalCalldataResult = await gui.generateApprovalCalldatas(account);
			for (const approval of approvals) {
				await walletClient.sendTransaction({
					account,
					to: approval.token as `0x${string}`,
					data: approval.calldata as `0x${string}`
				});
			}

			const calldata: DepositAndAddOrderCalldataResult =
				await gui.generateDepositAndAddOrderCalldatas();
			await walletClient.sendTransaction({
				account,
				// @ts-expect-error orderbook is not typed
				to: gui.getCurrentDeployment().deployment.order.orderbook.address as `0x${string}`,
				data: calldata as `0x${string}`
			});
		} catch (error) {
			// eslint-disable-next-line no-console
			console.error('Failed to add order:', error);
		}
	}

	let inputVaultIds: string[] = [];
	let outputVaultIds: string[] = [];
	function initializeVaultIdArrays() {
		if (!gui) return;
		const deployment = gui.getCurrentDeployment();
		inputVaultIds = new Array(deployment.deployment.order.inputs.length).fill('');
		outputVaultIds = new Array(deployment.deployment.order.outputs.length).fill('');
	}
</script>

<<<<<<< HEAD
<div class="flex h-screen flex-col gap-4">
	<div class="mb-4 flex items-center gap-2">
		<Checkbox
			bind:checked={isLimitStrat}
			label="Is Limit Strategy"
			on:change={() => {
				gui = undefined;
			}}
		/>
	</div>

	<div class="mb-4">
		<Label class="mb-2 whitespace-nowrap text-xl">Deployments</Label>
		<DropdownRadio options={availableDeployments} bind:value={selectedDeployment}>
			<svelte:fragment slot="content" let:selectedOption let:selectedRef>
				{#if selectedRef === undefined}
					<span>Select a deployment</span>
				{:else if selectedOption?.label}
					<span>{selectedOption.label}</span>
				{:else}
					<span>{selectedRef}</span>
=======
<div class="mb-4 flex items-center gap-2">
	<Checkbox
		bind:checked={isLimitStrat}
		label="Is Limit Strategy"
		on:change={() => {
			gui = undefined;
		}}
	/>
</div>

<div class="mb-4">
	<Label class="mb-2 whitespace-nowrap text-xl">Deployments</Label>
	<DropdownRadio options={availableDeployments} bind:value={selectedDeployment}>
		<svelte:fragment slot="content" let:selectedOption let:selectedRef>
			{#if selectedRef === undefined}
				<span>Select a deployment</span>
			{:else if selectedOption?.label}
				<span>{selectedOption.label}</span>
			{:else}
				<span>{selectedRef}</span>
			{/if}
		</svelte:fragment>

		<svelte:fragment slot="option" let:option let:ref>
			<div class="w-full overflow-hidden overflow-ellipsis">
				<div class="text-md break-word">{option.label ? option.label : ref}</div>
			</div>
		</svelte:fragment>
	</DropdownRadio>
</div>

{#if gui}
	{#if isLimitStrat && selectTokens.size > 0}
		<Label class="my-4 whitespace-nowrap text-2xl underline">Select Tokens</Label>

		{#each selectTokens.entries() as [token]}
			<div class="mb-4 flex flex-col gap-2">
				<Label class="whitespace-nowrap text-xl">{token}</Label>

				<Input
					type="text"
					on:change={async ({ currentTarget }) => {
						if (currentTarget instanceof HTMLInputElement) {
							if (!gui) return;
							await gui.saveSelectTokenAddress(token, currentTarget.value);
							selectTokens = gui.getSelectTokens();
							gui = gui;
						}
					}}
				/>
			</div>
		{/each}
	{/if}

	{#if allFieldDefinitions.length > 0}
		<Label class="my-4 whitespace-nowrap text-2xl underline">Field Values</Label>

		{#each allFieldDefinitions as fieldDefinition}
			<div class="mb-4 flex flex-col gap-2">
				<Label class="whitespace-nowrap text-xl">{fieldDefinition.name}</Label>

				<DropdownRadio
					options={{
						...Object.fromEntries(
							(fieldDefinition.presets ?? []).map((preset) => [
								preset.id,
								{
									label: preset.name,
									id: preset.id
								}
							])
						),
						...{ custom: { label: 'Custom value', id: '' } }
					}}
					on:change={({ detail }) => {
						gui?.saveFieldValue(fieldDefinition.binding, {
							isPreset: detail.value !== 'custom',
							value: detail.value === 'custom' ? '' : detail.value || ''
						});
						gui = gui;
					}}
				>
					<svelte:fragment slot="content" let:selectedOption let:selectedRef>
						{#if selectedRef === undefined}
							<span>Select a preset</span>
						{:else if selectedOption?.label}
							<span>{selectedOption.label}</span>
						{:else}
							<span>{selectedRef}</span>
						{/if}
					</svelte:fragment>

					<svelte:fragment slot="option" let:option let:ref>
						<div class="w-full overflow-hidden overflow-ellipsis">
							<div class="text-md break-word">{option.label ? option.label : ref}</div>
						</div>
					</svelte:fragment>
				</DropdownRadio>

				{#if gui?.isFieldPreset(fieldDefinition.binding) === false}
					<Input
						placeholder="Enter value"
						on:change={({ currentTarget }) => {
							if (currentTarget instanceof HTMLInputElement) {
								gui?.saveFieldValue(fieldDefinition.binding, {
									isPreset: false,
									value: currentTarget.value
								});
							}
						}}
					/>
				{/if}
			</div>
		{/each}
	{/if}

	{#if allDeposits.length > 0}
		<Label class="my-4 whitespace-nowrap text-2xl underline">Deposits</Label>

		{#each allDeposits as deposit}
			<div class="mb-4 flex flex-col gap-2">
				<Label class="whitespace-nowrap text-xl"
					>{tokenInfos.get(deposit.token.address)?.name}</Label
				>

				<DropdownRadio
					options={{
						...Object.fromEntries(
							deposit.presets.map((preset) => [
								preset,
								{
									label: preset
								}
							])
						),
						...{ custom: { label: 'Custom value' } }
					}}
					on:change={({ detail }) => {
						gui?.saveDeposit(
							deposit.token.key,
							detail.value === 'custom' ? '' : detail.value || ''
						);
						gui = gui;
					}}
				>
					<svelte:fragment slot="content" let:selectedOption let:selectedRef>
						{#if selectedRef === undefined}
							<span>Choose deposit amount</span>
						{:else if selectedOption?.label}
							<span>{selectedOption.label}</span>
						{:else}
							<span>{selectedRef}</span>
						{/if}
					</svelte:fragment>

					<svelte:fragment slot="option" let:option let:ref>
						<div class="w-full overflow-hidden overflow-ellipsis">
							<div class="text-md break-word">{option.label ? option.label : ref}</div>
						</div>
					</svelte:fragment>
				</DropdownRadio>

				{#if gui?.isDepositPreset(deposit.token.key) === false}
					<Input
						placeholder="Enter deposit amount"
						on:change={({ currentTarget }) => {
							if (currentTarget instanceof HTMLInputElement) {
								gui?.saveDeposit(deposit.token.key, currentTarget.value);
							}
						}}
					/>
>>>>>>> 5f8e54c0
				{/if}
			</svelte:fragment>

			<svelte:fragment slot="option" let:option let:ref>
				<div class="w-full overflow-hidden overflow-ellipsis">
					<div class="text-md break-word">{option.label ? option.label : ref}</div>
				</div>
			</svelte:fragment>
		</DropdownRadio>
	</div>

	<div class="flex-grow">
		{#if gui}
			<DeploymentSteps
				{gui}
				{isLimitStrat}
				{inputVaultIds}
				{outputVaultIds}
				{handleAddOrder}
				{tokenInfos}
				{selectTokens}
				{allFieldDefinitions}
				{allTokenInputs}
				{allTokenOutputs}
				{allDeposits}
			/>
		{/if}
	</div>
</div><|MERGE_RESOLUTION|>--- conflicted
+++ resolved
@@ -187,7 +187,6 @@
 	}
 </script>
 
-<<<<<<< HEAD
 <div class="flex h-screen flex-col gap-4">
 	<div class="mb-4 flex items-center gap-2">
 		<Checkbox
@@ -209,179 +208,6 @@
 					<span>{selectedOption.label}</span>
 				{:else}
 					<span>{selectedRef}</span>
-=======
-<div class="mb-4 flex items-center gap-2">
-	<Checkbox
-		bind:checked={isLimitStrat}
-		label="Is Limit Strategy"
-		on:change={() => {
-			gui = undefined;
-		}}
-	/>
-</div>
-
-<div class="mb-4">
-	<Label class="mb-2 whitespace-nowrap text-xl">Deployments</Label>
-	<DropdownRadio options={availableDeployments} bind:value={selectedDeployment}>
-		<svelte:fragment slot="content" let:selectedOption let:selectedRef>
-			{#if selectedRef === undefined}
-				<span>Select a deployment</span>
-			{:else if selectedOption?.label}
-				<span>{selectedOption.label}</span>
-			{:else}
-				<span>{selectedRef}</span>
-			{/if}
-		</svelte:fragment>
-
-		<svelte:fragment slot="option" let:option let:ref>
-			<div class="w-full overflow-hidden overflow-ellipsis">
-				<div class="text-md break-word">{option.label ? option.label : ref}</div>
-			</div>
-		</svelte:fragment>
-	</DropdownRadio>
-</div>
-
-{#if gui}
-	{#if isLimitStrat && selectTokens.size > 0}
-		<Label class="my-4 whitespace-nowrap text-2xl underline">Select Tokens</Label>
-
-		{#each selectTokens.entries() as [token]}
-			<div class="mb-4 flex flex-col gap-2">
-				<Label class="whitespace-nowrap text-xl">{token}</Label>
-
-				<Input
-					type="text"
-					on:change={async ({ currentTarget }) => {
-						if (currentTarget instanceof HTMLInputElement) {
-							if (!gui) return;
-							await gui.saveSelectTokenAddress(token, currentTarget.value);
-							selectTokens = gui.getSelectTokens();
-							gui = gui;
-						}
-					}}
-				/>
-			</div>
-		{/each}
-	{/if}
-
-	{#if allFieldDefinitions.length > 0}
-		<Label class="my-4 whitespace-nowrap text-2xl underline">Field Values</Label>
-
-		{#each allFieldDefinitions as fieldDefinition}
-			<div class="mb-4 flex flex-col gap-2">
-				<Label class="whitespace-nowrap text-xl">{fieldDefinition.name}</Label>
-
-				<DropdownRadio
-					options={{
-						...Object.fromEntries(
-							(fieldDefinition.presets ?? []).map((preset) => [
-								preset.id,
-								{
-									label: preset.name,
-									id: preset.id
-								}
-							])
-						),
-						...{ custom: { label: 'Custom value', id: '' } }
-					}}
-					on:change={({ detail }) => {
-						gui?.saveFieldValue(fieldDefinition.binding, {
-							isPreset: detail.value !== 'custom',
-							value: detail.value === 'custom' ? '' : detail.value || ''
-						});
-						gui = gui;
-					}}
-				>
-					<svelte:fragment slot="content" let:selectedOption let:selectedRef>
-						{#if selectedRef === undefined}
-							<span>Select a preset</span>
-						{:else if selectedOption?.label}
-							<span>{selectedOption.label}</span>
-						{:else}
-							<span>{selectedRef}</span>
-						{/if}
-					</svelte:fragment>
-
-					<svelte:fragment slot="option" let:option let:ref>
-						<div class="w-full overflow-hidden overflow-ellipsis">
-							<div class="text-md break-word">{option.label ? option.label : ref}</div>
-						</div>
-					</svelte:fragment>
-				</DropdownRadio>
-
-				{#if gui?.isFieldPreset(fieldDefinition.binding) === false}
-					<Input
-						placeholder="Enter value"
-						on:change={({ currentTarget }) => {
-							if (currentTarget instanceof HTMLInputElement) {
-								gui?.saveFieldValue(fieldDefinition.binding, {
-									isPreset: false,
-									value: currentTarget.value
-								});
-							}
-						}}
-					/>
-				{/if}
-			</div>
-		{/each}
-	{/if}
-
-	{#if allDeposits.length > 0}
-		<Label class="my-4 whitespace-nowrap text-2xl underline">Deposits</Label>
-
-		{#each allDeposits as deposit}
-			<div class="mb-4 flex flex-col gap-2">
-				<Label class="whitespace-nowrap text-xl"
-					>{tokenInfos.get(deposit.token.address)?.name}</Label
-				>
-
-				<DropdownRadio
-					options={{
-						...Object.fromEntries(
-							deposit.presets.map((preset) => [
-								preset,
-								{
-									label: preset
-								}
-							])
-						),
-						...{ custom: { label: 'Custom value' } }
-					}}
-					on:change={({ detail }) => {
-						gui?.saveDeposit(
-							deposit.token.key,
-							detail.value === 'custom' ? '' : detail.value || ''
-						);
-						gui = gui;
-					}}
-				>
-					<svelte:fragment slot="content" let:selectedOption let:selectedRef>
-						{#if selectedRef === undefined}
-							<span>Choose deposit amount</span>
-						{:else if selectedOption?.label}
-							<span>{selectedOption.label}</span>
-						{:else}
-							<span>{selectedRef}</span>
-						{/if}
-					</svelte:fragment>
-
-					<svelte:fragment slot="option" let:option let:ref>
-						<div class="w-full overflow-hidden overflow-ellipsis">
-							<div class="text-md break-word">{option.label ? option.label : ref}</div>
-						</div>
-					</svelte:fragment>
-				</DropdownRadio>
-
-				{#if gui?.isDepositPreset(deposit.token.key) === false}
-					<Input
-						placeholder="Enter deposit amount"
-						on:change={({ currentTarget }) => {
-							if (currentTarget instanceof HTMLInputElement) {
-								gui?.saveDeposit(deposit.token.key, currentTarget.value);
-							}
-						}}
-					/>
->>>>>>> 5f8e54c0
 				{/if}
 			</svelte:fragment>
 
