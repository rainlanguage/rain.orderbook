<script lang="ts">
	import { PageHeader, StrategyShortTile } from '@rainlanguage/ui-components';
	import { Button, Input, Toggle } from 'flowbite-svelte';
	import { page } from '$app/stores';
	import { getTransactionAddOrders } from '@rainlanguage/orderbook/js_api';

	const { strategyDetails } = $page.data;

	let newRegistryUrl = '';
	let advancedMode = false;

	const loadRegistryUrl = () => {
		// add the registry url to the url params
		window.history.pushState({}, '', window.location.pathname + '?registry=' + newRegistryUrl);
		// reload the page
		window.location.reload();
	};
</script>

<PageHeader title={$page.data.name || 'Deploy'} pathname={$page.url.pathname}>
	<svelte:fragment slot="actions">
		<Toggle on:change={() => (advancedMode = !advancedMode)}>
			{'Advanced Mode'}
		</Toggle></svelte:fragment
	>
</PageHeader>
<<<<<<< HEAD
<div class="container flex w-full flex-col">
	<div class="flex items-start justify-end gap-4">
		{#if advancedMode}
			<div class="mb-12 flex w-2/3 flex-col items-start gap-4">
				<div class="flex w-full items-start gap-4">
					<Input
						id="strategy-url"
						type="url"
						placeholder="Enter URL to raw strategy registry file"
						bind:value={$registryUrl}
					/>
					<Button class="text-nowrap" on:click={loadRegistryUrl}>Load Registry URL</Button>
				</div>
				<div class="flex w-full items-start gap-4">
					<Textarea
						id="textarea-id"
						placeholder="Raw strategy"
						rows="8"
						bind:value={inputDotrain}
					/>
					<Button class="text-nowrap" on:click={loadRawStrategy}>Load Raw Strategy</Button>
				</div>
=======

<div class="flex items-start justify-end gap-4">
	{#if advancedMode}
		<div class="mb-12 flex w-2/3 flex-col items-start gap-4">
			<div class="flex w-full items-start gap-4">
				<Input
					id="strategy-url"
					type="url"
					placeholder="Enter URL to raw strategy registry file"
					bind:value={newRegistryUrl}
				/>
				<Button class="text-nowrap" on:click={loadRegistryUrl}>Load Registry URL</Button>
>>>>>>> e1058014
			</div>
		</div>
	{/if}
</div>
<div class="flex w-full max-w-6xl flex-col gap-y-6">
	<div class="text-4xl font-semibold text-gray-900 dark:text-white">Strategies</div>

	<div class="flex flex-col rounded-3xl bg-primary-100 p-12 dark:bg-primary-900">
		<h1 class="text-xl font-semibold text-gray-900 dark:text-white">
			Raindex empowers you to take full control of your trading strategies. All the strategies here
			are non-custodial, perpetual, and automated strategies built with our open-source, DeFi-native
			language <a class="underline" target="_blank" href="https://rainlang.xyz">Rainlang</a>.
		</h1>
	</div>

	{#if strategyDetails.length > 0}
		{#key strategyDetails}
			<div class="mb-36 grid grid-cols-1 gap-6 md:grid-cols-2 lg:grid-cols-3">
				{#each strategyDetails as strategyDetail}
					<StrategyShortTile
						strategyDetails={strategyDetail.details}
						registryName={strategyDetail.name}
					/>
				{/each}
			</div>
		{/key}
	{/if}
</div><|MERGE_RESOLUTION|>--- conflicted
+++ resolved
@@ -2,7 +2,6 @@
 	import { PageHeader, StrategyShortTile } from '@rainlanguage/ui-components';
 	import { Button, Input, Toggle } from 'flowbite-svelte';
 	import { page } from '$app/stores';
-	import { getTransactionAddOrders } from '@rainlanguage/orderbook/js_api';
 
 	const { strategyDetails } = $page.data;
 
@@ -24,30 +23,6 @@
 		</Toggle></svelte:fragment
 	>
 </PageHeader>
-<<<<<<< HEAD
-<div class="container flex w-full flex-col">
-	<div class="flex items-start justify-end gap-4">
-		{#if advancedMode}
-			<div class="mb-12 flex w-2/3 flex-col items-start gap-4">
-				<div class="flex w-full items-start gap-4">
-					<Input
-						id="strategy-url"
-						type="url"
-						placeholder="Enter URL to raw strategy registry file"
-						bind:value={$registryUrl}
-					/>
-					<Button class="text-nowrap" on:click={loadRegistryUrl}>Load Registry URL</Button>
-				</div>
-				<div class="flex w-full items-start gap-4">
-					<Textarea
-						id="textarea-id"
-						placeholder="Raw strategy"
-						rows="8"
-						bind:value={inputDotrain}
-					/>
-					<Button class="text-nowrap" on:click={loadRawStrategy}>Load Raw Strategy</Button>
-				</div>
-=======
 
 <div class="flex items-start justify-end gap-4">
 	{#if advancedMode}
@@ -60,7 +35,6 @@
 					bind:value={newRegistryUrl}
 				/>
 				<Button class="text-nowrap" on:click={loadRegistryUrl}>Load Registry URL</Button>
->>>>>>> e1058014
 			</div>
 		</div>
 	{/if}
@@ -68,7 +42,7 @@
 <div class="flex w-full max-w-6xl flex-col gap-y-6">
 	<div class="text-4xl font-semibold text-gray-900 dark:text-white">Strategies</div>
 
-	<div class="flex flex-col rounded-3xl bg-primary-100 p-12 dark:bg-primary-900">
+	<div class="bg-primary-100 dark:bg-primary-900 flex flex-col rounded-3xl p-12">
 		<h1 class="text-xl font-semibold text-gray-900 dark:text-white">
 			Raindex empowers you to take full control of your trading strategies. All the strategies here
 			are non-custodial, perpetual, and automated strategies built with our open-source, DeFi-native
