<script lang="ts">
	import { StrategySection } from '@rainlanguage/ui-components';
<<<<<<< HEAD
	import { page } from '$app/stores';
	import { Button, Input, Spinner, Toggle, Textarea } from 'flowbite-svelte';
	const { files } = $page.data;

	let _registryUrl = '';
	let _files = files;
	let _dotrainList: string[] = [];
	let inputDotrain = '';
=======
	import { Button, Input, Spinner, Toggle } from 'flowbite-svelte';
	import { registryUrl } from '$lib/stores/registry';
	import { getFileRegistry } from './getFileRegistry';
	import { onMount } from 'svelte';

	let files: { name: string; url: string }[] = [];

>>>>>>> d30915cf
	let error = '';
	let loading = false;
	let advancedMode = false;

	onMount(() => {
		fetchFilesFromRegistry($registryUrl);
	});

	const fetchFilesFromRegistry = async (url: string) => {
		loading = true;
		try {
			files = await getFileRegistry(url);
		} catch (e) {
			files = [];
			error = e instanceof Error ? e.message : 'Unknown error';
		}
<<<<<<< HEAD
		loading = false;
	};

	const loadStrategy = () => {
		if (inputDotrain.trim()) {
			_dotrainList = [..._dotrainList, inputDotrain];
			inputDotrain = '';
		}
=======
		return (loading = false);
>>>>>>> d30915cf
	};
</script>

<div class="flex w-full flex-col">
	<div class="flex items-start justify-end gap-4">
		{#if advancedMode}
<<<<<<< HEAD
			<div class="mb-12 flex w-2/3 flex-col items-start gap-4">
				<div class="flex w-full items-start gap-4">
					<Input
						id="strategy-url"
						type="url"
						placeholder="Enter URL to raw strategy registry file"
						bind:value={_registryUrl}
					/>
					<Button class="text-nowrap" on:click={() => getFileRegistry(_registryUrl)}>
						Load URL
					</Button>
				</div>
				<div class="flex w-full items-start gap-4">
					<Textarea
						id="textarea-id"
						placeholder="Raw strategy"
						rows="8"
						bind:value={inputDotrain}
					/>
					<Button class="text-nowrap" on:click={loadStrategy}>Load Strategy</Button>
				</div>
			</div>
=======
			<Input
				id="strategy-url"
				type="url"
				placeholder="Enter URL to raw strategy registry file"
				bind:value={$registryUrl}
				class="max-w-lg"
			/>
			<Button on:click={() => fetchFilesFromRegistry($registryUrl)}>Load</Button>
>>>>>>> d30915cf
		{/if}
		<Toggle on:change={() => (advancedMode = !advancedMode)}>
			{'Advanced Mode'}
		</Toggle>
	</div>

	{#if loading}
		<Spinner />
	{:else if error}
		<p>{error}</p>
<<<<<<< HEAD
		<p>{errorDetails}</p>
	{/if}
	{#if _dotrainList.length > 0}
		<div class="mb-36 flex flex-col gap-8">
			{#each _dotrainList as dotrain}
				<StrategySection rawDotrain={dotrain} />
			{/each}
		</div>
	{/if}
	{#if _files.length > 0}
=======
	{:else if files.length > 0}
>>>>>>> d30915cf
		<div class="flex flex-col gap-36">
			{#each files as { name, url }}
				<StrategySection strategyUrl={url} strategyName={name} />
			{/each}
		</div>
	{/if}
</div><|MERGE_RESOLUTION|>--- conflicted
+++ resolved
@@ -1,24 +1,15 @@
 <script lang="ts">
 	import { StrategySection } from '@rainlanguage/ui-components';
-<<<<<<< HEAD
-	import { page } from '$app/stores';
 	import { Button, Input, Spinner, Toggle, Textarea } from 'flowbite-svelte';
-	const { files } = $page.data;
-
-	let _registryUrl = '';
-	let _files = files;
-	let _dotrainList: string[] = [];
-	let inputDotrain = '';
-=======
-	import { Button, Input, Spinner, Toggle } from 'flowbite-svelte';
 	import { registryUrl } from '$lib/stores/registry';
 	import { getFileRegistry } from './getFileRegistry';
 	import { onMount } from 'svelte';
+	import { rawDotrain } from '$lib/stores/raw-dotrain';
 
 	let files: { name: string; url: string }[] = [];
-
->>>>>>> d30915cf
+	let inputDotrain = '';
 	let error = '';
+	let errorDetails = '';
 	let loading = false;
 	let advancedMode = false;
 
@@ -31,37 +22,33 @@
 		try {
 			files = await getFileRegistry(url);
 		} catch (e) {
-			files = [];
-			error = e instanceof Error ? e.message : 'Unknown error';
+			error = 'Error getting registry';
+			errorDetails = e instanceof Error ? e.message : 'Unknown error';
 		}
-<<<<<<< HEAD
 		loading = false;
 	};
 
 	const loadStrategy = () => {
 		if (inputDotrain.trim()) {
-			_dotrainList = [..._dotrainList, inputDotrain];
+			files = [];
+			$rawDotrain = inputDotrain;
 			inputDotrain = '';
 		}
-=======
-		return (loading = false);
->>>>>>> d30915cf
 	};
 </script>
 
 <div class="flex w-full flex-col">
 	<div class="flex items-start justify-end gap-4">
 		{#if advancedMode}
-<<<<<<< HEAD
 			<div class="mb-12 flex w-2/3 flex-col items-start gap-4">
 				<div class="flex w-full items-start gap-4">
 					<Input
 						id="strategy-url"
 						type="url"
 						placeholder="Enter URL to raw strategy registry file"
-						bind:value={_registryUrl}
+						bind:value={$registryUrl}
 					/>
-					<Button class="text-nowrap" on:click={() => getFileRegistry(_registryUrl)}>
+					<Button class="text-nowrap" on:click={() => fetchFilesFromRegistry($registryUrl)}>
 						Load URL
 					</Button>
 				</div>
@@ -75,16 +62,6 @@
 					<Button class="text-nowrap" on:click={loadStrategy}>Load Strategy</Button>
 				</div>
 			</div>
-=======
-			<Input
-				id="strategy-url"
-				type="url"
-				placeholder="Enter URL to raw strategy registry file"
-				bind:value={$registryUrl}
-				class="max-w-lg"
-			/>
-			<Button on:click={() => fetchFilesFromRegistry($registryUrl)}>Load</Button>
->>>>>>> d30915cf
 		{/if}
 		<Toggle on:change={() => (advancedMode = !advancedMode)}>
 			{'Advanced Mode'}
@@ -95,24 +72,15 @@
 		<Spinner />
 	{:else if error}
 		<p>{error}</p>
-<<<<<<< HEAD
 		<p>{errorDetails}</p>
 	{/if}
-	{#if _dotrainList.length > 0}
+	{#if files.length > 0}
 		<div class="mb-36 flex flex-col gap-8">
-			{#each _dotrainList as dotrain}
-				<StrategySection rawDotrain={dotrain} />
-			{/each}
-		</div>
-	{/if}
-	{#if _files.length > 0}
-=======
-	{:else if files.length > 0}
->>>>>>> d30915cf
-		<div class="flex flex-col gap-36">
 			{#each files as { name, url }}
 				<StrategySection strategyUrl={url} strategyName={name} />
 			{/each}
 		</div>
+	{:else if $rawDotrain}
+		<StrategySection rawDotrain={$rawDotrain} strategyName={'raw'} />
 	{/if}
 </div>