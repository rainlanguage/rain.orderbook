<<<<<<< HEAD
<div></div>
=======
<script lang="ts">
	import { StrategySection } from '@rainlanguage/ui-components';
	import { page } from '$app/stores';
	import { Button, Input, Spinner, Toggle } from 'flowbite-svelte';
	const { files } = $page.data;

	let _registryUrl = '';
	let _files = files;

	let error = '';
	let errorDetails = '';
	let loading = false;
	let advancedMode = false;

	const getFileRegistry = async (url: string) => {
		loading = true;
		try {
			const response = await fetch(url);
			const files = await response.text();
			_files = files
				.split('\n')
				.filter((line) => line.trim())
				.map((line) => {
					const [name, url] = line.split(' ');
					return { name, url };
				});
		} catch (e) {
			error = 'Error getting registry';
			errorDetails = e instanceof Error ? e.message : 'Unknown error';
		}
		loading = false;
		return;
	};
</script>

<div class="flex flex-col">
	<div class="flex h-12 w-full items-center justify-end gap-4">
		{#if advancedMode}
			<Input
				id="strategy-url"
				type="url"
				placeholder="Enter URL to raw strategy registry file"
				bind:value={_registryUrl}
				class="max-w-lg"
			/>
			<Button on:click={() => getFileRegistry(_registryUrl)}>Load</Button>
		{/if}
		<Toggle on:change={() => (advancedMode = !advancedMode)}>
			{'Advanced Mode'}
		</Toggle>
	</div>

	{#if loading}
		<Spinner />
	{:else if error}
		<p>{error}</p>
		<p>{errorDetails}</p>
	{:else if _files.length > 0}
		<div class="flex flex-col gap-36">
			{#each _files as { name, url }}
				<StrategySection strategyUrl={url} strategyName={name} />
			{/each}
		</div>
	{/if}
</div>
>>>>>>> 4e208c3c
<|MERGE_RESOLUTION|>--- conflicted
+++ resolved
@@ -1,6 +1,3 @@
-<<<<<<< HEAD
-<div></div>
-=======
 <script lang="ts">
 	import { StrategySection } from '@rainlanguage/ui-components';
 	import { page } from '$app/stores';
@@ -65,5 +62,4 @@
 			{/each}
 		</div>
 	{/if}
-</div>
->>>>>>> 4e208c3c
+</div>