<script lang="ts">
	import { page } from '$app/stores';
	import { goto } from '$app/navigation';
<<<<<<< HEAD
	import { DeploymentSteps, GuiProvider, PageHeader } from '@rainlanguage/ui-components';
	import { wagmiConfig, connected, appKitModal } from '$lib/stores/wagmi';
=======
	import { DeploymentSteps, PageHeader } from '@rainlanguage/ui-components';
>>>>>>> db471138
	import { handleDeployModal, handleDisclaimerModal } from '$lib/services/modal';
	import { DotrainOrderGui } from '@rainlanguage/orderbook/js_api';
	import { onMount } from 'svelte';
	import { handleGuiInitialization } from '$lib/services/handleGuiInitialization';
	const { settings } = $page.data.stores;
	const { dotrain, deployment } = $page.data;
	const stateFromUrl = $page.url.searchParams?.get('state') || '';

	let gui: DotrainOrderGui | null = null;
	let getGuiError: string | null = null;

	if (!dotrain || !deployment) {
		setTimeout(() => {
			goto('/deploy');
		}, 5000);
	}

	onMount(async () => {
		const { gui: initializedGui, error } = await handleGuiInitialization(
			dotrain,
			deployment.key,
			stateFromUrl
		);
		console.log('error', error);
		gui = initializedGui;
		getGuiError = error;
	});
</script>

<PageHeader title={$page.data.deployment.name || 'Deploy'} pathname={$page.url.pathname}
></PageHeader>

{#if !dotrain || !deployment}
	<div>Deployment not found. Redirecting to deployments page...</div>
{:else if gui}
<<<<<<< HEAD
	<GuiProvider {gui}>
		<DeploymentSteps
			{wagmiConfig}
			wagmiConnected={connected}
			{appKitModal}
			{settings}
			{handleDeployModal}
			{handleDisclaimerModal}
		/>
	</GuiProvider>
=======
	<DeploymentSteps
		{strategyDetail}
		{gui}
		{dotrain}
		{deployment}
		{handleDeployModal}
		{settings}
		{handleDisclaimerModal}
	/>
>>>>>>> db471138
{:else if getGuiError}
	<div>
		{getGuiError}
	</div>
{/if}<|MERGE_RESOLUTION|>--- conflicted
+++ resolved
@@ -1,12 +1,7 @@
 <script lang="ts">
 	import { page } from '$app/stores';
 	import { goto } from '$app/navigation';
-<<<<<<< HEAD
 	import { DeploymentSteps, GuiProvider, PageHeader } from '@rainlanguage/ui-components';
-	import { wagmiConfig, connected, appKitModal } from '$lib/stores/wagmi';
-=======
-	import { DeploymentSteps, PageHeader } from '@rainlanguage/ui-components';
->>>>>>> db471138
 	import { handleDeployModal, handleDisclaimerModal } from '$lib/services/modal';
 	import { DotrainOrderGui } from '@rainlanguage/orderbook/js_api';
 	import { onMount } from 'svelte';
@@ -42,28 +37,9 @@
 {#if !dotrain || !deployment}
 	<div>Deployment not found. Redirecting to deployments page...</div>
 {:else if gui}
-<<<<<<< HEAD
 	<GuiProvider {gui}>
-		<DeploymentSteps
-			{wagmiConfig}
-			wagmiConnected={connected}
-			{appKitModal}
-			{settings}
-			{handleDeployModal}
-			{handleDisclaimerModal}
-		/>
+		<DeploymentSteps {settings} {handleDeployModal} {handleDisclaimerModal} />
 	</GuiProvider>
-=======
-	<DeploymentSteps
-		{strategyDetail}
-		{gui}
-		{dotrain}
-		{deployment}
-		{handleDeployModal}
-		{settings}
-		{handleDisclaimerModal}
-	/>
->>>>>>> db471138
 {:else if getGuiError}
 	<div>
 		{getGuiError}
