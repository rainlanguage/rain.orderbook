<script lang="ts">
	import { page } from '$app/stores';
	import { goto } from '$app/navigation';
	import { DeploymentSteps, GuiProvider } from '@rainlanguage/ui-components';
	import { wagmiConfig, connected, appKitModal } from '$lib/stores/wagmi';
	import { handleDeployModal, handleDisclaimerModal } from '$lib/services/modal';
	import { DotrainOrderGui } from '@rainlanguage/orderbook/js_api';
	import { onMount } from 'svelte';
	import { handleGuiInitialization } from '$lib/services/handleGuiInitialization';
	import { REGISTRY_URL } from '$lib/constants';

	const { settings } = $page.data.stores;
	const { dotrain, deployment, strategyDetail } = $page.data;
	const stateFromUrl = $page.url.searchParams?.get('state') || '';

	let gui: DotrainOrderGui | null = null;
	let getGuiError: string | null = null;
	$: registryUrl = $page.url.searchParams?.get('registry') || REGISTRY_URL;
	if (!dotrain || !deployment) {
		setTimeout(() => {
			goto('/deploy');
		}, 5000);
	}

	onMount(async () => {
		if (dotrain && deployment) {
			const { gui: initializedGui, error } = await handleGuiInitialization(
				dotrain,
				deployment.key,
				stateFromUrl
			);
			gui = initializedGui;
			getGuiError = error;
		}
	});
</script>

{#if !dotrain || !deployment}
	<div>Deployment not found. Redirecting to deployments page...</div>
{:else if gui}
	<GuiProvider {gui}>
		<DeploymentSteps
			{strategyDetail}
			{dotrain}
			{deployment}
			{wagmiConfig}
			wagmiConnected={connected}
			{appKitModal}
			{handleDeployModal}
			{settings}
			{handleDisclaimerModal}
<<<<<<< HEAD
			{signerAddress}
			{registryUrl}
=======
>>>>>>> ddf1c46c
		/>
	</GuiProvider>
{:else if getGuiError}
	<div>
		{getGuiError}
	</div>
{/if}<|MERGE_RESOLUTION|>--- conflicted
+++ resolved
@@ -49,11 +49,7 @@
 			{handleDeployModal}
 			{settings}
 			{handleDisclaimerModal}
-<<<<<<< HEAD
-			{signerAddress}
 			{registryUrl}
-=======
->>>>>>> ddf1c46c
 		/>
 	</GuiProvider>
 {:else if getGuiError}
