<script lang="ts">
	import { page } from '$app/stores';
	import { goto } from '$app/navigation';
<<<<<<< HEAD
	import { DeploymentSteps, GuiProvider, PageHeader } from '@rainlanguage/ui-components';
=======
	import { DeploymentSteps, GuiProvider, type DeploymentArgs } from '@rainlanguage/ui-components';
	import { connected, appKitModal } from '$lib/stores/wagmi';
>>>>>>> ea4f99db
	import { handleDeployModal, handleDisclaimerModal } from '$lib/services/modal';
	import { DotrainOrderGui } from '@rainlanguage/orderbook/js_api';
	import { onMount } from 'svelte';
	import { handleGuiInitialization } from '$lib/services/handleGuiInitialization';
<<<<<<< HEAD
	const { dotrain, deployment } = $page.data;
=======
	import { REGISTRY_URL } from '$lib/constants';

	const { settings } = $page.data.stores;
	const { dotrain, deployment, strategyDetail } = $page.data;
>>>>>>> ea4f99db
	const stateFromUrl = $page.url.searchParams?.get('state') || '';
	import { connected, signerAddress, wagmiConfig, appKitModal } from '$lib/stores/wagmi';

	let gui: DotrainOrderGui | null = null;
	let getGuiError: string | null = null;

	$: registryUrl = $page.url.searchParams?.get('registry') || REGISTRY_URL;

	if (!dotrain || !deployment) {
		setTimeout(() => {
			goto('/deploy');
		}, 5000);
	}

	onMount(async () => {
		if (dotrain && deployment) {
			const { gui: initializedGui, error } = await handleGuiInitialization(
				dotrain,
				deployment.key,
				stateFromUrl
			);
			gui = initializedGui;
			getGuiError = error;
		}
	});

	const onDeploy = (deploymentArgs: DeploymentArgs) => {
		handleDisclaimerModal({
			open: true,
			onAccept: () => {
				handleDeployModal({
					args: deploymentArgs,
					open: true
				});
			}
		});
	};
</script>

{#if !dotrain || !deployment}
	<div>Deployment not found. Redirecting to deployments page...</div>
{:else if gui}
	<GuiProvider {gui}>
		<DeploymentSteps
<<<<<<< HEAD
			{handleDeployModal}
			{handleDisclaimerModal}
			{wagmiConfig}
			{connected}
			{appKitModal}
			{signerAddress}
=======
			{strategyDetail}
			{deployment}
			wagmiConnected={connected}
			{appKitModal}
			{onDeploy}
			{settings}
			{registryUrl}
>>>>>>> ea4f99db
		/>
	</GuiProvider>
{:else if getGuiError}
	<div>
		{getGuiError}
	</div>
{/if}<|MERGE_RESOLUTION|>--- conflicted
+++ resolved
@@ -1,24 +1,16 @@
 <script lang="ts">
 	import { page } from '$app/stores';
 	import { goto } from '$app/navigation';
-<<<<<<< HEAD
-	import { DeploymentSteps, GuiProvider, PageHeader } from '@rainlanguage/ui-components';
-=======
 	import { DeploymentSteps, GuiProvider, type DeploymentArgs } from '@rainlanguage/ui-components';
 	import { connected, appKitModal } from '$lib/stores/wagmi';
->>>>>>> ea4f99db
 	import { handleDeployModal, handleDisclaimerModal } from '$lib/services/modal';
 	import { DotrainOrderGui } from '@rainlanguage/orderbook/js_api';
 	import { onMount } from 'svelte';
 	import { handleGuiInitialization } from '$lib/services/handleGuiInitialization';
-<<<<<<< HEAD
-	const { dotrain, deployment } = $page.data;
-=======
 	import { REGISTRY_URL } from '$lib/constants';
 
 	const { settings } = $page.data.stores;
 	const { dotrain, deployment, strategyDetail } = $page.data;
->>>>>>> ea4f99db
 	const stateFromUrl = $page.url.searchParams?.get('state') || '';
 	import { connected, signerAddress, wagmiConfig, appKitModal } from '$lib/stores/wagmi';
 
@@ -63,14 +55,6 @@
 {:else if gui}
 	<GuiProvider {gui}>
 		<DeploymentSteps
-<<<<<<< HEAD
-			{handleDeployModal}
-			{handleDisclaimerModal}
-			{wagmiConfig}
-			{connected}
-			{appKitModal}
-			{signerAddress}
-=======
 			{strategyDetail}
 			{deployment}
 			wagmiConnected={connected}
@@ -78,7 +62,6 @@
 			{onDeploy}
 			{settings}
 			{registryUrl}
->>>>>>> ea4f99db
 		/>
 	</GuiProvider>
 {:else if getGuiError}
