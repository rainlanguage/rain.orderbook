<script lang="ts">
	import { page } from '$app/stores';
	import { goto } from '$app/navigation';
<<<<<<< HEAD
	import { DeploymentSteps, PageHeader } from '@rainlanguage/ui-components';
=======
	import { DeploymentSteps } from '@rainlanguage/ui-components';
>>>>>>> 80036bfa
	import { wagmiConfig, connected, appKitModal } from '$lib/stores/wagmi';
	import { handleDeployModal, handleDisclaimerModal } from '$lib/services/modal';
	import { DotrainOrderGui } from '@rainlanguage/orderbook/js_api';
	import { onMount } from 'svelte';
	import { handleGuiInitialization } from '$lib/services/handleGuiInitialization';
<<<<<<< HEAD
=======
	import { signerAddress } from '$lib/stores/wagmi';
>>>>>>> 80036bfa

	const { settings } = $page.data.stores;
	const { dotrain, deployment, strategyDetail } = $page.data;
	const stateFromUrl = $page.url.searchParams?.get('state') || '';

	let gui: DotrainOrderGui | null = null;
	let getGuiError: string | null = null;

	if (!dotrain || !deployment) {
		setTimeout(() => {
			goto('/deploy');
		}, 5000);
	}

	onMount(async () => {
		const { gui: initializedGui, error } = await handleGuiInitialization(
			dotrain,
			deployment.key,
			stateFromUrl
		);
		gui = initializedGui;
		getGuiError = error;
	});
</script>

{#if !dotrain || !deployment}
	<div>Deployment not found. Redirecting to deployments page...</div>
{:else if gui}
	<DeploymentSteps
		{strategyDetail}
		{gui}
		{dotrain}
		{deployment}
		{wagmiConfig}
		wagmiConnected={connected}
		{appKitModal}
		{handleDeployModal}
		{settings}
		{handleDisclaimerModal}
		{signerAddress}
	/>
{:else if getGuiError}
	<div>
		{getGuiError}
	</div>
{/if}<|MERGE_RESOLUTION|>--- conflicted
+++ resolved
@@ -1,20 +1,12 @@
 <script lang="ts">
 	import { page } from '$app/stores';
 	import { goto } from '$app/navigation';
-<<<<<<< HEAD
-	import { DeploymentSteps, PageHeader } from '@rainlanguage/ui-components';
-=======
 	import { DeploymentSteps } from '@rainlanguage/ui-components';
->>>>>>> 80036bfa
 	import { wagmiConfig, connected, appKitModal } from '$lib/stores/wagmi';
 	import { handleDeployModal, handleDisclaimerModal } from '$lib/services/modal';
 	import { DotrainOrderGui } from '@rainlanguage/orderbook/js_api';
 	import { onMount } from 'svelte';
 	import { handleGuiInitialization } from '$lib/services/handleGuiInitialization';
-<<<<<<< HEAD
-=======
-	import { signerAddress } from '$lib/stores/wagmi';
->>>>>>> 80036bfa
 
 	const { settings } = $page.data.stores;
 	const { dotrain, deployment, strategyDetail } = $page.data;
@@ -54,7 +46,6 @@
 		{handleDeployModal}
 		{settings}
 		{handleDisclaimerModal}
-		{signerAddress}
 	/>
 {:else if getGuiError}
 	<div>
