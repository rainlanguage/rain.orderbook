--- conflicted
+++ resolved
@@ -23,18 +23,6 @@
 	}
 
 	onMount(async () => {
-<<<<<<< HEAD
-		if (!dotrain || !deployment) {
-			return;
-		}
-		const { gui: initializedGui, error } = await handleGuiInitialization(
-			dotrain,
-			deployment.key,
-			stateFromUrl
-		);
-		gui = initializedGui;
-		getGuiError = error;
-=======
 		if (dotrain && deployment) {
 			const { gui: initializedGui, error } = await handleGuiInitialization(
 				dotrain,
@@ -44,7 +32,6 @@
 			gui = initializedGui;
 			getGuiError = error;
 		}
->>>>>>> 6849bed3
 	});
 
 	const deploymentHandlers = {
@@ -64,11 +51,7 @@
 			{appKitModal}
 			{deploymentHandlers}
 			{settings}
-<<<<<<< HEAD
-=======
-			{handleDisclaimerModal}
 			{registryUrl}
->>>>>>> 6849bed3
 		/>
 	</GuiProvider>
 {:else if getGuiError}
