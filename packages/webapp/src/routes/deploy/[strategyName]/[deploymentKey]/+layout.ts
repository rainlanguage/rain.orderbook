import type { LayoutLoad } from '../$types';

interface LayoutParentData {
	dotrain: string;
}

export const load: LayoutLoad = async ({ params, parent }) => {
	const { deploymentKey } = params;
	const { dotrain } = (await parent()) as unknown as LayoutParentData;

<<<<<<< HEAD
	return { deployment: { key: deploymentKey }, dotrain };
=======
	const result = await DotrainOrderGui.getDeploymentDetail(dotrain, deploymentKey || '');
	if (result.error) {
		throw new Error(result.error.msg);
	}
	const { name, description } = result.value;

	return {
		deployment: { key: deploymentKey, name, description },
		dotrain,
		pageName: deploymentKey
	};
>>>>>>> ea4f99db
};<|MERGE_RESOLUTION|>--- conflicted
+++ resolved
@@ -8,9 +8,6 @@
 	const { deploymentKey } = params;
 	const { dotrain } = (await parent()) as unknown as LayoutParentData;
 
-<<<<<<< HEAD
-	return { deployment: { key: deploymentKey }, dotrain };
-=======
 	const result = await DotrainOrderGui.getDeploymentDetail(dotrain, deploymentKey || '');
 	if (result.error) {
 		throw new Error(result.error.msg);
@@ -22,5 +19,4 @@
 		dotrain,
 		pageName: deploymentKey
 	};
->>>>>>> ea4f99db
 };