--- conflicted
+++ resolved
@@ -2,17 +2,12 @@
 	import { PageHeader, VaultsListTable } from '@rainlanguage/ui-components';
 	import { onMount } from 'svelte';
 	import { page } from '$app/stores';
-	import { hideZeroBalanceVaults, showMyItemsOnly, orderHash } from '$lib/stores/settings';
-	import { activeSubgraphs } from '$lib/stores/settings';
+	import { hideZeroBalanceVaults, showMyItemsOnly } from '$lib/stores/settings';
 
 	const {
 		activeOrderbook,
-<<<<<<< HEAD
 		subgraph,
 		orderHash,
-=======
-		subgraphUrl,
->>>>>>> 1554c929
 		settings,
 		accounts,
 		activeAccountsItems,
@@ -20,7 +15,8 @@
 		activeNetworkRef,
 		activeOrderbookRef,
 		activeAccounts,
-		activeNetworkOrderbooks
+		activeNetworkOrderbooks,
+		activeSubgraphs
 	} = $page.data.stores;
 
 	export async function resetActiveNetworkRef() {
