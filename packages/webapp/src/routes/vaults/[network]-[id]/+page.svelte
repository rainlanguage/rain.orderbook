--- conflicted
+++ resolved
@@ -17,12 +17,8 @@
 	const network = $page.params.network;
 	const subgraphUrl = $settings?.subgraphs?.[network] || '';
 	const chainId = $settings?.networks?.[network]?.['chain-id'] || 0;
-<<<<<<< HEAD
-	const rpcUrls = $settings?.networks?.[network]?.['rpcs'] || [];
-=======
 	const orderbookAddress = $settings?.orderbooks?.[network]?.address as Hex;
-	const rpcUrl = $settings?.networks?.[network]?.['rpc'] || '';
->>>>>>> 3b19c6cb
+	const rpcUrls = $settings?.networks?.[network]?.['rpcs'] || '';
 	const { account } = useAccount();
 	const { manager } = useTransactions();
 	const { errToast } = useToasts();
@@ -30,48 +26,32 @@
 	async function onDeposit(vault: SgVault) {
 		await handleVaultDeposit({
 			vault,
-<<<<<<< HEAD
-			action: 'deposit',
-			queryClient,
-			queryKey: $page.params.id,
-			chainId,
-			rpcUrls,
-=======
 			handleDepositModal,
 			handleTransactionConfirmationModal,
 			errToast,
 			manager,
 			network,
 			orderbookAddress,
->>>>>>> 3b19c6cb
 			subgraphUrl,
 			chainId,
 			account: $account as Hex,
-			rpcUrl
+			rpcUrls
 		});
 	}
 
 	async function onWithdraw(vault: SgVault) {
 		await handleVaultWithdraw({
 			vault,
-<<<<<<< HEAD
-			action: 'withdraw',
-			queryClient,
-			queryKey: $page.params.id,
-			chainId,
-			rpcUrls,
-=======
 			handleWithdrawModal,
 			handleTransactionConfirmationModal,
 			errToast,
 			manager,
 			network,
 			toAddress: orderbookAddress as Hex,
->>>>>>> 3b19c6cb
 			subgraphUrl,
 			chainId,
 			account: $account as Hex,
-			rpcUrl
+			rpcUrls
 		});
 	}
 </script>
