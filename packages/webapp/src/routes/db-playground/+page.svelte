<script lang="ts">
	import { onMount, onDestroy } from 'svelte';
	import { page } from '$app/stores';
	import { PageHeader, useRaindexClient } from '@rainlanguage/ui-components';
	import { Button, Textarea } from 'flowbite-svelte';
	import init, { SQLiteWasmDatabase, type WasmEncodedResult } from 'sqlite-web';
	import { type LocalDb } from '@rainlanguage/orderbook';

	let raindexClient = useRaindexClient();
	let localDbClient = raindexClient.getLocalDbClient(42161).value as LocalDb;

	let db: WasmEncodedResult<SQLiteWasmDatabase> | null = null;
	let sqlQuery = '';
	let queryResults: unknown = null;
	let isLoading = false;
	let error = '';

	// Sync status message from raindexClient.syncLocalDatabase callback
	let syncStatus: string = '';

	// Auto-sync state variables
	let autoSyncEnabled = false;
	let lastSyncedBlock: string | null = null;
	let lastSyncTime: Date | null = null;
	let autoSyncInterval: ReturnType<typeof setInterval> | null = null;

	// Whether a sync operation is actively running
	let isSyncing = false;

	let showCustomQuery = false;

	onMount(async () => {
		await init();
		db = SQLiteWasmDatabase.new();

		// Populate last sync info on load
		await updateSyncStatus();

		// Auto-start syncing after db is initialized
		if (db && !db.error && db.value) {
			// await startAutoSync();
		}
	});

	async function executeQuery() {
		if (!db?.value || !sqlQuery.trim()) return;

		isLoading = true;
		error = '';
		queryResults = null;

		// Split SQL by semicolons and filter out empty statements
		const statements = sqlQuery
			.split(';')
			.map((stmt) => stmt.trim())
			.filter((stmt) => stmt.length > 0);

		const allResults = [];

		for (const statement of statements) {
			const result = await db.value.query(statement);
			if (result.error) {
				error = `Error in statement "${statement}": ${result.error.msg}`;
				break;
			} else {
				try {
					const parsedResult = JSON.parse(result.value);
					allResults.push({
						statement,
						result: parsedResult
					});
				} catch {
					allResults.push({
						statement,
						result: result.value
					});
				}
			}
		}

		if (!error) {
			queryResults = statements.length === 1 ? allResults[0]?.result : allResults;
		}

		isLoading = false;
	}

	async function executeRaindexQuery(queryFunction: () => Promise<WasmEncodedResult<unknown>>) {
		if (!db?.value) {
			error = 'Database not initialized';
			return;
		}

		isLoading = true;
		error = '';
		queryResults = null;

		const result = await queryFunction();
		if (result.error) {
			error = `Error executing query: ${result.error.msg}`;
		} else {
			queryResults = result.value;
		}

		isLoading = false;
	}

	async function startAutoSync() {
		if (!db?.value || autoSyncEnabled) return;

		autoSyncEnabled = true;

		// Initial sync
		await performAutoSync();
		// Get current sync status
		await updateSyncStatus();

		// Set up interval for every 5 seconds
		autoSyncInterval = setInterval(async () => {
			await performAutoSync();
		}, 5000);
	}

	async function updateSyncStatus() {
		if (!db?.value) return;

		try {
			error = '';
			const queryFn = db.value.query.bind(db.value);
			const statusResult = await localDbClient.getSyncStatus(queryFn);

			if (!statusResult.error && statusResult.value) {
				const statusArray = statusResult.value;
				if (statusArray && statusArray.length > 0) {
					const latestStatus = statusArray[statusArray.length - 1];
					lastSyncedBlock = latestStatus.last_synced_block.toString();
					lastSyncTime = latestStatus.updated_at ? new Date(latestStatus.updated_at) : new Date();
				}
			}
		} catch (err) {
			error = err instanceof Error ? err.message : String(err);
		}
	}

	function stopAutoSync() {
		autoSyncEnabled = false;
		if (autoSyncInterval) {
			clearInterval(autoSyncInterval);
			autoSyncInterval = null;
		}
	}

	async function performAutoSync() {
		if (!db?.value || isLoading) return;

		try {
			isSyncing = true;
			const queryFn = db.value.query.bind(db.value);

			// Sync database and capture status updates
			const syncResult = await raindexClient.syncLocalDatabase(
				queryFn,
				(status: string) => {
					// Update the UI with latest status message
					syncStatus = status;
				},
				42161
			);

			if (syncResult.error) {
				error = syncResult.error.msg;
				return;
			}

			error = '';
			// Update sync status display
			await updateSyncStatus();
		} catch (err) {
<<<<<<< HEAD
			console.error('Auto-sync failed:', err);
		} finally {
			isSyncing = false;
		}
	}

	// Fetch all orders using local DB via raindexClient
	async function fetchAllOrders() {
		if (!db?.value) {
			error = 'Database not initialized';
			return;
		}

		isLoading = true;
		error = '';
		queryResults = null;

		try {
			const queryFn = db.value.query.bind(db.value);
			const result = await raindexClient.getOrdersLocalDb(42161, queryFn);
			if (result.error) {
				console.error('Error fetching orders:', result.error);
				// @ts-expect-error get message
				error = error.readableMsg;
				return;
			}
			for (let order of result.value) {
				console.log('Order active:', order.active);
				console.log('Order hash:', order.orderHash);

				for (let input of order.inputsList.items) {
					console.log('Input vault id: ', input.vaultId);
					console.log('Input token: ', input.token.address);
					console.log('Balance: ', input.balance.format().value);
					console.log('\n');
				}

				for (let output of order.outputsList.items) {
					console.log('Output vault id: ', output.vaultId);
					console.log('Output token: ', output.token.address);
					console.log('Balance: ', output.balance.format().value);
					console.log('\n');
				}

				console.log('Order trade count:', order.tradesCount);
				console.log('\n\n');
			}
		} catch (e) {
			error = e instanceof Error ? e.message : String(e);
		} finally {
			isLoading = false;
=======
			error = err instanceof Error ? err.message : String(err);
>>>>>>> c36fa98c
		}
	}

	onDestroy(() => {
		stopAutoSync();
	});
</script>

<PageHeader title="Database Playground" pathname={$page.url.pathname} />

{#if db}
	{#if db.error}
		<div class="mx-auto max-w-6xl p-4">
			<div
				class="rounded-lg border border-red-300 bg-red-50 p-4 dark:border-red-600 dark:bg-red-900/20"
			>
				<h3 class="text-lg font-medium text-red-800 dark:text-red-200">
					Error initializing SQLite Worker:
				</h3>
				<pre class="mt-2 text-sm text-red-700 dark:text-red-300">{db.error.msg}</pre>
			</div>
		</div>
	{:else if db.value}
		{@const queryFn = db.value.query.bind(db.value)}
		<div class="mx-auto max-w-6xl space-y-6 p-4">
			<div
				class="rounded-lg border border-gray-200 bg-white p-6 shadow-sm dark:border-gray-700 dark:bg-gray-800"
			>
				<div class="mb-4">
					<div class="mb-4 flex items-center justify-between">
						<h3 class="text-lg font-medium text-gray-900 dark:text-gray-100">
							Database Operations
						</h3>
						<div class="flex items-center gap-3">
							{#if autoSyncEnabled || lastSyncedBlock}
								<div class="text-right text-sm">
									<div class="flex items-center text-blue-700 dark:text-blue-300">
										{#if autoSyncEnabled}
											<div class="mr-2 h-2 w-2 animate-pulse rounded-full bg-green-500"></div>
											<span class="font-medium">Auto-Sync Active</span>
										{:else}
											<div class="mr-2 h-2 w-2 rounded-full bg-gray-400"></div>
											<span class="font-medium text-gray-500">Auto-Sync Stopped</span>
										{/if}
									</div>
									{#if isSyncing && syncStatus}
										<div class="mt-1 text-xs text-gray-600 dark:text-gray-400">
											Status: {syncStatus}
										</div>
									{:else if lastSyncedBlock}
										<div class="mt-1 text-xs text-gray-600 dark:text-gray-400">
											Last sync: block {lastSyncedBlock}
											{#if lastSyncTime}
												at {lastSyncTime.toLocaleString()}
											{/if}
										</div>
									{/if}
								</div>
							{/if}
							<button
								on:click={() => {
									if (autoSyncEnabled) {
										stopAutoSync();
									} else {
										startAutoSync();
									}
								}}
								disabled={isLoading}
								class="flex h-8 w-8 items-center justify-center rounded-full border-2 transition-colors {autoSyncEnabled
									? 'border-red-500 bg-red-500 text-white hover:bg-red-600'
									: 'border-green-500 bg-green-500 text-white hover:bg-green-600'} {isLoading
									? 'cursor-not-allowed opacity-50'
									: 'cursor-pointer'}"
								title={autoSyncEnabled ? 'Stop Auto-Sync' : 'Start Auto-Sync'}
							>
								{#if autoSyncEnabled}
									<!-- Stop/Pause Icon -->
									<svg class="h-4 w-4" fill="currentColor" viewBox="0 0 24 24">
										<rect x="6" y="4" width="4" height="16" />
										<rect x="14" y="4" width="4" height="16" />
									</svg>
								{:else}
									<!-- Play Icon -->
									<svg class="h-4 w-4" fill="currentColor" viewBox="0 0 24 24">
										<polygon points="5,3 19,12 5,21" />
									</svg>
								{/if}
							</button>
						</div>
					</div>
				</div>

				<div class="mb-6">
					<h4 class="mb-2 text-sm font-medium text-gray-700 dark:text-gray-300">
						Database Management
					</h4>
					<div class="flex flex-wrap gap-2">
						<Button
							on:click={() => executeRaindexQuery(() => localDbClient.clearTables(queryFn))}
							disabled={isLoading}
							color="red"
							size="sm"
						>
							Clear All Tables
						</Button>
					</div>
				</div>

				<!-- Order Management Section -->
				<div class="mb-6">
					<h4 class="mb-2 text-sm font-medium text-gray-700 dark:text-gray-300">
						Order Management
					</h4>
					<div class="flex flex-wrap gap-2">
						<Button on:click={fetchAllOrders} disabled={isLoading} color="blue" size="sm">
							Fetch All Orders
						</Button>
					</div>
				</div>

				<!-- Custom SQL Query Section -->
				<div class="mb-4">
					<Button
						on:click={() => (showCustomQuery = !showCustomQuery)}
						color="light"
						size="sm"
						class="mb-3"
					>
						{showCustomQuery ? 'Hide' : 'Show'} Custom SQL Query
						<svg
							class="ml-2 h-4 w-4 transform transition-transform {showCustomQuery
								? 'rotate-180'
								: ''}"
							fill="none"
							stroke="currentColor"
							viewBox="0 0 24 24"
						>
							<path
								stroke-linecap="round"
								stroke-linejoin="round"
								stroke-width="2"
								d="M19 9l-7 7-7-7"
							/>
						</svg>
					</Button>

					{#if showCustomQuery}
						<div
							class="space-y-4 rounded-lg border border-gray-200 bg-gray-50 p-4 dark:border-gray-600 dark:bg-gray-800"
						>
							<div>
								<label
									for="sql-query"
									class="mb-2 block text-sm font-medium text-gray-700 dark:text-gray-300"
								>
									SQL Query
								</label>
								<Textarea
									id="sql-query"
									bind:value={sqlQuery}
									placeholder="Enter your SQL query here..."
									rows="6"
									class="font-mono"
								/>
							</div>

							<Button
								on:click={executeQuery}
								disabled={isLoading || !sqlQuery.trim()}
								color="blue"
								size="lg"
							>
								{isLoading ? 'Executing...' : 'Execute Query'}
							</Button>
						</div>
					{/if}
				</div>
			</div>

			{#if error}
				<div
					class="rounded-lg border border-red-300 bg-white p-6 shadow-sm dark:border-red-600 dark:bg-gray-800"
				>
					<h3 class="mb-3 text-lg font-medium text-red-800 dark:text-red-200">Error</h3>
					<pre
						class="overflow-x-auto rounded-lg bg-red-50 p-4 text-sm text-red-700 dark:bg-red-900/20 dark:text-red-300">{error}</pre>
				</div>
			{/if}

			{#if queryResults}
				<div
					class="rounded-lg border border-gray-200 bg-white p-6 shadow-sm dark:border-gray-700 dark:bg-gray-800"
				>
					<h3 class="mb-3 text-lg font-medium text-gray-900 dark:text-gray-100">Query Results</h3>
					<pre
						class="max-h-96 overflow-x-auto overflow-y-auto whitespace-pre-wrap rounded-lg border border-gray-200 bg-gray-50 p-4 font-mono text-sm leading-relaxed dark:border-gray-600 dark:bg-gray-900">{JSON.stringify(
							queryResults,
							null,
							2
						)}</pre>
				</div>
			{/if}
		</div>
	{/if}
{:else}
	<div class="mx-auto max-w-6xl p-4">
		<div
			class="rounded-lg border border-gray-200 bg-white p-6 text-center shadow-sm dark:border-gray-700 dark:bg-gray-800"
		>
			<p class="text-gray-600 dark:text-gray-300">Loading SQLite Worker...</p>
		</div>
	</div>
{/if}<|MERGE_RESOLUTION|>--- conflicted
+++ resolved
@@ -176,8 +176,7 @@
 			// Update sync status display
 			await updateSyncStatus();
 		} catch (err) {
-<<<<<<< HEAD
-			console.error('Auto-sync failed:', err);
+			error = err instanceof Error ? err.message : String(err);
 		} finally {
 			isSyncing = false;
 		}
@@ -198,9 +197,7 @@
 			const queryFn = db.value.query.bind(db.value);
 			const result = await raindexClient.getOrdersLocalDb(42161, queryFn);
 			if (result.error) {
-				console.error('Error fetching orders:', result.error);
-				// @ts-expect-error get message
-				error = error.readableMsg;
+				error = result.error.msg;
 				return;
 			}
 			for (let order of result.value) {
@@ -228,9 +225,6 @@
 			error = e instanceof Error ? e.message : String(e);
 		} finally {
 			isLoading = false;
-=======
-			error = err instanceof Error ? err.message : String(err);
->>>>>>> c36fa98c
 		}
 	}
 
