--- conflicted
+++ resolved
@@ -3,11 +3,7 @@
 	import { page } from '$app/stores';
 	import { PageHeader, useRaindexClient } from '@rainlanguage/ui-components';
 	import { Button, Textarea } from 'flowbite-svelte';
-<<<<<<< HEAD
-	import { type WasmEncodedResult } from '@rainlanguage/sqlite-web';
-=======
 	import init, { SQLiteWasmDatabase, type WasmEncodedResult } from 'sqlite-web';
->>>>>>> d6ef7dd9
 	import { type LocalDb } from '@rainlanguage/orderbook';
 
 	let raindexClient = useRaindexClient();
