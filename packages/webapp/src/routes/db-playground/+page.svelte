<script lang="ts">
	import { onMount, onDestroy } from 'svelte';
	import { page } from '$app/stores';
	import { PageHeader, useRaindexClient } from '@rainlanguage/ui-components';
	import { Button, Textarea } from 'flowbite-svelte';
	import init, { SQLiteWasmDatabase, type WasmEncodedResult } from '@rainlanguage/sqlite-web';
	import { clearTables, getSyncStatus } from '@rainlanguage/orderbook';

	let raindexClient = useRaindexClient();

	let db: WasmEncodedResult<SQLiteWasmDatabase> | null = null;
	let sqlQuery = '';
	let queryResults: unknown = null;
	let isLoading = false;
	let error = '';

	// Sync status message from raindexClient.syncLocalDatabase callback
	let syncStatus: string = '';

	// Auto-sync state variables
	let autoSyncEnabled = false;
	let lastSyncedBlock: string | null = null;
	let lastSyncTime: Date | null = null;
	let autoSyncInterval: ReturnType<typeof setInterval> | null = null;

	// Whether a sync operation is actively running
	let isSyncing = false;

	let showCustomQuery = false;

	onMount(async () => {
		await init();
		db = SQLiteWasmDatabase.new('rainlanguage_orderbook_webapp');

		if (db && !db.error && db.value) {
			const queryFn = db.value.query.bind(db.value);
			raindexClient.setDbCallback(queryFn);
		}

		// Populate last sync info on load
		await updateSyncStatus();

		// Auto-start syncing after db is initialized
		if (db && !db.error && db.value) {
			// await startAutoSync();
		}
	});

	async function executeQuery() {
		if (!db?.value || !sqlQuery.trim()) return;

		isLoading = true;
		error = '';
		queryResults = null;

		// Split SQL by semicolons and filter out empty statements
		const statements = sqlQuery
			.split(';')
			.map((stmt) => stmt.trim())
			.filter((stmt) => stmt.length > 0);

		const allResults = [];

		for (const statement of statements) {
			const result = await db.value.query(statement);
			if (result.error) {
				error = `Error in statement "${statement}": ${result.error.msg}`;
				break;
			} else {
				try {
					const parsedResult = JSON.parse(result.value);
					allResults.push({
						statement,
						result: parsedResult
					});
				} catch {
					allResults.push({
						statement,
						result: result.value
					});
				}
			}
		}

		if (!error) {
			queryResults = statements.length === 1 ? allResults[0]?.result : allResults;
		}

		isLoading = false;
	}

	async function executeRaindexQuery(queryFunction: () => Promise<WasmEncodedResult<unknown>>) {
		if (!db?.value) {
			error = 'Database not initialized';
			return;
		}

		isLoading = true;
		error = '';
		queryResults = null;

		const result = await queryFunction();
		if (result.error) {
			error = `Error executing query: ${result.error.msg}`;
		} else {
			queryResults = result.value;
		}

		isLoading = false;
	}

	async function startAutoSync() {
		if (!db?.value || autoSyncEnabled) return;

		autoSyncEnabled = true;

		// Initial sync
		await performAutoSync();
		// Get current sync status
		await updateSyncStatus();

		// Set up interval for every 5 seconds
		autoSyncInterval = setInterval(async () => {
			await performAutoSync();
		}, 5000);
	}

	async function updateSyncStatus() {
		if (!db?.value) return;

		try {
			error = '';
			const queryFn = db.value.query.bind(db.value);
<<<<<<< HEAD
			const statusResult = await localDbClient.getSyncStatus(
				queryFn,
				42161,
				'0x2f209e5b67A33B8fE96E28f24628dF6Da301c8eB'
			);
=======
			const statusResult = await getSyncStatus(queryFn);
>>>>>>> 0d73ce9f

			if (!statusResult.error && statusResult.value) {
				const statusArray = statusResult.value;
				if (statusArray && statusArray.length > 0) {
					const latestStatus = statusArray[statusArray.length - 1];
					lastSyncedBlock = latestStatus.last_synced_block.toString();
					lastSyncTime = latestStatus.updated_at ? new Date(latestStatus.updated_at) : new Date();
				}
			}
		} catch (err) {
			error = err instanceof Error ? err.message : String(err);
		}
	}

	function stopAutoSync() {
		autoSyncEnabled = false;
		if (autoSyncInterval) {
			clearInterval(autoSyncInterval);
			autoSyncInterval = null;
		}
	}

	async function performAutoSync() {
		if (!db?.value || isLoading) return;

		try {
			isSyncing = true;
			const queryFn = db.value.query.bind(db.value);

			// Sync database and capture status updates
			const syncResult = await raindexClient.syncLocalDatabase(
				queryFn,
				(status: string) => {
					// Update the UI with latest status message
					syncStatus = status;
				},
				42161
			);

			if (syncResult.error) {
				error = syncResult.error.msg;
				return;
			}

			error = '';
			// Update sync status display
			await updateSyncStatus();
		} catch (err) {
			error = err instanceof Error ? err.message : String(err);
		} finally {
			isSyncing = false;
		}
	}

	// Fetch all orders using raindexClient
	async function fetchAllOrders() {
		isLoading = true;
		error = '';
		queryResults = null;

		try {
			const result = await raindexClient.getOrders([42161], null, 1);
			if (result.error) {
				error = result.error.readableMsg ?? result.error.msg;
				return;
			}

			for (const order of result.value) {
				// eslint-disable-next-line no-console
				console.log('Order active:', order.active);
				// eslint-disable-next-line no-console
				console.log('Order hash:', order.orderHash);
				// eslint-disable-next-line no-console
				console.log('Order bytes:', order.orderBytes);

				for (const input of order.inputsList.items) {
					// eslint-disable-next-line no-console
					console.log('Input vault id: ', input.vaultId);
					// eslint-disable-next-line no-console
					console.log(
						`Token: ${input.token.symbol} (${input.token.address}) - ${input.token.decimals}`
					);
					// eslint-disable-next-line no-console
					console.log('Balance: ', input.balance.format().value);
					// eslint-disable-next-line no-console
					console.log('Orders as input:', input.ordersAsInput);
					// eslint-disable-next-line no-console
					console.log('\n');
				}

				for (const output of order.outputsList.items) {
					// eslint-disable-next-line no-console
					console.log('Output vault id: ', output.vaultId);
					// eslint-disable-next-line no-console
					console.log(
						`Token: ${output.token.symbol} (${output.token.address}) - ${output.token.decimals}`
					);
					// eslint-disable-next-line no-console
					console.log('Balance: ', output.balance.format().value);
					// eslint-disable-next-line no-console
					console.log('\n');
				}

				for (const vault of order.vaultsList.items) {
					// eslint-disable-next-line no-console
					console.log('Input/Output vault id: ', vault.vaultId);
					// eslint-disable-next-line no-console
					console.log(
						`Token: ${vault.token.symbol} (${vault.token.address}) - ${vault.token.decimals}`
					);
					// eslint-disable-next-line no-console
					console.log('Balance: ', vault.balance.format().value);
					// eslint-disable-next-line no-console
					console.log('\n');
				}

				// eslint-disable-next-line no-console
				console.log('Order trade count:', order.tradesCount);
				// eslint-disable-next-line no-console
				console.log('\n\n');
			}
		} catch (err) {
			error = err instanceof Error ? err.message : String(err);
		} finally {
			isLoading = false;
		}
	}

	onDestroy(() => {
		stopAutoSync();
	});
</script>

<PageHeader title="Database Playground" pathname={$page.url.pathname} />

{#if db}
	{#if db.error}
		<div class="mx-auto max-w-6xl p-4">
			<div
				class="rounded-lg border border-red-300 bg-red-50 p-4 dark:border-red-600 dark:bg-red-900/20"
			>
				<h3 class="text-lg font-medium text-red-800 dark:text-red-200">
					Error initializing SQLite Worker:
				</h3>
				<pre class="mt-2 text-sm text-red-700 dark:text-red-300">{db.error.msg}</pre>
			</div>
		</div>
	{:else if db.value}
		{@const queryFn = db.value.query.bind(db.value)}
		<div class="mx-auto max-w-6xl space-y-6 p-4">
			<div
				class="rounded-lg border border-gray-200 bg-white p-6 shadow-sm dark:border-gray-700 dark:bg-gray-800"
			>
				<div class="mb-4">
					<div class="mb-4 flex items-center justify-between">
						<h3 class="text-lg font-medium text-gray-900 dark:text-gray-100">
							Database Operations
						</h3>
						<div class="flex items-center gap-3">
							{#if autoSyncEnabled || lastSyncedBlock}
								<div class="text-right text-sm">
									<div class="flex items-center text-blue-700 dark:text-blue-300">
										{#if autoSyncEnabled}
											<div class="mr-2 h-2 w-2 animate-pulse rounded-full bg-green-500"></div>
											<span class="font-medium">Auto-Sync Active</span>
										{:else}
											<div class="mr-2 h-2 w-2 rounded-full bg-gray-400"></div>
											<span class="font-medium text-gray-500">Auto-Sync Stopped</span>
										{/if}
									</div>
									{#if isSyncing && syncStatus}
										<div class="mt-1 text-xs text-gray-600 dark:text-gray-400">
											Status: {syncStatus}
										</div>
									{:else if lastSyncedBlock}
										<div class="mt-1 text-xs text-gray-600 dark:text-gray-400">
											Last sync: block {lastSyncedBlock}
											{#if lastSyncTime}
												at {lastSyncTime.toLocaleString()}
											{/if}
										</div>
									{/if}
								</div>
							{/if}
							<button
								on:click={() => {
									if (autoSyncEnabled) {
										stopAutoSync();
									} else {
										startAutoSync();
									}
								}}
								disabled={isLoading}
								class="flex h-8 w-8 items-center justify-center rounded-full border-2 transition-colors {autoSyncEnabled
									? 'border-red-500 bg-red-500 text-white hover:bg-red-600'
									: 'border-green-500 bg-green-500 text-white hover:bg-green-600'} {isLoading
									? 'cursor-not-allowed opacity-50'
									: 'cursor-pointer'}"
								title={autoSyncEnabled ? 'Stop Auto-Sync' : 'Start Auto-Sync'}
							>
								{#if autoSyncEnabled}
									<!-- Stop/Pause Icon -->
									<svg class="h-4 w-4" fill="currentColor" viewBox="0 0 24 24">
										<rect x="6" y="4" width="4" height="16" />
										<rect x="14" y="4" width="4" height="16" />
									</svg>
								{:else}
									<!-- Play Icon -->
									<svg class="h-4 w-4" fill="currentColor" viewBox="0 0 24 24">
										<polygon points="5,3 19,12 5,21" />
									</svg>
								{/if}
							</button>
						</div>
					</div>
				</div>

				<div class="mb-6">
					<h4 class="mb-2 text-sm font-medium text-gray-700 dark:text-gray-300">
						Database Management
					</h4>
					<div class="flex flex-wrap gap-2">
						<Button
							on:click={() => executeRaindexQuery(() => clearTables(queryFn))}
							disabled={isLoading}
							color="red"
							size="sm"
						>
							Clear All Tables
						</Button>
					</div>
				</div>

				<!-- Order Management Section -->
				<div class="mb-6">
					<h4 class="mb-2 text-sm font-medium text-gray-700 dark:text-gray-300">
						Order Management
					</h4>
					<div class="flex flex-wrap gap-2">
						<Button on:click={fetchAllOrders} disabled={isLoading} color="blue" size="sm">
							Fetch All Orders
						</Button>
					</div>
				</div>

				<!-- Custom SQL Query Section -->
				<div class="mb-4">
					<Button
						on:click={() => (showCustomQuery = !showCustomQuery)}
						color="light"
						size="sm"
						class="mb-3"
					>
						{showCustomQuery ? 'Hide' : 'Show'} Custom SQL Query
						<svg
							class="ml-2 h-4 w-4 transform transition-transform {showCustomQuery
								? 'rotate-180'
								: ''}"
							fill="none"
							stroke="currentColor"
							viewBox="0 0 24 24"
						>
							<path
								stroke-linecap="round"
								stroke-linejoin="round"
								stroke-width="2"
								d="M19 9l-7 7-7-7"
							/>
						</svg>
					</Button>

					{#if showCustomQuery}
						<div
							class="space-y-4 rounded-lg border border-gray-200 bg-gray-50 p-4 dark:border-gray-600 dark:bg-gray-800"
						>
							<div>
								<label
									for="sql-query"
									class="mb-2 block text-sm font-medium text-gray-700 dark:text-gray-300"
								>
									SQL Query
								</label>
								<Textarea
									id="sql-query"
									bind:value={sqlQuery}
									placeholder="Enter your SQL query here..."
									rows="6"
									class="font-mono"
								/>
							</div>

							<Button
								on:click={executeQuery}
								disabled={isLoading || !sqlQuery.trim()}
								color="blue"
								size="lg"
							>
								{isLoading ? 'Executing...' : 'Execute Query'}
							</Button>
						</div>
					{/if}
				</div>
			</div>

			{#if error}
				<div
					class="rounded-lg border border-red-300 bg-white p-6 shadow-sm dark:border-red-600 dark:bg-gray-800"
				>
					<h3 class="mb-3 text-lg font-medium text-red-800 dark:text-red-200">Error</h3>
					<pre
						class="overflow-x-auto rounded-lg bg-red-50 p-4 text-sm text-red-700 dark:bg-red-900/20 dark:text-red-300">{error}</pre>
				</div>
			{/if}

			{#if queryResults}
				<div
					class="rounded-lg border border-gray-200 bg-white p-6 shadow-sm dark:border-gray-700 dark:bg-gray-800"
				>
					<h3 class="mb-3 text-lg font-medium text-gray-900 dark:text-gray-100">Query Results</h3>
					<pre
						class="max-h-96 overflow-x-auto overflow-y-auto whitespace-pre-wrap rounded-lg border border-gray-200 bg-gray-50 p-4 font-mono text-sm leading-relaxed dark:border-gray-600 dark:bg-gray-900">{JSON.stringify(
							queryResults,
							null,
							2
						)}</pre>
				</div>
			{/if}
		</div>
	{/if}
{:else}
	<div class="mx-auto max-w-6xl p-4">
		<div
			class="rounded-lg border border-gray-200 bg-white p-6 text-center shadow-sm dark:border-gray-700 dark:bg-gray-800"
		>
			<p class="text-gray-600 dark:text-gray-300">Loading SQLite Worker...</p>
		</div>
	</div>
{/if}<|MERGE_RESOLUTION|>--- conflicted
+++ resolved
@@ -131,15 +131,11 @@
 		try {
 			error = '';
 			const queryFn = db.value.query.bind(db.value);
-<<<<<<< HEAD
-			const statusResult = await localDbClient.getSyncStatus(
+			const statusResult = await getSyncStatus(
 				queryFn,
 				42161,
 				'0x2f209e5b67A33B8fE96E28f24628dF6Da301c8eB'
 			);
-=======
-			const statusResult = await getSyncStatus(queryFn);
->>>>>>> 0d73ce9f
 
 			if (!statusResult.error && statusResult.value) {
 				const statusArray = statusResult.value;
