--- conflicted
+++ resolved
@@ -32,11 +32,7 @@
 	export let args: VaultActionArgs;
 	export let onSubmit: (amount: bigint) => void;
 
-<<<<<<< HEAD
-	const { vault, chainId, rpcUrls, subgraphUrl, account } = args;
-=======
 	const { vault, chainId, account } = args;
->>>>>>> 3b19c6cb
 
 	let amount: bigint = 0n;
 	let userBalance: bigint = 0n;
@@ -66,37 +62,8 @@
 	};
 
 	async function handleContinue() {
-<<<<<<< HEAD
-		isCheckingCalldata = true;
-		try {
-			const approvalCalldataResult = await getVaultApprovalCalldata(
-				rpcUrls,
-				vault,
-				amount.toString()
-			);
-			if (approvalCalldataResult.error) {
-				errorMessage = approvalCalldataResult.error.msg;
-			}
-
-			const depositCalldataResult = await getVaultDepositCalldata(vault, amount.toString());
-			if (depositCalldataResult.error) {
-				errorMessage = depositCalldataResult.error.msg;
-			} else {
-				handleTransaction(
-					depositCalldataResult.value,
-					!approvalCalldataResult.error ? approvalCalldataResult.value : undefined
-				);
-				currentStep = 2;
-			}
-		} catch {
-			errorMessage = 'Failed to get calldata.';
-		} finally {
-			isCheckingCalldata = false;
-		}
-=======
 		onSubmit(amount);
 		handleClose();
->>>>>>> 3b19c6cb
 	}
 
 	function handleClose() {
