<script lang="ts">
	import {
		TransactionStatusMessage,
		useToasts,
		transactionStore,
		invalidateTanstackQueries
	} from '@rainlanguage/ui-components';
	import { useQueryClient } from '@tanstack/svelte-query';
	const { addToast, errToast } = useToasts();
	const queryClient = useQueryClient();

	/**
	 * The query key to invalidate when a transaction is successful.
	 * This ensures that data is refreshed after a transaction completes.
	 */
	export let queryKey: string;

	/**
	 * Listens for successful transactions and shows a success toast.
	 * Also invalidates the specified query to refresh data.
	 */
	$: if ($transactionStore.status === TransactionStatusMessage.SUCCESS) {
		addToast({
			message: $transactionStore.message,
			type: 'success',
			color: 'green',
			links: [
				{
					link: $transactionStore.explorerLink,
					label: 'View transaction on explorer'
				}
			]
		});
		invalidateTanstackQueries(queryClient, [queryKey]);
	}

	/**
	 * Listens for transaction errors and shows an error toast.
	 */
<<<<<<< HEAD
	$: if ($transactionStore.status === TransactionStatusMessage.ERROR) {
		errToast($transactionStore.error);
=======
	$: if ($transactionStore.status === TransactionStatus.ERROR) {
		errToast('Transaction failed.', $transactionStore.error);
>>>>>>> b1ab8695
	}
</script>

<slot /><|MERGE_RESOLUTION|>--- conflicted
+++ resolved
@@ -37,13 +37,8 @@
 	/**
 	 * Listens for transaction errors and shows an error toast.
 	 */
-<<<<<<< HEAD
 	$: if ($transactionStore.status === TransactionStatusMessage.ERROR) {
-		errToast($transactionStore.error);
-=======
-	$: if ($transactionStore.status === TransactionStatus.ERROR) {
 		errToast('Transaction failed.', $transactionStore.error);
->>>>>>> b1ab8695
 	}
 </script>
 
