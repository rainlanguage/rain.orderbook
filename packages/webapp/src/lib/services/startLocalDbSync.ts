--- conflicted
+++ resolved
@@ -1,9 +1,5 @@
-<<<<<<< HEAD
-import type { RaindexClient, LocalDb, Hex } from '@rainlanguage/orderbook';
-=======
 import { getSyncStatus } from '@rainlanguage/orderbook';
-import type { RaindexClient, SyncStatusResponse } from '@rainlanguage/orderbook';
->>>>>>> 0d73ce9f
+import type { Hex, RaindexClient, SyncStatusResponse } from '@rainlanguage/orderbook';
 import type { SQLiteWasmDatabase } from '@rainlanguage/sqlite-web';
 import {
 	dbSyncIsActive,
@@ -45,11 +41,7 @@
 
 	async function updateSyncStatus() {
 		try {
-<<<<<<< HEAD
-			const statusResult = await localDbClient.getSyncStatus(queryFn, chainId, orderbookAddress);
-=======
-			const statusResult = await getSyncStatus(queryFn);
->>>>>>> 0d73ce9f
+			const statusResult = await getSyncStatus(queryFn, chainId, orderbookAddress);
 			if (!statusResult.error && statusResult.value && statusResult.value.length > 0) {
 				const latestStatus = statusResult.value[statusResult.value.length - 1];
 				dbSyncLastBlock.set(latestStatus.last_synced_block?.toString?.() ?? null);
@@ -134,7 +126,6 @@
 	type MockFn = ReturnType<typeof vi.fn>;
 	interface MockedStartOptions {
 		setDbCallback: MockFn;
-		getLocalDbClient: MockFn;
 		syncLocalDatabase: MockFn;
 		query: MockFn;
 	}
@@ -164,13 +155,11 @@
 		deps: MockedStartOptions;
 	} => {
 		const setDbCallback = vi.fn();
-		const getLocalDbClient = vi.fn();
 		const syncLocalDatabase = vi.fn();
 		const query = vi.fn();
 
 		const raindexClient = {
 			setDbCallback,
-			getLocalDbClient,
 			syncLocalDatabase
 		} as unknown as RaindexClient;
 
@@ -181,7 +170,7 @@
 		return {
 			raindexClient,
 			localDb,
-			deps: { setDbCallback, getLocalDbClient, syncLocalDatabase, query }
+			deps: { setDbCallback, syncLocalDatabase, query }
 		};
 	};
 
@@ -219,6 +208,12 @@
 			expect(deps.syncLocalDatabase).toHaveBeenCalledTimes(1);
 			expect(get(dbSyncIsRunning)).toBe(false);
 
+			const boundQueryFn = deps.setDbCallback.mock.calls[0][0];
+			const firstCall = mockedGetSyncStatus.mock.calls[0];
+			expect(firstCall[0]).toBe(boundQueryFn);
+			expect(firstCall[1]).toBe(999);
+			expect(String(firstCall[2]).toLowerCase()).toBe('0x2f209e5b67a33b8fe96e28f24628df6da301c8eb');
+
 			dbSyncIsActive.set(true);
 			dbSyncIsRunning.set(true);
 			stop();
@@ -234,7 +229,8 @@
 			const statusUpdates: string[] = [];
 
 			const syncStatus: SyncStatusResponse = {
-				id: 1,
+				chain_id: 42161,
+				orderbook_address: '0x2f209e5b67A33B8fE96E28f24628dF6Da301c8eB',
 				last_synced_block: 123456,
 				updated_at: updatedAt
 			};
@@ -267,6 +263,17 @@
 			expect(deps.syncLocalDatabase).toHaveBeenCalledTimes(1);
 			expect(mockedGetSyncStatus).toHaveBeenCalledTimes(2);
 
+			const boundQueryFn = deps.setDbCallback.mock.calls[0][0];
+			const firstBootstrapCall = mockedGetSyncStatus.mock.calls[0];
+			const secondBootstrapCall = mockedGetSyncStatus.mock.calls[1];
+			const expectedAddress = '0x2f209e5b67a33b8fe96e28f24628df6da301c8eb';
+			expect(firstBootstrapCall[0]).toBe(boundQueryFn);
+			expect(firstBootstrapCall[1]).toBe(42161);
+			expect(String(firstBootstrapCall[2]).toLowerCase()).toBe(expectedAddress);
+			expect(secondBootstrapCall[0]).toBe(boundQueryFn);
+			expect(secondBootstrapCall[1]).toBe(42161);
+			expect(String(secondBootstrapCall[2]).toLowerCase()).toBe(expectedAddress);
+
 			expect(vi.getTimerCount()).toBeGreaterThan(0);
 			await vi.advanceTimersByTimeAsync(10_000);
 			await flushAsync();
