--- conflicted
+++ resolved
@@ -962,11 +962,7 @@
 
 	describe('state management tests', async () => {
 		let serializedState =
-<<<<<<< HEAD
-			'H4sIAAAAAAAA_21PwUrDQBDNRlEQDyJeBcGra5Il0VjqsVAVI8IiXtN0bUK2O-lmY6l-hEev_kDxC7x683vEmwRnSwvOYd_beW923xDnr7YRjagNHRRqWKgRwZ7vbC2rj6lshIudDatAKVTg2FpHjPzjkxULW1jWEAPfJ_89xlZvNmANY0GVMFPQpZ3bR8yNqTqeJyFLZQ616cR-HHm6ymij5XPrIO1J7Nc93t9D-tL9nh9-decfr9H7z73Lzj7fMrJLNlHmbYYDRuzanLmLRYiNEZAlfoQk7sHTTXlV0Os0vBvcXsxokpyaotSp7DfAJ-HlQ5hwMYHp6HwHZ8DkQtOhqCTMxkKZX1tQCO-lAQAA';
-=======
 			'H4sIAAAAAAAA_7WQv07DMBDG44KKhBgQYkVCYsUkcf4QqjJWKiCCkCzEmqZuE8W1U8ehKjwEIysvUPEErGw8D2JDEXYgpSs3-Lu773z-ycD4ji2lkhQSDlI2TNkYqJ5lbP527yJakpbqtLXDM8JsQ8e6Us868hsjqB5ZU2pb1uplzUoDFnxCICNyxkWmAfeUJlLmHdOkPI5owgvZCazAM0Uew1LQh2oCVCfQT_dwf1eloxUB2mBD2bhi2LeBJsVNOtSs_pn1sfuxOHjvLl6fvJfP2xY6eXuOwc4SK_phRTr7-8f1et_3wbKLatdxnEOVBj1-f5VdpPAycm8G12dzGIbHMs1ERPslx1P3fOSGmEz5bHy6re5wmRABhySnfD4hTH4BiI0HenUCAAA=';
->>>>>>> b7c33c73
 		let dotrain3: string;
 		let gui: DotrainOrderGui;
 		beforeAll(async () => {
@@ -1660,21 +1656,12 @@
 
 			const result = gui.setVaultId('input', 'token1', 'test');
 			if (!result.error) expect.fail('Expected error');
-<<<<<<< HEAD
-			expect(result.error.msg).toContain(
-				"Invalid value for field 'vault-id': Failed to parse vault id"
-=======
 			expect(result.error.msg).toBe(
 				"Invalid value for field 'vault-id': Failed to parse vault id in token 'token1' in inputs of order 'some-order'"
->>>>>>> b7c33c73
 			);
 			expect(result.error.msg).toContain("index '0' of inputs");
 			expect(result.error.readableMsg).toBe(
-<<<<<<< HEAD
-				"YAML configuration error: Invalid value for field 'vault-id': Failed to parse vault id: digit 29 is out of range for base 10 in index '0' of inputs in order 'some-order'"
-=======
 				"YAML configuration error: Invalid value for field 'vault-id': Failed to parse vault id in token 'token1' in inputs of order 'some-order'"
->>>>>>> b7c33c73
 			);
 
 			assert.equal(stateUpdateCallback.mock.calls.length, 4);
