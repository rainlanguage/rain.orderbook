import assert from 'assert';
import { afterAll, beforeAll, beforeEach, describe, expect, it } from 'vitest';
import { DotrainOrderGui } from '../../dist/cjs/js_api.js';
import {
	AddOrderCalldataResult,
	AllFieldValuesResult,
	AllowancesResult,
	ApprovalCalldataResult,
	AvailableDeployments,
	DepositAndAddOrderCalldataResult,
	DepositCalldataResult,
	Gui,
	GuiDeployment,
<<<<<<< HEAD
=======
	GuiDetails,
	SelectTokens,
>>>>>>> 2a65df51
	TokenDeposit,
	TokenInfo
} from '../../dist/types/js_api.js';
import { getLocal } from 'mockttp';

const guiConfig = `
gui:
  name: Fixed limit
  description: Fixed limit order strategy
  deployments:
    some-deployment:
      name: Buy WETH with USDC on Base.
      description: Buy WETH with USDC for fixed price on Base network.
      deposits:
        - token: token1
          min: 0
          presets:
            - "0"
            - "10"
            - "100"
            - "1000"
            - "10000"
      fields:
        - binding: binding-1
          name: Field 1 name
          description: Field 1 description
          presets:
            - name: Preset 1
              value: "0x1234567890abcdef1234567890abcdef12345678"
            - name: Preset 2
              value: "false"
            - name: Preset 3
              value: "some-string"
        - binding: binding-2
          name: Field 2 name
          description: Field 2 description
          min: 100
          presets:
            - value: "99.2"
            - value: "582.1"
            - value: "648.239"
    other-deployment:
      name: Test test
      description: Test test test
      deposits:
        - token: token1
          min: 0
          presets:
            - "0"
      fields:
        - binding: binding-1
          name: Field 1 name
          description: Field 1 description
          presets:
            - name: Preset 1
              value: "0"
        - binding: binding-2
          name: Field 2 name
          description: Field 2 description
          min: 100
          presets:
            - value: "0"
`;
const guiConfig2 = `
gui:
  name: Test test
  description: Test test test
  deployments:
    other-deployment:
      name: Test test
      description: Test test test
      deposits:
        - token: token1
          min: 0
          presets:
            - "0"
        - token: token2
          min: 0
          presets:
            - "0"
      fields:
        - binding: test-binding
          name: Test binding
          description: Test binding description
          presets:
            - value: "0xbeef"
`;
const guiConfig3 = `
gui:
  name: Test test
  description: Test test test
  deployments:
    other-deployment:
      name: Test test
      description: Test test test
      deposits:
        - token: token1
          min: 0
          presets:
            - "0"
        - token: token2
          min: 0
          presets:
            - "0"
      fields:
        - binding: test-binding
          name: Test binding
          description: Test binding description
          presets:
            - value: "test-value"
      select-tokens:
        - token1
        - token2
`;

const dotrain = `
networks:
    some-network:
        rpc: http://localhost:8085/rpc-url
        chain-id: 123
        network-id: 123
        currency: ETH

subgraphs:
    some-sg: https://www.some-sg.com
metaboards:
    test: https://metaboard.com

deployers:
    some-deployer:
        network: some-network
        address: 0xF14E09601A47552De6aBd3A0B165607FaFd2B5Ba

orderbooks:
    some-orderbook:
        address: 0xc95A5f8eFe14d7a20BD2E5BAFEC4E71f8Ce0B9A6
        network: some-network
        subgraph: some-sg

tokens:
    token1:
        network: some-network
        address: 0xc2132d05d31c914a87c6611c10748aeb04b58e8f
        decimals: 6
        label: Token 1
        symbol: T1
    token2:
        network: some-network
        address: 0x8f3cf7ad23cd3cadbd9735aff958023239c6a063
        decimals: 18
        label: Token 2
        symbol: T2

scenarios:
    some-scenario:
        deployer: some-deployer
        bindings:
            test-binding: 5
        scenarios:
            sub-scenario:
                bindings:
                    another-binding: 300

orders:
    some-order:
      inputs:
        - token: token1
          vault-id: 1
      outputs:
        - token: token2
          vault-id: 1
      deployer: some-deployer
      orderbook: some-orderbook

deployments:
    some-deployment:
        scenario: some-scenario
        order: some-order
    other-deployment:
        scenario: some-scenario.sub-scenario
        order: some-order
---
#test-binding !
#another-binding !
#calculate-io
_ _: 0 0;
#handle-io
:;
#handle-add-order
:;
`;
const dotrainWithoutVaultIds = `
networks:
    some-network:
        rpc: http://localhost:8085/rpc-url
        chain-id: 123
        network-id: 123
        currency: ETH

subgraphs:
    some-sg: https://www.some-sg.com
metaboards:
    test: https://metaboard.com

deployers:
    some-deployer:
        network: some-network
        address: 0xF14E09601A47552De6aBd3A0B165607FaFd2B5Ba

orderbooks:
    some-orderbook:
        address: 0xc95A5f8eFe14d7a20BD2E5BAFEC4E71f8Ce0B9A6
        network: some-network
        subgraph: some-sg

tokens:
    token1:
        network: some-network
        address: 0xc2132d05d31c914a87c6611c10748aeb04b58e8f
        decimals: 6
        label: Token 1
        symbol: T1
    token2:
        network: some-network
        address: 0x8f3cf7ad23cd3cadbd9735aff958023239c6a063
        decimals: 18
        label: Token 2
        symbol: T2

scenarios:
    some-scenario:
        deployer: some-deployer
        bindings:
            test-binding: 5

orders:
    some-order:
      inputs:
        - token: token1
      outputs:
        - token: token2
      deployer: some-deployer
      orderbook: some-orderbook

deployments:
    some-deployment:
        scenario: some-scenario
        order: some-order
    other-deployment:
        scenario: some-scenario
        order: some-order
---
#test-binding !
#calculate-io
_ _: 0 0;
#handle-io
:;
#handle-add-order
:;
`;
const dotrainWithoutTokens = `
networks:
    some-network:
        rpc: http://localhost:8085/rpc-url
        chain-id: 123
        network-id: 123
        currency: ETH

subgraphs:
    some-sg: https://www.some-sg.com
metaboards:
    test: https://metaboard.com

deployers:
    some-deployer:
        network: some-network
        address: 0xF14E09601A47552De6aBd3A0B165607FaFd2B5Ba

orderbooks:
    some-orderbook:
        address: 0xc95A5f8eFe14d7a20BD2E5BAFEC4E71f8Ce0B9A6
        network: some-network
        subgraph: some-sg

scenarios:
    some-scenario:
        deployer: some-deployer
        bindings:
            test-binding: 5

orders:
    some-order:
      inputs:
        - token: token1
      outputs:
        - token: token2
      deployer: some-deployer
      orderbook: some-orderbook

deployments:
    some-deployment:
        scenario: some-scenario
        order: some-order
    other-deployment:
        scenario: some-scenario
        order: some-order
---
#calculate-io
_ _: 0 0;
#handle-io
:;
#handle-add-order
:;
`;
const dotrainWithGui = `
${guiConfig}

${dotrain}
`;

describe('Rain Orderbook JS API Package Bindgen Tests - Gui', async function () {
	const mockServer = getLocal();
	beforeAll(async () => {
		await mockServer.start(8085);
	});
	afterAll(async () => {
		await mockServer.stop();
	});
	beforeEach(() => {
		mockServer.reset();
	});

	it('should return available deployments', async () => {
		const deployments: AvailableDeployments =
			await DotrainOrderGui.getAvailableDeployments(dotrainWithGui);
		assert.equal(deployments.length, 2);
		assert.equal(deployments[0].key, 'other-deployment');
		assert.equal(deployments[1].key, 'some-deployment');
	});

	it('should return error if gui config is not found', async () => {
		await expect(DotrainOrderGui.chooseDeployment(dotrain, 'some-deployment')).rejects.toEqual(
			new Error('Gui config not found')
		);
	});

	it('should initialize gui object', async () => {
		// mock the rpc call to get token info
		mockServer
			.forPost('/rpc-url')
			.withBodyIncluding('0x82ad56cb')
			.thenSendJsonRpcResult(
				'0x00000000000000000000000000000000000000000000000000000000000000200000000000000000000000000000000000000000000000000000000000000003000000000000000000000000000000000000000000000000000000000000006000000000000000000000000000000000000000000000000000000000000000e000000000000000000000000000000000000000000000000000000000000001a0000000000000000000000000000000000000000000000000000000000000000100000000000000000000000000000000000000000000000000000000000000400000000000000000000000000000000000000000000000000000000000000020000000000000000000000000000000000000000000000000000000000000000600000000000000000000000000000000000000000000000000000000000000010000000000000000000000000000000000000000000000000000000000000040000000000000000000000000000000000000000000000000000000000000006000000000000000000000000000000000000000000000000000000000000000200000000000000000000000000000000000000000000000000000000000000007546f6b656e203100000000000000000000000000000000000000000000000000000000000000000000000000000000000000000000000000000000000000000100000000000000000000000000000000000000000000000000000000000000400000000000000000000000000000000000000000000000000000000000000060000000000000000000000000000000000000000000000000000000000000002000000000000000000000000000000000000000000000000000000000000000025431000000000000000000000000000000000000000000000000000000000000'
			);

		const gui = await DotrainOrderGui.chooseDeployment(dotrainWithGui, 'some-deployment');

		const guiConfig = gui.getGuiConfig() as Gui;
		assert.equal(guiConfig.name, 'Fixed limit');
		assert.equal(guiConfig.description, 'Fixed limit order strategy');

		const guiDetails: GuiDetails = gui.getGuiDetails();
		assert.equal(guiDetails.name, 'Fixed limit');
		assert.equal(guiDetails.description, 'Fixed limit order strategy');
	});

	it('should get token infos', async () => {
		mockServer
			.forPost('/rpc-url')
			.once()
			.withBodyIncluding('0x82ad56cb')
			.thenSendJsonRpcResult(
				'0x00000000000000000000000000000000000000000000000000000000000000200000000000000000000000000000000000000000000000000000000000000003000000000000000000000000000000000000000000000000000000000000006000000000000000000000000000000000000000000000000000000000000000e000000000000000000000000000000000000000000000000000000000000001a0000000000000000000000000000000000000000000000000000000000000000100000000000000000000000000000000000000000000000000000000000000400000000000000000000000000000000000000000000000000000000000000020000000000000000000000000000000000000000000000000000000000000000600000000000000000000000000000000000000000000000000000000000000010000000000000000000000000000000000000000000000000000000000000040000000000000000000000000000000000000000000000000000000000000006000000000000000000000000000000000000000000000000000000000000000200000000000000000000000000000000000000000000000000000000000000007546f6b656e203100000000000000000000000000000000000000000000000000000000000000000000000000000000000000000000000000000000000000000100000000000000000000000000000000000000000000000000000000000000400000000000000000000000000000000000000000000000000000000000000060000000000000000000000000000000000000000000000000000000000000002000000000000000000000000000000000000000000000000000000000000000025431000000000000000000000000000000000000000000000000000000000000'
			);
		mockServer
			.forPost('/rpc-url')
			.once()
			.withBodyIncluding('0x82ad56cb')
			.thenSendJsonRpcResult(
				'0x00000000000000000000000000000000000000000000000000000000000000200000000000000000000000000000000000000000000000000000000000000003000000000000000000000000000000000000000000000000000000000000006000000000000000000000000000000000000000000000000000000000000000e000000000000000000000000000000000000000000000000000000000000001a0000000000000000000000000000000000000000000000000000000000000000100000000000000000000000000000000000000000000000000000000000000400000000000000000000000000000000000000000000000000000000000000020000000000000000000000000000000000000000000000000000000000000001200000000000000000000000000000000000000000000000000000000000000010000000000000000000000000000000000000000000000000000000000000040000000000000000000000000000000000000000000000000000000000000006000000000000000000000000000000000000000000000000000000000000000200000000000000000000000000000000000000000000000000000000000000007546f6b656e203200000000000000000000000000000000000000000000000000000000000000000000000000000000000000000000000000000000000000000100000000000000000000000000000000000000000000000000000000000000400000000000000000000000000000000000000000000000000000000000000060000000000000000000000000000000000000000000000000000000000000002000000000000000000000000000000000000000000000000000000000000000025432000000000000000000000000000000000000000000000000000000000000'
			);
		const dotrainWithGui = `
    ${guiConfig2}

    ${dotrain}
    `;
		const gui = await DotrainOrderGui.chooseDeployment(dotrainWithGui, 'other-deployment');

		let token1TokenInfo = await gui.getTokenInfo('token1');
		let token2TokenInfo = await gui.getTokenInfo('token2');
		assert.equal(token1TokenInfo.address, '0xc2132d05d31c914a87c6611c10748aeb04b58e8f');
		assert.equal(token1TokenInfo.decimals, 6);
		assert.equal(token1TokenInfo.name, 'Token 1');
		assert.equal(token1TokenInfo.symbol, 'T1');
		assert.equal(token2TokenInfo.address, '0x8f3cf7ad23cd3cadbd9735aff958023239c6a063');
		assert.equal(token2TokenInfo.decimals, 18);
		assert.equal(token2TokenInfo.name, 'Token 2');
		assert.equal(token2TokenInfo.symbol, 'T2');
	});

	describe('deposit tests', async () => {
		let gui: DotrainOrderGui;
		beforeAll(async () => {
			mockServer
				.forPost('/rpc-url')
				.withBodyIncluding('0x82ad56cb')
				.thenSendJsonRpcResult(
					'0x00000000000000000000000000000000000000000000000000000000000000200000000000000000000000000000000000000000000000000000000000000003000000000000000000000000000000000000000000000000000000000000006000000000000000000000000000000000000000000000000000000000000000e000000000000000000000000000000000000000000000000000000000000001a0000000000000000000000000000000000000000000000000000000000000000100000000000000000000000000000000000000000000000000000000000000400000000000000000000000000000000000000000000000000000000000000020000000000000000000000000000000000000000000000000000000000000000600000000000000000000000000000000000000000000000000000000000000010000000000000000000000000000000000000000000000000000000000000040000000000000000000000000000000000000000000000000000000000000006000000000000000000000000000000000000000000000000000000000000000200000000000000000000000000000000000000000000000000000000000000007546f6b656e203100000000000000000000000000000000000000000000000000000000000000000000000000000000000000000000000000000000000000000100000000000000000000000000000000000000000000000000000000000000400000000000000000000000000000000000000000000000000000000000000060000000000000000000000000000000000000000000000000000000000000002000000000000000000000000000000000000000000000000000000000000000025431000000000000000000000000000000000000000000000000000000000000'
				);
			gui = await DotrainOrderGui.chooseDeployment(dotrainWithGui, 'some-deployment');
		});

		it('should add deposit', async () => {
			gui.saveDeposit('token1', '50.6');
			const deposits: TokenDeposit[] = gui.getDeposits();
			assert.equal(deposits.length, 1);
		});

		it('should update deposit', async () => {
			gui.saveDeposit('token1', '50.6');
			gui.saveDeposit('token1', '100.6');
			const deposits: TokenDeposit[] = gui.getDeposits();
			assert.equal(deposits.length, 1);
			assert.equal(deposits[0].amount, '100.6');
		});

		it('should throw error if deposit token is not found in gui config', () => {
			expect(() => gui.saveDeposit('token3', '1')).toThrow(
				'Deposit token not found in gui config: token3'
			);
		});

		it('should remove deposit', async () => {
			gui.saveDeposit('token1', '50.6');
			const deposits: TokenDeposit[] = gui.getDeposits();
			assert.equal(deposits.length, 1);

			gui.removeDeposit('token1');
			const depositsAfterRemove: TokenDeposit[] = gui.getDeposits();
			assert.equal(depositsAfterRemove.length, 0);
		});

		it('should get deposit presets', async () => {
			const presets = gui.getDepositPresets('token1');
			assert.equal(presets.length, 5);
			assert.equal(presets[0], '0');
			assert.equal(presets[1], '10');
			assert.equal(presets[2], '100');
			assert.equal(presets[3], '1000');
			assert.equal(presets[4], '10000');
		});

		it('should throw error if deposit token is not found in gui config', () => {
			expect(() => gui.getDepositPresets('token2')).toThrow(
				'Deposit token not found in gui config: token2'
			);
		});
	});

	describe('field value tests', async () => {
		let gui: DotrainOrderGui;
		beforeAll(async () => {
			mockServer
				.forPost('/rpc-url')
				.withBodyIncluding('0x82ad56cb')
				.thenSendJsonRpcResult(
					'0x00000000000000000000000000000000000000000000000000000000000000200000000000000000000000000000000000000000000000000000000000000003000000000000000000000000000000000000000000000000000000000000006000000000000000000000000000000000000000000000000000000000000000e000000000000000000000000000000000000000000000000000000000000001a0000000000000000000000000000000000000000000000000000000000000000100000000000000000000000000000000000000000000000000000000000000400000000000000000000000000000000000000000000000000000000000000020000000000000000000000000000000000000000000000000000000000000000600000000000000000000000000000000000000000000000000000000000000010000000000000000000000000000000000000000000000000000000000000040000000000000000000000000000000000000000000000000000000000000006000000000000000000000000000000000000000000000000000000000000000200000000000000000000000000000000000000000000000000000000000000007546f6b656e203100000000000000000000000000000000000000000000000000000000000000000000000000000000000000000000000000000000000000000100000000000000000000000000000000000000000000000000000000000000400000000000000000000000000000000000000000000000000000000000000060000000000000000000000000000000000000000000000000000000000000002000000000000000000000000000000000000000000000000000000000000000025431000000000000000000000000000000000000000000000000000000000000'
				);
			gui = await DotrainOrderGui.chooseDeployment(dotrainWithGui, 'some-deployment');
		});

		it('should save the field value as presets', async () => {
			const allFieldDefinitions = gui.getAllFieldDefinitions();
			gui.saveFieldValue('binding-1', {
				isPreset: true,
				value: allFieldDefinitions[0].presets[0].id
			});
			assert.deepEqual(gui.getFieldValue('binding-1'), allFieldDefinitions[0].presets[0]);
			gui.saveFieldValue('binding-1', {
				isPreset: true,
				value: allFieldDefinitions[0].presets[1].id
			});
			assert.deepEqual(gui.getFieldValue('binding-1'), allFieldDefinitions[0].presets[1]);
			gui.saveFieldValue('binding-1', {
				isPreset: true,
				value: allFieldDefinitions[0].presets[2].id
			});
			assert.deepEqual(gui.getFieldValue('binding-1'), allFieldDefinitions[0].presets[2]);
		});

		it('should save field value as custom values', async () => {
			gui.saveFieldValues([
				{
					binding: 'binding-1',
					value: {
						isPreset: false,
						value: '0x1234567890abcdef1234567890abcdef12345678'
					}
				},
				{
					binding: 'binding-2',
					value: {
						isPreset: false,
						value: '100'
					}
				}
			]);
			gui.saveFieldValues([
				{
					binding: 'binding-1',
					value: {
						isPreset: false,
						value: 'some-string'
					}
				},
				{
					binding: 'binding-2',
					value: {
						isPreset: false,
						value: 'true'
					}
				}
			]);
			const fieldValues: AllFieldValuesResult[] = gui.getAllFieldValues();
			assert.equal(fieldValues.length, 2);
			assert.deepEqual(fieldValues[0], {
				binding: 'binding-1',
				value: {
					id: '',
					name: undefined,
					value: 'some-string'
				}
			});
			assert.deepEqual(fieldValues[1], {
				binding: 'binding-2',
				value: {
					id: '',
					name: undefined,
					value: 'true'
				}
			});
		});

		it('should throw error during save if preset is not found in field definition', () => {
			expect(() =>
				gui.saveFieldValue('binding-1', {
					isPreset: true,
					value: '89a3df5a-eee9-4af3-a10b-569f618f0f0c'
				})
			).toThrow('Invalid preset');
		});

		it('should throw error during save if field binding is not found in field definitions', () => {
			expect(() => gui.saveFieldValue('binding-3', { isPreset: false, value: '1' })).toThrow(
				'Field binding not found: binding-3'
			);
		});

		it('should get field value', async () => {
			gui.saveFieldValue('binding-1', {
				isPreset: false,
				value: '0x1234567890abcdef1234567890abcdef12345678'
			});
			let fieldValue = gui.getFieldValue('binding-1');
			assert.deepEqual(fieldValue, {
				id: '',
				name: undefined,
				value: '0x1234567890abcdef1234567890abcdef12345678'
			});

			gui.saveFieldValue('binding-2', { isPreset: false, value: 'true' });
			fieldValue = gui.getFieldValue('binding-2');
			assert.deepEqual(fieldValue, {
				id: '',
				name: undefined,
				value: 'true'
			});

			gui.saveFieldValue('binding-1', {
				isPreset: false,
				value: 'some-string'
			});
			fieldValue = gui.getFieldValue('binding-1');
			assert.deepEqual(fieldValue, {
				id: '',
				name: undefined,
				value: 'some-string'
			});

			gui.saveFieldValue('binding-2', { isPreset: false, value: '100.5' });
			fieldValue = gui.getFieldValue('binding-2');
			assert.deepEqual(fieldValue, {
				id: '',
				name: undefined,
				value: '100.5'
			});
		});

		it('should throw error during get if field binding is not found', () => {
			expect(() => gui.getFieldValue('binding-3')).toThrow('Field binding not found: binding-3');
		});
	});

	describe('field definition tests', async () => {
		let gui: DotrainOrderGui;
		beforeAll(async () => {
			mockServer
				.forPost('/rpc-url')
				.withBodyIncluding('0x82ad56cb')
				.thenSendJsonRpcResult(
					'0x00000000000000000000000000000000000000000000000000000000000000200000000000000000000000000000000000000000000000000000000000000003000000000000000000000000000000000000000000000000000000000000006000000000000000000000000000000000000000000000000000000000000000e000000000000000000000000000000000000000000000000000000000000001a0000000000000000000000000000000000000000000000000000000000000000100000000000000000000000000000000000000000000000000000000000000400000000000000000000000000000000000000000000000000000000000000020000000000000000000000000000000000000000000000000000000000000000600000000000000000000000000000000000000000000000000000000000000010000000000000000000000000000000000000000000000000000000000000040000000000000000000000000000000000000000000000000000000000000006000000000000000000000000000000000000000000000000000000000000000200000000000000000000000000000000000000000000000000000000000000007546f6b656e203100000000000000000000000000000000000000000000000000000000000000000000000000000000000000000000000000000000000000000100000000000000000000000000000000000000000000000000000000000000400000000000000000000000000000000000000000000000000000000000000060000000000000000000000000000000000000000000000000000000000000002000000000000000000000000000000000000000000000000000000000000000025431000000000000000000000000000000000000000000000000000000000000'
				);
			gui = await DotrainOrderGui.chooseDeployment(dotrainWithGui, 'some-deployment');
		});

		it('should get field definition', async () => {
			const allFieldDefinitions = gui.getAllFieldDefinitions();
			assert.equal(allFieldDefinitions.length, 2);

			const fieldDefinition = gui.getFieldDefinition('binding-1');
			assert.equal(fieldDefinition.name, 'Field 1 name');
			assert.equal(fieldDefinition.description, 'Field 1 description');
			assert.equal(fieldDefinition.presets.length, 3);

			const preset1 = fieldDefinition.presets[0];
			assert.equal(preset1.name, 'Preset 1');
			assert.equal(preset1.value, '0x1234567890abcdef1234567890abcdef12345678');
			const preset2 = fieldDefinition.presets[1];
			assert.equal(preset2.name, 'Preset 2');
			assert.equal(preset2.value, 'false');
			const preset3 = fieldDefinition.presets[2];
			assert.equal(preset3.name, 'Preset 3');
			assert.equal(preset3.value, 'some-string');

			const fieldDefinition2 = gui.getFieldDefinition('binding-2');
			assert.equal(fieldDefinition2.presets[0].value, '99.2');
			assert.equal(fieldDefinition2.presets[1].value, '582.1');
			assert.equal(fieldDefinition2.presets[2].value, '648.239');
		});

		it('should throw error during get if field binding is not found', () => {
			expect(() => gui.getFieldDefinition('binding-3')).toThrow(
				'Field binding not found: binding-3'
			);
		});
	});

	describe('state management tests', async () => {
		let serializedState =
			'H4sIAAAAAAAA_3WNTQ5AMBCF_UW4hbWEzJQWt3AF1ZJGUgldOL6FqYXE23zz8_JeFDzKidJYZexaYUgHCDOaxkOf2hVY-s-FrGm56PoBJjkrvfzt33AWeMVEBPCFKdHtm7b4OhMih1rc8yX-NrUAAAA=';
		let gui: DotrainOrderGui;
		beforeAll(async () => {
			mockServer
				.forPost('/rpc-url')
				.withBodyIncluding('0x82ad56cb')
				.thenSendJsonRpcResult(
					'0x00000000000000000000000000000000000000000000000000000000000000200000000000000000000000000000000000000000000000000000000000000003000000000000000000000000000000000000000000000000000000000000006000000000000000000000000000000000000000000000000000000000000000e000000000000000000000000000000000000000000000000000000000000001a0000000000000000000000000000000000000000000000000000000000000000100000000000000000000000000000000000000000000000000000000000000400000000000000000000000000000000000000000000000000000000000000020000000000000000000000000000000000000000000000000000000000000000600000000000000000000000000000000000000000000000000000000000000010000000000000000000000000000000000000000000000000000000000000040000000000000000000000000000000000000000000000000000000000000006000000000000000000000000000000000000000000000000000000000000000200000000000000000000000000000000000000000000000000000000000000007546f6b656e203100000000000000000000000000000000000000000000000000000000000000000000000000000000000000000000000000000000000000000100000000000000000000000000000000000000000000000000000000000000400000000000000000000000000000000000000000000000000000000000000060000000000000000000000000000000000000000000000000000000000000002000000000000000000000000000000000000000000000000000000000000000025431000000000000000000000000000000000000000000000000000000000000'
				);
			gui = await DotrainOrderGui.chooseDeployment(dotrainWithGui, 'some-deployment');

			gui.saveFieldValue('binding-1', {
				isPreset: true,
				value: gui.getFieldDefinition('binding-1').presets[0].id
			});
			gui.saveFieldValue('binding-2', { isPreset: false, value: '100' });
			gui.saveDeposit('token1', '50.6');
		});

		it('should serialize gui state', async () => {
			const serialized = gui.serializeState();
			assert.equal(serialized, serializedState);
		});

		it('should deserialize gui state', async () => {
			gui.clearState();
			gui.deserializeState(serializedState);
			const fieldValues: AllFieldValuesResult[] = gui.getAllFieldValues();
			assert.equal(fieldValues.length, 2);
			assert.deepEqual(fieldValues[0], {
				binding: 'binding-1',
				value: {
					id: '0',
					name: 'Preset 1',
					value: '0x1234567890abcdef1234567890abcdef12345678'
				}
			});
			assert.deepEqual(fieldValues[1], {
				binding: 'binding-2',
				value: {
					id: '',
					name: undefined,
					value: '100'
				}
			});
			const deposits: TokenDeposit[] = gui.getDeposits();
			assert.equal(deposits.length, 1);
			assert.equal(deposits[0].token, 'token1');
			assert.equal(deposits[0].amount, '50.6');
			assert.equal(deposits[0].address, '0xc2132d05d31c914a87c6611c10748aeb04b58e8f');
		});

		it('should clear state', async () => {
			gui.clearState();
			const fieldValues: AllFieldValuesResult[] = gui.getAllFieldValues();
			assert.equal(fieldValues.length, 0);
			const deposits: TokenDeposit[] = gui.getDeposits();
			assert.equal(deposits.length, 0);
		});

		it('should check if field is preset', async () => {
			gui.saveFieldValue('binding-1', {
				isPreset: true,
				value: gui.getFieldDefinition('binding-1').presets[0].id
			});
			assert.equal(gui.isFieldPreset('binding-1'), true);
			gui.saveFieldValue('binding-2', {
				isPreset: false,
				value: '100'
			});
			assert.equal(gui.isFieldPreset('binding-2'), false);
		});

		it('should check if deposit is preset', async () => {
			gui.saveDeposit('token1', '55');
			assert.equal(gui.isDepositPreset('token1'), false);
			gui.saveDeposit('token1', '100');
			assert.equal(gui.isDepositPreset('token1'), true);
		});
	});

	describe('order operations tests', async () => {
		let gui: DotrainOrderGui;

		beforeEach(async () => {
			// token1 info
			mockServer
				.forPost('/rpc-url')
				.once()
				.withBodyIncluding('0x82ad56cb')
				.thenSendJsonRpcResult(
					'0x00000000000000000000000000000000000000000000000000000000000000200000000000000000000000000000000000000000000000000000000000000003000000000000000000000000000000000000000000000000000000000000006000000000000000000000000000000000000000000000000000000000000000e000000000000000000000000000000000000000000000000000000000000001a0000000000000000000000000000000000000000000000000000000000000000100000000000000000000000000000000000000000000000000000000000000400000000000000000000000000000000000000000000000000000000000000020000000000000000000000000000000000000000000000000000000000000000600000000000000000000000000000000000000000000000000000000000000010000000000000000000000000000000000000000000000000000000000000040000000000000000000000000000000000000000000000000000000000000006000000000000000000000000000000000000000000000000000000000000000200000000000000000000000000000000000000000000000000000000000000007546f6b656e203100000000000000000000000000000000000000000000000000000000000000000000000000000000000000000000000000000000000000000100000000000000000000000000000000000000000000000000000000000000400000000000000000000000000000000000000000000000000000000000000060000000000000000000000000000000000000000000000000000000000000002000000000000000000000000000000000000000000000000000000000000000025431000000000000000000000000000000000000000000000000000000000000'
				);
			// token2 info
			mockServer
				.forPost('/rpc-url')
				.once()
				.withBodyIncluding('0x82ad56cb')
				.thenSendJsonRpcResult(
					'0x00000000000000000000000000000000000000000000000000000000000000200000000000000000000000000000000000000000000000000000000000000003000000000000000000000000000000000000000000000000000000000000006000000000000000000000000000000000000000000000000000000000000000e000000000000000000000000000000000000000000000000000000000000001a000000000000000000000000000000000000000000000000000000000000000010000000000000000000000000000000000000000000000000000000000000040000000000000000000000000000000000000000000000000000000000000002000000000000000000000000000000000000000000000000000000000000000120000000000000000000000000000000000000000000000000000000000000001000000000000000000000000000000000000000000000000000000000000004000000000000000000000000000000000000000000000000000000000000000600000000000000000000000000000000000000000000000000000000000000020000000000000000000000000000000000000000000000000000000000000000754656b656e203200000000000000000000000000000000000000000000000000000000000000000000000000000000000000000000000000000000000000000100000000000000000000000000000000000000000000000000000000000000400000000000000000000000000000000000000000000000000000000000000060000000000000000000000000000000000000000000000000000000000000002000000000000000000000000000000000000000000000000000000000000000025432000000000000000000000000000000000000000000000000000000000000'
				);

			let dotrain2 = `
      ${guiConfig2}
      
      ${dotrain}
      `;
			gui = await DotrainOrderGui.chooseDeployment(dotrain2, 'other-deployment');
		});

		it('checks input and output allowances', async () => {
			// token2 allowance
			await mockServer
				.forPost('/rpc-url')
				.withBodyIncluding('0x8f3cf7ad23cd3cadbd9735aff958023239c6a063')
				.thenSendJsonRpcResult(
					'0x0000000000000000000000000000000000000000000000000000000000000001'
				);

			gui.saveDeposit('token2', '200');

			const allowances: AllowancesResult = await gui.checkAllowances(
				'0x1234567890abcdef1234567890abcdef12345678'
			);
			assert.equal(allowances.length, 1);
			assert.equal(allowances[0].token, '0x8f3cf7ad23cd3cadbd9735aff958023239c6a063');
			assert.equal(allowances[0].allowance, '0x1');
		});

		it('generates approval calldatas', async () => {
			// token2 allowance - 1000 * 10^18
			await mockServer
				.forPost('/rpc-url')
				.thenSendJsonRpcResult(
					'0x00000000000000000000000000000000000000000000003635C9ADC5DEA00000'
				);

			gui.saveDeposit('token2', '5000');

			const approvalCalldatas: ApprovalCalldataResult = await gui.generateApprovalCalldatas(
				'0x1234567890abcdef1234567890abcdef12345678'
			);
			assert.equal(approvalCalldatas.length, 1);
			assert.equal(approvalCalldatas[0].token, '0x8f3cf7ad23cd3cadbd9735aff958023239c6a063');
			// 5000 - 1000 = 4000 * 10^18
			assert.equal(
				approvalCalldatas[0].calldata,
				'0x095ea7b3000000000000000000000000c95a5f8efe14d7a20bd2e5bafec4e71f8ce0b9a60000000000000000000000000000000000000000000000d8d726b7177a800000'
			);
		});

		it('generates deposit calldatas', async () => {
			await mockServer
				.forPost('/rpc-url')
				.withBodyIncluding('0xf0cfdd37')
				.thenSendJsonRpcResult(`0x${'0'.repeat(24) + '1'.repeat(40)}`);
			// iStore() call
			await mockServer
				.forPost('/rpc-url')
				.withBodyIncluding('0xc19423bc')
				.thenSendJsonRpcResult(`0x${'0'.repeat(24) + '2'.repeat(40)}`);
			// iParser() call
			await mockServer
				.forPost('/rpc-url')
				.withBodyIncluding('0x24376855')
				.thenSendJsonRpcResult(`0x${'0'.repeat(24) + '3'.repeat(40)}`);
			// parse2() call
			await mockServer
				.forPost('/rpc-url')
				.withBodyIncluding('0xa3869e14')
				// 0x1234 encoded bytes
				.thenSendJsonRpcResult(
					'0x000000000000000000000000000000000000000000000000000000000000002000000000000000000000000000000000000000000000000000000000000000021234000000000000000000000000000000000000000000000000000000000000'
				);

			gui.saveDeposit('token2', '5000');

			const depositCalldatas: DepositCalldataResult = await gui.generateDepositCalldatas();
			assert.equal(depositCalldatas.length, 1);
			assert.equal(
				depositCalldatas[0],
				'0x91337c0a0000000000000000000000008f3cf7ad23cd3cadbd9735aff958023239c6a063000000000000000000000000000000000000000000000000000000000000000100000000000000000000000000000000000000000000010f0cf064dd5920000000000000000000000000000000000000000000000000000000000000000000800000000000000000000000000000000000000000000000000000000000000000'
			);
		});

		it('generates add order calldata', async () => {
			await mockServer
				.forPost('/rpc-url')
				.withBodyIncluding('0xf0cfdd37')
				.thenSendJsonRpcResult(`0x${'0'.repeat(24) + '1'.repeat(40)}`);
			// iStore() call
			await mockServer
				.forPost('/rpc-url')
				.withBodyIncluding('0xc19423bc')
				.thenSendJsonRpcResult(`0x${'0'.repeat(24) + '2'.repeat(40)}`);
			// iParser() call
			await mockServer
				.forPost('/rpc-url')
				.withBodyIncluding('0x24376855')
				.thenSendJsonRpcResult(`0x${'0'.repeat(24) + '3'.repeat(40)}`);
			// parse2() call
			await mockServer
				.forPost('/rpc-url')
				.withBodyIncluding('0xa3869e14')
				// 0x1234 encoded bytes
				.thenSendJsonRpcResult(
					'0x000000000000000000000000000000000000000000000000000000000000002000000000000000000000000000000000000000000000000000000000000000021234000000000000000000000000000000000000000000000000000000000000'
				);

			gui.saveFieldValue('test-binding', {
				isPreset: false,
				value: '10'
			});

			const addOrderCalldata: AddOrderCalldataResult = await gui.generateAddOrderCalldata();
			assert.equal(addOrderCalldata.length, 2314);

			const currentDeployment: GuiDeployment = gui.getCurrentDeployment();
			assert.deepEqual(
				currentDeployment.deployment.scenario.bindings,
				new Map([
					['test-binding', '10'],
					['another-binding', '300']
				])
			);
		});

		it('should generate multicalldata for deposit and add order with existing vault ids', async () => {
			await mockServer
				.forPost('/rpc-url')
				.withBodyIncluding('0xf0cfdd37')
				.thenSendJsonRpcResult(`0x${'0'.repeat(24) + '1'.repeat(40)}`);
			// iStore() call
			await mockServer
				.forPost('/rpc-url')
				.withBodyIncluding('0xc19423bc')
				.thenSendJsonRpcResult(`0x${'0'.repeat(24) + '2'.repeat(40)}`);
			// iParser() call
			await mockServer
				.forPost('/rpc-url')
				.withBodyIncluding('0x24376855')
				.thenSendJsonRpcResult(`0x${'0'.repeat(24) + '3'.repeat(40)}`);
			// parse2() call
			await mockServer
				.forPost('/rpc-url')
				.withBodyIncluding('0xa3869e14')
				// 0x1234 encoded bytes
				.thenSendJsonRpcResult(
					'0x000000000000000000000000000000000000000000000000000000000000002000000000000000000000000000000000000000000000000000000000000000021234000000000000000000000000000000000000000000000000000000000000'
				);

			gui.saveDeposit('token2', '5000');

			gui.saveFieldValue('test-binding', {
				isPreset: true,
				value: '0'
			});

			const calldata: DepositAndAddOrderCalldataResult =
				await gui.generateDepositAndAddOrderCalldatas();
			assert.equal(calldata.length, 3146);

			const currentDeployment: GuiDeployment = gui.getCurrentDeployment();
			assert.deepEqual(
				currentDeployment.deployment.scenario.bindings,
				new Map([
					['test-binding', '0xbeef'],
					['another-binding', '300']
				])
			);
		});

		it('should generate multicalldata for deposit and add order with without vault ids', async () => {
			await mockServer
				.forPost('/rpc-url')
				.once()
				.withBodyIncluding('0x82ad56cb')
				.thenSendJsonRpcResult(
					'0x00000000000000000000000000000000000000000000000000000000000000200000000000000000000000000000000000000000000000000000000000000003000000000000000000000000000000000000000000000000000000000000006000000000000000000000000000000000000000000000000000000000000000e000000000000000000000000000000000000000000000000000000000000001a0000000000000000000000000000000000000000000000000000000000000000100000000000000000000000000000000000000000000000000000000000000400000000000000000000000000000000000000000000000000000000000000020000000000000000000000000000000000000000000000000000000000000000600000000000000000000000000000000000000000000000000000000000000010000000000000000000000000000000000000000000000000000000000000040000000000000000000000000000000000000000000000000000000000000006000000000000000000000000000000000000000000000000000000000000000200000000000000000000000000000000000000000000000000000000000000007546f6b656e203100000000000000000000000000000000000000000000000000000000000000000000000000000000000000000000000000000000000000000100000000000000000000000000000000000000000000000000000000000000400000000000000000000000000000000000000000000000000000000000000060000000000000000000000000000000000000000000000000000000000000002000000000000000000000000000000000000000000000000000000000000000025431000000000000000000000000000000000000000000000000000000000000'
				);
			await mockServer
				.forPost('/rpc-url')
				.once()
				.withBodyIncluding('0x82ad56cb')
				.thenSendJsonRpcResult(
					'0x00000000000000000000000000000000000000000000000000000000000000200000000000000000000000000000000000000000000000000000000000000003000000000000000000000000000000000000000000000000000000000000006000000000000000000000000000000000000000000000000000000000000000e000000000000000000000000000000000000000000000000000000000000001a000000000000000000000000000000000000000000000000000000000000000010000000000000000000000000000000000000000000000000000000000000040000000000000000000000000000000000000000000000000000000000000002000000000000000000000000000000000000000000000000000000000000000120000000000000000000000000000000000000000000000000000000000000001000000000000000000000000000000000000000000000000000000000000004000000000000000000000000000000000000000000000000000000000000000600000000000000000000000000000000000000000000000000000000000000020000000000000000000000000000000000000000000000000000000000000000754656b656e203200000000000000000000000000000000000000000000000000000000000000000000000000000000000000000000000000000000000000000100000000000000000000000000000000000000000000000000000000000000400000000000000000000000000000000000000000000000000000000000000060000000000000000000000000000000000000000000000000000000000000002000000000000000000000000000000000000000000000000000000000000000025432000000000000000000000000000000000000000000000000000000000000'
				);

			let testDotrain = `${guiConfig2}

${dotrainWithoutVaultIds}`;
			let gui = await DotrainOrderGui.chooseDeployment(testDotrain, 'other-deployment');

			await mockServer
				.forPost('/rpc-url')
				.withBodyIncluding('0xf0cfdd37')
				.thenSendJsonRpcResult(`0x${'0'.repeat(24) + '1'.repeat(40)}`);
			await mockServer
				.forPost('/rpc-url')
				.withBodyIncluding('0xc19423bc')
				.thenSendJsonRpcResult(`0x${'0'.repeat(24) + '2'.repeat(40)}`);
			await mockServer
				.forPost('/rpc-url')
				.withBodyIncluding('0x24376855')
				.thenSendJsonRpcResult(`0x${'0'.repeat(24) + '3'.repeat(40)}`);
			await mockServer
				.forPost('/rpc-url')
				.withBodyIncluding('0xa3869e14')
				// 0x1234 encoded bytes
				.thenSendJsonRpcResult(
					'0x000000000000000000000000000000000000000000000000000000000000002000000000000000000000000000000000000000000000000000000000000000021234000000000000000000000000000000000000000000000000000000000000'
				);

			gui.saveDeposit('token2', '5000');

			gui.saveFieldValue('test-binding', {
				isPreset: true,
				value: '0'
			});

			const calldata: DepositAndAddOrderCalldataResult =
				await gui.generateDepositAndAddOrderCalldatas();
			assert.equal(calldata.length, 3146);

			const currentDeployment: GuiDeployment = gui.getCurrentDeployment();
			assert.equal(
				currentDeployment.deployment.order.inputs[0].vaultId,
				currentDeployment.deployment.order.outputs[0].vaultId
			);
		});

		it('should throw error on order operations without selecting required tokens', async () => {
			let testDotrain = `
      ${guiConfig3}

      ${dotrainWithoutTokens}
      `;
			let testGui = await DotrainOrderGui.chooseDeployment(testDotrain, 'other-deployment');

			await expect(async () =>
				testGui.checkAllowances('0x1234567890abcdef1234567890abcdef12345678')
			).rejects.toThrow('Token must be selected: token1');
			await expect(
				async () =>
					await testGui.generateApprovalCalldatas('0x1234567890abcdef1234567890abcdef12345678')
			).rejects.toThrow('Token must be selected: token1');
			await expect(async () => await testGui.generateDepositCalldatas()).rejects.toThrow(
				'Token must be selected: token1'
			);
			await expect(async () => await testGui.generateAddOrderCalldata()).rejects.toThrow(
				'Token must be selected: token1'
			);
			await expect(async () => await testGui.generateDepositAndAddOrderCalldatas()).rejects.toThrow(
				'Token must be selected: token1'
			);
		});

		it('should set vault ids', async () => {
			mockServer
				.forPost('/rpc-url')
				.withBodyIncluding('0x82ad56cb')
				.thenSendJsonRpcResult(
					'0x00000000000000000000000000000000000000000000000000000000000000200000000000000000000000000000000000000000000000000000000000000003000000000000000000000000000000000000000000000000000000000000006000000000000000000000000000000000000000000000000000000000000000e000000000000000000000000000000000000000000000000000000000000001a0000000000000000000000000000000000000000000000000000000000000000100000000000000000000000000000000000000000000000000000000000000400000000000000000000000000000000000000000000000000000000000000020000000000000000000000000000000000000000000000000000000000000000600000000000000000000000000000000000000000000000000000000000000010000000000000000000000000000000000000000000000000000000000000040000000000000000000000000000000000000000000000000000000000000006000000000000000000000000000000000000000000000000000000000000000200000000000000000000000000000000000000000000000000000000000000007546f6b656e203100000000000000000000000000000000000000000000000000000000000000000000000000000000000000000000000000000000000000000100000000000000000000000000000000000000000000000000000000000000400000000000000000000000000000000000000000000000000000000000000060000000000000000000000000000000000000000000000000000000000000002000000000000000000000000000000000000000000000000000000000000000025431000000000000000000000000000000000000000000000000000000000000'
				);

			let testDotrain = `
          ${guiConfig2}
          
          ${dotrainWithoutVaultIds}
          `;
			gui = await DotrainOrderGui.chooseDeployment(testDotrain, 'other-deployment');

			let currentDeployment: GuiDeployment = gui.getCurrentDeployment();
			assert.equal(currentDeployment.deployment.order.inputs[0].vaultId, undefined);
			assert.equal(currentDeployment.deployment.order.outputs[0].vaultId, undefined);

			gui.setVaultId(true, 0, '0x123123123456456456');
			gui.setVaultId(false, 0, '0x123123123456456456');

			let newCurrentDeployment: GuiDeployment = gui.getCurrentDeployment();
			assert.notEqual(newCurrentDeployment.deployment.order.inputs[0].vaultId, undefined);
			assert.notEqual(newCurrentDeployment.deployment.order.outputs[0].vaultId, undefined);
			assert.equal(newCurrentDeployment.deployment.order.inputs[0].vaultId, '0x123123123456456456');
			assert.equal(
				newCurrentDeployment.deployment.order.outputs[0].vaultId,
				'0x123123123456456456'
			);
		});

		it('should skip deposits with zero amount for deposit calldata', async () => {
			// token1 info
			mockServer
				.forPost('/rpc-url')
				.once()
				.withBodyIncluding('0x82ad56cb')
				.thenSendJsonRpcResult(
					'0x00000000000000000000000000000000000000000000000000000000000000200000000000000000000000000000000000000000000000000000000000000003000000000000000000000000000000000000000000000000000000000000006000000000000000000000000000000000000000000000000000000000000000e000000000000000000000000000000000000000000000000000000000000001a0000000000000000000000000000000000000000000000000000000000000000100000000000000000000000000000000000000000000000000000000000000400000000000000000000000000000000000000000000000000000000000000020000000000000000000000000000000000000000000000000000000000000000600000000000000000000000000000000000000000000000000000000000000010000000000000000000000000000000000000000000000000000000000000040000000000000000000000000000000000000000000000000000000000000006000000000000000000000000000000000000000000000000000000000000000200000000000000000000000000000000000000000000000000000000000000007546f6b656e203100000000000000000000000000000000000000000000000000000000000000000000000000000000000000000000000000000000000000000100000000000000000000000000000000000000000000000000000000000000400000000000000000000000000000000000000000000000000000000000000060000000000000000000000000000000000000000000000000000000000000002000000000000000000000000000000000000000000000000000000000000000025431000000000000000000000000000000000000000000000000000000000000'
				);
			// token2 info
			mockServer
				.forPost('/rpc-url')
				.once()
				.withBodyIncluding('0x82ad56cb')
				.thenSendJsonRpcResult(
					'0x00000000000000000000000000000000000000000000000000000000000000200000000000000000000000000000000000000000000000000000000000000003000000000000000000000000000000000000000000000000000000000000006000000000000000000000000000000000000000000000000000000000000000e000000000000000000000000000000000000000000000000000000000000001a000000000000000000000000000000000000000000000000000000000000000010000000000000000000000000000000000000000000000000000000000000040000000000000000000000000000000000000000000000000000000000000002000000000000000000000000000000000000000000000000000000000000000120000000000000000000000000000000000000000000000000000000000000001000000000000000000000000000000000000000000000000000000000000004000000000000000000000000000000000000000000000000000000000000000600000000000000000000000000000000000000000000000000000000000000020000000000000000000000000000000000000000000000000000000000000000754656b656e203200000000000000000000000000000000000000000000000000000000000000000000000000000000000000000000000000000000000000000100000000000000000000000000000000000000000000000000000000000000400000000000000000000000000000000000000000000000000000000000000060000000000000000000000000000000000000000000000000000000000000002000000000000000000000000000000000000000000000000000000000000000025432000000000000000000000000000000000000000000000000000000000000'
				);

			gui.saveDeposit('token1', '0');
			gui.saveDeposit('token2', '0');
			const calldatas = await gui.generateDepositCalldatas();
			assert.equal(calldatas.length, 0);
		});
	});

	describe('select tokens tests', async () => {
		let gui: DotrainOrderGui;
		beforeAll(async () => {
			let dotrain3 = `
      ${guiConfig3}

      ${dotrainWithoutTokens}
      `;
			gui = await DotrainOrderGui.chooseDeployment(dotrain3, 'other-deployment');
		});

		it('should get select tokens', async () => {
			const selectTokens: string[] = gui.getSelectTokens();
			assert.equal(selectTokens.length, 2);
			assert.equal(selectTokens[0], 'token1');
			assert.equal(selectTokens[1], 'token2');
		});

		it('should throw error if select tokens not set', async () => {
			mockServer
				.forPost('/rpc-url')
				.once()
				.withBodyIncluding('0x82ad56cb')
				.thenSendJsonRpcResult(
					'0x00000000000000000000000000000000000000000000000000000000000000200000000000000000000000000000000000000000000000000000000000000003000000000000000000000000000000000000000000000000000000000000006000000000000000000000000000000000000000000000000000000000000000e000000000000000000000000000000000000000000000000000000000000001a0000000000000000000000000000000000000000000000000000000000000000100000000000000000000000000000000000000000000000000000000000000400000000000000000000000000000000000000000000000000000000000000020000000000000000000000000000000000000000000000000000000000000000600000000000000000000000000000000000000000000000000000000000000010000000000000000000000000000000000000000000000000000000000000040000000000000000000000000000000000000000000000000000000000000006000000000000000000000000000000000000000000000000000000000000000200000000000000000000000000000000000000000000000000000000000000007546f6b656e203100000000000000000000000000000000000000000000000000000000000000000000000000000000000000000000000000000000000000000100000000000000000000000000000000000000000000000000000000000000400000000000000000000000000000000000000000000000000000000000000060000000000000000000000000000000000000000000000000000000000000002000000000000000000000000000000000000000000000000000000000000000025431000000000000000000000000000000000000000000000000000000000000'
				);
			let testGui = await DotrainOrderGui.chooseDeployment(dotrainWithGui, 'some-deployment');

			assert.equal(testGui.getSelectTokens().length, 0);
			await expect(async () => await testGui.saveSelectToken('token1', '0x1')).rejects.toThrow(
				'Select tokens not set'
			);
		});

		it('should throw error if token not found', async () => {
			await expect(async () => await gui.saveSelectToken('token3', '0x1')).rejects.toThrow(
				'Token not found'
			);
		});

		it('should save select token address', async () => {
			mockServer
				.forPost('/rpc-url')
				.once()
				.withBodyIncluding('0x82ad56cb')
				.thenSendJsonRpcResult(
					'0x00000000000000000000000000000000000000000000000000000000000000200000000000000000000000000000000000000000000000000000000000000003000000000000000000000000000000000000000000000000000000000000006000000000000000000000000000000000000000000000000000000000000000e000000000000000000000000000000000000000000000000000000000000001a0000000000000000000000000000000000000000000000000000000000000000100000000000000000000000000000000000000000000000000000000000000400000000000000000000000000000000000000000000000000000000000000020000000000000000000000000000000000000000000000000000000000000000600000000000000000000000000000000000000000000000000000000000000010000000000000000000000000000000000000000000000000000000000000040000000000000000000000000000000000000000000000000000000000000006000000000000000000000000000000000000000000000000000000000000000200000000000000000000000000000000000000000000000000000000000000007546f6b656e203100000000000000000000000000000000000000000000000000000000000000000000000000000000000000000000000000000000000000000100000000000000000000000000000000000000000000000000000000000000400000000000000000000000000000000000000000000000000000000000000060000000000000000000000000000000000000000000000000000000000000002000000000000000000000000000000000000000000000000000000000000000025431000000000000000000000000000000000000000000000000000000000000'
				);
			// token2 info
			mockServer
				.forPost('/rpc-url')
				.once()
				.withBodyIncluding('0x82ad56cb')
				.thenSendJsonRpcResult(
					'0x00000000000000000000000000000000000000000000000000000000000000200000000000000000000000000000000000000000000000000000000000000003000000000000000000000000000000000000000000000000000000000000006000000000000000000000000000000000000000000000000000000000000000e000000000000000000000000000000000000000000000000000000000000001a000000000000000000000000000000000000000000000000000000000000000010000000000000000000000000000000000000000000000000000000000000040000000000000000000000000000000000000000000000000000000000000002000000000000000000000000000000000000000000000000000000000000000120000000000000000000000000000000000000000000000000000000000000001000000000000000000000000000000000000000000000000000000000000004000000000000000000000000000000000000000000000000000000000000000600000000000000000000000000000000000000000000000000000000000000020000000000000000000000000000000000000000000000000000000000000000754656b656e203200000000000000000000000000000000000000000000000000000000000000000000000000000000000000000000000000000000000000000100000000000000000000000000000000000000000000000000000000000000400000000000000000000000000000000000000000000000000000000000000060000000000000000000000000000000000000000000000000000000000000002000000000000000000000000000000000000000000000000000000000000000025432000000000000000000000000000000000000000000000000000000000000'
				);

			assert.equal(gui.isSelectTokenSet('token1'), false);
			assert.equal(gui.isSelectTokenSet('token2'), false);

			await expect(async () => await gui.getTokenInfo('token1')).rejects.toThrow(
				'Yaml parse error: missing field: token'
			);
			await expect(async () => await gui.getTokenInfo('token2')).rejects.toThrow(
				'Yaml parse error: missing field: token'
			);

			await gui.saveSelectToken('token1', '0x6666666666666666666666666666666666666666');
			await gui.saveSelectToken('token2', '0x8888888888888888888888888888888888888888');

			assert.equal(gui.isSelectTokenSet('token1'), true);
			assert.equal(gui.isSelectTokenSet('token2'), true);

			let tokenInfo: TokenInfo = await gui.getTokenInfo('token1');
			assert.equal(tokenInfo.name, 'Token 1');
			assert.equal(tokenInfo.symbol, 'T1');
			assert.equal(tokenInfo.decimals, 6);

			tokenInfo = await gui.getTokenInfo('token2');
			assert.equal(tokenInfo.name, 'Teken 2');
			assert.equal(tokenInfo.symbol, 'T2');
			assert.equal(tokenInfo.decimals, 18);
		});

		it('should remove select token', async () => {
			let dotrain3 = `
      ${guiConfig3}

      ${dotrainWithoutTokens}
      `;
			gui = await DotrainOrderGui.chooseDeployment(dotrain3, 'other-deployment');

			mockServer
				.forPost('/rpc-url')
				.once()
				.withBodyIncluding('0x82ad56cb')
				.thenSendJsonRpcResult(
					'0x00000000000000000000000000000000000000000000000000000000000000200000000000000000000000000000000000000000000000000000000000000003000000000000000000000000000000000000000000000000000000000000006000000000000000000000000000000000000000000000000000000000000000e000000000000000000000000000000000000000000000000000000000000001a0000000000000000000000000000000000000000000000000000000000000000100000000000000000000000000000000000000000000000000000000000000400000000000000000000000000000000000000000000000000000000000000020000000000000000000000000000000000000000000000000000000000000000600000000000000000000000000000000000000000000000000000000000000010000000000000000000000000000000000000000000000000000000000000040000000000000000000000000000000000000000000000000000000000000006000000000000000000000000000000000000000000000000000000000000000200000000000000000000000000000000000000000000000000000000000000007546f6b656e203100000000000000000000000000000000000000000000000000000000000000000000000000000000000000000000000000000000000000000100000000000000000000000000000000000000000000000000000000000000400000000000000000000000000000000000000000000000000000000000000060000000000000000000000000000000000000000000000000000000000000002000000000000000000000000000000000000000000000000000000000000000025431000000000000000000000000000000000000000000000000000000000000'
				);
			mockServer
				.forPost('/rpc-url')
				.once()
				.withBodyIncluding('0x82ad56cb')
				.thenSendJsonRpcResult(
					'0x00000000000000000000000000000000000000000000000000000000000000200000000000000000000000000000000000000000000000000000000000000003000000000000000000000000000000000000000000000000000000000000006000000000000000000000000000000000000000000000000000000000000000e000000000000000000000000000000000000000000000000000000000000001a000000000000000000000000000000000000000000000000000000000000000010000000000000000000000000000000000000000000000000000000000000040000000000000000000000000000000000000000000000000000000000000002000000000000000000000000000000000000000000000000000000000000000120000000000000000000000000000000000000000000000000000000000000001000000000000000000000000000000000000000000000000000000000000004000000000000000000000000000000000000000000000000000000000000000600000000000000000000000000000000000000000000000000000000000000020000000000000000000000000000000000000000000000000000000000000000754656b656e203200000000000000000000000000000000000000000000000000000000000000000000000000000000000000000000000000000000000000000100000000000000000000000000000000000000000000000000000000000000400000000000000000000000000000000000000000000000000000000000000060000000000000000000000000000000000000000000000000000000000000002000000000000000000000000000000000000000000000000000000000000000025432000000000000000000000000000000000000000000000000000000000000'
				);

			await gui.saveSelectToken('token1', '0x6666666666666666666666666666666666666666');
			assert.equal(gui.isSelectTokenSet('token1'), true);
			let tokenInfo = await gui.getTokenInfo('token1');
			assert.equal(tokenInfo.name, 'Token 1');
			assert.equal(tokenInfo.symbol, 'T1');
			assert.equal(tokenInfo.decimals, 6);

			gui.removeSelectToken('token1');
			assert.equal(gui.isSelectTokenSet('token1'), false);
			await expect(async () => await gui.getTokenInfo('token1')).rejects.toThrow(
				'Yaml parse error: missing field: token'
			);
		});
	});
});<|MERGE_RESOLUTION|>--- conflicted
+++ resolved
@@ -11,11 +11,6 @@
 	DepositCalldataResult,
 	Gui,
 	GuiDeployment,
-<<<<<<< HEAD
-=======
-	GuiDetails,
-	SelectTokens,
->>>>>>> 2a65df51
 	TokenDeposit,
 	TokenInfo
 } from '../../dist/types/js_api.js';
