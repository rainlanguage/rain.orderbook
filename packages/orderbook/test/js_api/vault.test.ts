import assert from 'assert';
import { getLocal } from 'mockttp';
import { describe, it, beforeEach, beforeAll, afterAll } from 'vitest';
import { Vault, VaultWithSubgraphName, Deposit } from '../../dist/types/js_api.js';
import {
	getVaults,
	getVault,
	getVaultBalanceChanges,
	getVaultDepositCalldata,
<<<<<<< HEAD
	getVaultWithdrawCalldata
=======
	getVaultWithdrawCalldata,
	checkVaultAllowance,
	getVaultApprovalCalldata
>>>>>>> 9af1ed89
} from '../../dist/cjs/js_api.js';

const vault1: Vault = {
	id: 'vault1',
	owner: '0x0000000000000000000000000000000000000000',
	vaultId: '0x10',
	balance: '0x10',
	token: {
		id: 'token1',
		address: '0x0000000000000000000000000000000000000000',
		name: 'Token 1',
		symbol: 'TKN1',
		decimals: '18'
	},
	orderbook: {
		id: '0x0000000000000000000000000000000000000000'
	},
	ordersAsOutput: [],
	ordersAsInput: [],
	balanceChanges: []
};
const vault2: Vault = {
	id: 'vault2',
	owner: '0x0000000000000000000000000000000000000000',
	vaultId: '0x20',
	balance: '0x20',
	token: {
		id: 'token2',
		address: '0x0000000000000000000000000000000000000000',
		name: 'Token 2',
		symbol: 'TKN2',
		decimals: '18'
	},
	orderbook: {
		id: '0x0000000000000000000000000000000000000000'
	},
	ordersAsOutput: [],
	ordersAsInput: [],
	balanceChanges: []
};

describe('Rain Orderbook JS API Package Bindgen Vault Tests', async function () {
	const mockServer = getLocal();
	beforeAll(async () => {
		await mockServer.start(8083);
	});
	afterAll(async () => {
		await mockServer.stop();
	});
	beforeEach(() => {
		mockServer.reset();
	});

	it('should fetch a single vault', async () => {
		await mockServer.forPost('/sg1').thenReply(200, JSON.stringify({ data: { vault: vault1 } }));

		try {
			const result: Vault = await getVault(mockServer.url + '/sg1', vault1.id);
			assert.equal(result.id, vault1.id);
		} catch (e) {
			console.log(e);
			assert.fail('expected to resolve, but failed');
		}
	});

	it('should fetch multiple vaults from different subgraphs', async () => {
		await mockServer.forPost('/sg1').thenReply(200, JSON.stringify({ data: { vaults: [vault1] } }));
		await mockServer.forPost('/sg2').thenReply(200, JSON.stringify({ data: { vaults: [vault2] } }));

		try {
			const result: VaultWithSubgraphName[] = await getVaults(
				[
					{ url: mockServer.url + '/sg1', name: 'network-one' },
					{ url: mockServer.url + '/sg2', name: 'network-two' }
				],
				{
					owners: [],
					hideZeroBalance: false
				},
				{
					page: 1,
					pageSize: 10
				}
			);
			assert.equal(result.length, 2);
			assert.equal(result[0].vault.id, vault1.id);
			assert.equal(result[0].subgraphName, 'network-one');
			assert.equal(result[1].vault.id, vault2.id);
			assert.equal(result[1].subgraphName, 'network-two');
		} catch (e) {
			console.log(e);
			assert.fail('expected to resolve, but failed');
		}
	});

	it('should fetch vault balance changes', async () => {
		const mockVaultBalanceChanges = [
			{
				__typename: 'Deposit',
				amount: '5000000000000000000',
				newVaultBalance: '5000000000000000000',
				oldVaultBalance: '0',
				vault: {
					id: '0x166aeed725f0f3ef9fe62f2a9054035756d55e5560b17afa1ae439e9cd362902',
					vaultId: '1',
					token: {
						id: '0x1d80c49bbbcd1c0911346656b529df9e5c2f783d',
						address: '0x1d80c49bbbcd1c0911346656b529df9e5c2f783d',
						name: 'Wrapped Flare',
						symbol: 'WFLR',
						decimals: '18'
					}
				},
				timestamp: '1734054063',
				transaction: {
					id: '0x85857b5c6d0b277f9e971b6b45cab98720f90b8f24d65df020776d675b71fc22',
					from: '0x7177b9d00bb5dbcaaf069cc63190902763783b09',
					blockNumber: '34407047',
					timestamp: '1734054063'
				},
				orderbook: {
					id: '0xcee8cd002f151a536394e564b84076c41bbbcd4d'
				}
			}
		];

		await mockServer
			.forPost('/sg3')
			.once()
			.thenReply(200, JSON.stringify({ data: { vaultBalanceChanges: mockVaultBalanceChanges } }));

		try {
			const result: Deposit[] = await getVaultBalanceChanges(mockServer.url + '/sg3', vault1.id, {
				page: 1,
				pageSize: 1
			});
			assert.equal(result[0].__typename, 'Deposit');
			assert.equal(result[0].amount, '5000000000000000000');
			assert.equal(result[0].newVaultBalance, '5000000000000000000');
			assert.equal(result[0].oldVaultBalance, '0');
		} catch (e) {
			console.log(e);
			assert.fail('expected to resolve, but failed');
		}
	});

	it('should handle errors when fetching vault balance changes', async () => {
		await mockServer.forPost('/sg1').thenReply(500, 'Internal Server Error');

		try {
			await getVaultBalanceChanges(mockServer.url + '/sg1', 'vault1', { page: 1, pageSize: 10 });
			assert.fail('expected to reject, but resolved');
		} catch (e) {
			assert.ok(e);
		}
	});

	const order = {
		id: 'order',
		orderBytes:
			'0x0000000000000000000000000000000000000000000000000000000000000020000000000000000000000000000000000000000000000000000000000000000000000000000000000000000000000000000000000000000000000000000000a0000000000000000000000000000000000000000000000000000000000000012000000000000000000000000000000000000000000000000000000000000001a0000000000000000000000000000000000000000000000000000000000000000000000000000000000000000000000000000000000000000000000000000000000000000000000000000000000000000000000000000000000000000000000000000000000000000000000000000000000000000000000000000000000000006000000000000000000000000000000000000000000000000000000000000000000000000000000000000000000000000000000000000000000000000000000010000000000000000000000000000000000000000000000000000000000000000000000000000000000000000000000000000000000000000000000000000000000000000000000000000000000000000000000000000000000000000000000000000000000000000000000000000000000000000000000000000000000000001000000000000000000000000000000000000000000000000000000000000000000000000000000000000000000000000000000000000000000000000000000000000000000000000000000000000000000000000000000000000000000000000',
		orderHash: '0x1',
		owner: '0x0000000000000000000000000000000000000000',
		outputs: [
			{
				id: '0x0000000000000000000000000000000000000000',
				token: {
					id: '0x0000000000000000000000000000000000000000',
					address: '0x1234567890123456789012345678901234567890',
					name: 'T1',
					symbol: 'T1',
					decimals: '0'
				},
<<<<<<< HEAD
				balance: '0',
=======
				balance: '88888888888',
>>>>>>> 9af1ed89
				vaultId: '0x2523',
				owner: '0x0000000000000000000000000000000000000000',
				ordersAsOutput: [],
				ordersAsInput: [],
				balanceChanges: [],
				orderbook: {
					id: '0x0000000000000000000000000000000000000000'
				}
			}
		],
		inputs: [
			{
				id: '0x0000000000000000000000000000000000000000',
				token: {
					id: '0x0000000000000000000000000000000000000000',
					address: '0x9876543210987654321098765432109876543210',
					name: 'T2',
					symbol: 'T2',
					decimals: '0'
				},
				balance: '999999999999999',
				vaultId: '0x100',
				owner: '0x0000000000000000000000000000000000000000',
				ordersAsOutput: [],
				ordersAsInput: [],
				balanceChanges: [],
				orderbook: {
					id: '0x0000000000000000000000000000000000000000'
				}
			}
		],
		active: true,
		addEvents: [
			{
				transaction: {
					blockNumber: '0',
					timestamp: '0',
					id: '0x0000000000000000000000000000000000000000',
					from: '0x0000000000000000000000000000000000000000'
				}
			}
		],
		meta: null,
		timestampAdded: '0',
		orderbook: {
			id: '0x0000000000000000000000000000000000000000'
		},
		trades: []
	};

	it('should get deposit calldata for a vault', async () => {
		await mockServer.forPost('/sg4').thenReply(200, JSON.stringify({ data: { order } }));

		let calldata: string = await getVaultDepositCalldata(
<<<<<<< HEAD
=======
			vault1.token.address,
			vault1.vaultId,
			'500'
		);
		assert.equal(calldata.length, 330);
	});

	it('should get withdraw calldata for a vault', async () => {
		await mockServer.forPost('/sg4').thenReply(200, JSON.stringify({ data: { order } }));

		let calldata: string = await getVaultWithdrawCalldata(
>>>>>>> 9af1ed89
			mockServer.url + '/sg4',
			'order1',
			0,
			'500'
		);
		assert.equal(calldata.length, 330);

		try {
<<<<<<< HEAD
			await getVaultDepositCalldata(mockServer.url + '/sg4', 'order1', 99, '500');
			assert.fail('expected to reject, but resolved');
		} catch (e) {
			assert.equal((e as Error).message, 'Invalid output index');
		}

		try {
			await getVaultDepositCalldata(mockServer.url + '/sg4', 'order1', 0, '0');
=======
			await getVaultWithdrawCalldata(mockServer.url + '/sg4', 'order1', 99, '500');
			assert.fail('expected to reject, but resolved');
		} catch (e) {
			assert.equal((e as Error).message, 'Invalid input index');
		}

		try {
			await getVaultWithdrawCalldata(mockServer.url + '/sg4', 'order1', 0, '0');
>>>>>>> 9af1ed89
			assert.fail('expected to reject, but resolved');
		} catch (error) {
			assert.equal((error as Error).message, 'Invalid amount');
		}
	});

<<<<<<< HEAD
	it('should get withdraw calldata for a vault', async () => {
		await mockServer.forPost('/sg4').thenReply(200, JSON.stringify({ data: { order } }));

		let calldata: string = await getVaultWithdrawCalldata(
			mockServer.url + '/sg4',
			'order1',
			0,
			'500'
		);
		assert.equal(calldata.length, 330);

		try {
			await getVaultWithdrawCalldata(mockServer.url + '/sg4', 'order1', 99, '500');
=======
	it('should read allowance for a vault', async () => {
		await mockServer.forPost('/sg4').thenReply(200, JSON.stringify({ data: { order } }));
		await mockServer
			.forPost('/sg4')
			.once()
			.thenSendJsonRpcResult('0x0000000000000000000000000000000000000000000000000000000000000001');

		let allowance: string = await checkVaultAllowance(mockServer.url + '/sg4', 'order1', 0);
		assert.equal(allowance, '0x1');

		try {
			await checkVaultAllowance(mockServer.url + '/sg4', 'order1', 99);
			assert.fail('expected to reject, but resolved');
		} catch (e) {
			assert.equal((e as Error).message, 'Invalid input index');
		}
	});

	it('should get approval calldata for a vault', async () => {
		await mockServer
			.forPost('/sg4')
			.once()
			.thenReply(200, JSON.stringify({ data: { order } }));
		await mockServer
			.forPost('/sg4')
			.once()
			.thenSendJsonRpcResult('0x00000000000000000000000000000000000000000000000000000000000001f4');

		let calldata: string = await getVaultApprovalCalldata(
			mockServer.url + '/sg4',
			'order1',
			0,
			'600'
		);
		assert.equal(calldata.length, 138);

		await mockServer
			.forPost('/sg4')
			.once()
			.thenReply(200, JSON.stringify({ data: { order } }));
		await mockServer
			.forPost('/sg4')
			.once()
			.thenSendJsonRpcResult('0x00000000000000000000000000000000000000000000000000000000000001f4');

		calldata = await getVaultApprovalCalldata(mockServer.url + '/sg4', 'order1', 0, '500');
		assert.equal(calldata.length, 138);

		await mockServer.forPost('/sg4').thenReply(200, JSON.stringify({ data: { order } }));

		try {
			await getVaultApprovalCalldata(mockServer.url + '/sg4', 'order1', 0, '0');
			assert.fail('expected to reject, but resolved');
		} catch (e) {
			assert.equal((e as Error).message, 'Invalid amount');
		}

		try {
			await getVaultApprovalCalldata(mockServer.url + '/sg4', 'order1', 99, '500');
>>>>>>> 9af1ed89
			assert.fail('expected to reject, but resolved');
		} catch (e) {
			assert.equal((e as Error).message, 'Invalid input index');
		}

<<<<<<< HEAD
		try {
			await getVaultWithdrawCalldata(mockServer.url + '/sg4', 'order1', 0, '0');
			assert.fail('expected to reject, but resolved');
		} catch (error) {
			assert.equal((error as Error).message, 'Invalid amount');
=======
		await mockServer
			.forPost('/sg4')
			.once()
			.thenReply(200, JSON.stringify({ data: { order } }));
		await mockServer
			.forPost('/sg4')
			.once()
			.thenSendJsonRpcResult('0x00000000000000000000000000000000000000000000000000000000000001f4');

		try {
			await getVaultApprovalCalldata(mockServer.url + '/sg4', 'order1', 0, '200');
			assert.fail('expected to reject, but resolved');
		} catch (e) {
			assert.equal((e as Error).message, 'Invalid amount');
>>>>>>> 9af1ed89
		}
	});
});<|MERGE_RESOLUTION|>--- conflicted
+++ resolved
@@ -7,13 +7,9 @@
 	getVault,
 	getVaultBalanceChanges,
 	getVaultDepositCalldata,
-<<<<<<< HEAD
-	getVaultWithdrawCalldata
-=======
 	getVaultWithdrawCalldata,
 	checkVaultAllowance,
 	getVaultApprovalCalldata
->>>>>>> 9af1ed89
 } from '../../dist/cjs/js_api.js';
 
 const vault1: Vault = {
@@ -187,11 +183,7 @@
 					symbol: 'T1',
 					decimals: '0'
 				},
-<<<<<<< HEAD
-				balance: '0',
-=======
 				balance: '88888888888',
->>>>>>> 9af1ed89
 				vaultId: '0x2523',
 				owner: '0x0000000000000000000000000000000000000000',
 				ordersAsOutput: [],
@@ -246,8 +238,6 @@
 		await mockServer.forPost('/sg4').thenReply(200, JSON.stringify({ data: { order } }));
 
 		let calldata: string = await getVaultDepositCalldata(
-<<<<<<< HEAD
-=======
 			vault1.token.address,
 			vault1.vaultId,
 			'500'
@@ -255,45 +245,6 @@
 		assert.equal(calldata.length, 330);
 	});
 
-	it('should get withdraw calldata for a vault', async () => {
-		await mockServer.forPost('/sg4').thenReply(200, JSON.stringify({ data: { order } }));
-
-		let calldata: string = await getVaultWithdrawCalldata(
->>>>>>> 9af1ed89
-			mockServer.url + '/sg4',
-			'order1',
-			0,
-			'500'
-		);
-		assert.equal(calldata.length, 330);
-
-		try {
-<<<<<<< HEAD
-			await getVaultDepositCalldata(mockServer.url + '/sg4', 'order1', 99, '500');
-			assert.fail('expected to reject, but resolved');
-		} catch (e) {
-			assert.equal((e as Error).message, 'Invalid output index');
-		}
-
-		try {
-			await getVaultDepositCalldata(mockServer.url + '/sg4', 'order1', 0, '0');
-=======
-			await getVaultWithdrawCalldata(mockServer.url + '/sg4', 'order1', 99, '500');
-			assert.fail('expected to reject, but resolved');
-		} catch (e) {
-			assert.equal((e as Error).message, 'Invalid input index');
-		}
-
-		try {
-			await getVaultWithdrawCalldata(mockServer.url + '/sg4', 'order1', 0, '0');
->>>>>>> 9af1ed89
-			assert.fail('expected to reject, but resolved');
-		} catch (error) {
-			assert.equal((error as Error).message, 'Invalid amount');
-		}
-	});
-
-<<<<<<< HEAD
 	it('should get withdraw calldata for a vault', async () => {
 		await mockServer.forPost('/sg4').thenReply(200, JSON.stringify({ data: { order } }));
 
@@ -307,7 +258,19 @@
 
 		try {
 			await getVaultWithdrawCalldata(mockServer.url + '/sg4', 'order1', 99, '500');
-=======
+			assert.fail('expected to reject, but resolved');
+		} catch (e) {
+			assert.equal((e as Error).message, 'Invalid input index');
+		}
+
+		try {
+			await getVaultWithdrawCalldata(mockServer.url + '/sg4', 'order1', 0, '0');
+			assert.fail('expected to reject, but resolved');
+		} catch (error) {
+			assert.equal((error as Error).message, 'Invalid amount');
+		}
+	});
+
 	it('should read allowance for a vault', async () => {
 		await mockServer.forPost('/sg4').thenReply(200, JSON.stringify({ data: { order } }));
 		await mockServer
@@ -367,19 +330,11 @@
 
 		try {
 			await getVaultApprovalCalldata(mockServer.url + '/sg4', 'order1', 99, '500');
->>>>>>> 9af1ed89
 			assert.fail('expected to reject, but resolved');
 		} catch (e) {
 			assert.equal((e as Error).message, 'Invalid input index');
 		}
 
-<<<<<<< HEAD
-		try {
-			await getVaultWithdrawCalldata(mockServer.url + '/sg4', 'order1', 0, '0');
-			assert.fail('expected to reject, but resolved');
-		} catch (error) {
-			assert.equal((error as Error).message, 'Invalid amount');
-=======
 		await mockServer
 			.forPost('/sg4')
 			.once()
@@ -394,7 +349,6 @@
 			assert.fail('expected to reject, but resolved');
 		} catch (e) {
 			assert.equal((e as Error).message, 'Invalid amount');
->>>>>>> 9af1ed89
 		}
 	});
 });