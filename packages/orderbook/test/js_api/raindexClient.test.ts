import assert from 'assert';
import { afterAll, beforeAll, beforeEach, describe, it } from 'vitest';
import {
	WasmEncodedResult,
	RaindexClient,
	SgOrder,
	SgTrade,
<<<<<<< HEAD
	// OrderPerformance, TODO: Issue #1989
	// VaultVolume, TODO: Issue #1989
=======
	OrderPerformance,
>>>>>>> 40070ba2
	SgVault,
	SgTransaction,
	SgAddOrderWithOrder,
	SgRemoveOrderWithOrder,
	Hex
} from '../../dist/cjs';
import { getLocal } from 'mockttp';

const CHAIN_ID_1_ORDERBOOK_ADDRESS = '0xc95A5f8eFe14d7a20BD2E5BAFEC4E71f8Ce0B9A6';
const CHAIN_ID_2_ORDERBOOK_ADDRESS = '0xbeedbeedbeedbeedbeedbeedbeedbeedbeedbeed';
const YAML = `
networks:
    some-network:
        rpcs:
            - http://localhost:8230/rpc1
        chain-id: 1
        network-id: 1
        currency: ETH
    other-network:
        rpcs:
            - http://localhost:8230/rpc2
        chain-id: 2
        network-id: 2
        currency: ETH
subgraphs:
    some-sg: http://localhost:8230/sg1
    other-sg: http://localhost:8230/sg2
metaboards:
    test: https://metaboard.com
deployers:
    some-deployer:
        network: some-network
        address: 0xF14E09601A47552De6aBd3A0B165607FaFd2B5Ba
orderbooks:
    some-orderbook:
        address: ${CHAIN_ID_1_ORDERBOOK_ADDRESS}
        network: some-network
        subgraph: some-sg
    other-orderbook:
        address: ${CHAIN_ID_2_ORDERBOOK_ADDRESS}
        network: other-network
        subgraph: other-sg
tokens:
    token1:
        network: some-network
        address: 0xc2132d05d31c914a87c6611c10748aeb04b58e8f
        decimals: 6
        label: Token 1
        symbol: T1
    token2:
        network: some-network
        address: 0x8f3cf7ad23cd3cadbd9735aff958023239c6a063
        decimals: 18
        label: Token 2
        symbol: T2
scenarios:
    some-scenario:
        deployer: some-deployer
        bindings:
            test-binding: 5
        scenarios:
            sub-scenario:
                bindings:
                    another-binding: 300
orders:
    some-order:
      inputs:
        - token: token1
          vault-id: 1
      outputs:
        - token: token2
          vault-id: 1
      deployer: some-deployer
      orderbook: some-orderbook
deployments:
    some-deployment:
        scenario: some-scenario
        order: some-order
    other-deployment:
        scenario: some-scenario.sub-scenario
        order: some-order
`;

const extractWasmEncodedData = <T>(result: WasmEncodedResult<T>, errorMessage?: string): T => {
	if (result.error) {
		assert.fail(errorMessage ?? result.error.msg);
	}
	if (typeof void 0 === typeof result.value) {
		return result.value as T;
	}
	return result.value;
};

describe('Rain Orderbook JS API Package Bindgen Tests - Raindex Client', async function () {
	const mockServer = getLocal();
	beforeAll(async () => {
		await mockServer.start(8230);
	});
	afterAll(async () => {
		await mockServer.stop();
	});
	beforeEach(() => {
		mockServer.reset();
	});

	it('should create a new raindex client object', async function () {
		const raindexClient = RaindexClient.new([YAML]);
		assert.ok(extractWasmEncodedData(raindexClient));
	});

	describe('Orders', async function () {
		const order1: SgOrder = {
			id: '0x0123',
			orderBytes:
				'0x000000000000000000000000000000000000000000000000000000000000002000000000000000000000000005f6c104ca9812ef91fe2e26a2e7187b92d3b0e800000000000000000000000000000000000000000000000000000000000000a000000000000000000000000000000000000000000000000000000000000001a0000000000000000000000000000000000000000000000000000000000000022009cd210f509c66e18fab61fd30f76fb17c6c6cd09f0972ce0815b5b7630a1b050000000000000000000000005fb33d710f8b58de4c9fdec703b5c2487a5219d600000000000000000000000084c6e7f5a1e5dd89594cc25bef4722a1b8871ae600000000000000000000000000000000000000000000000000000000000000600000000000000000000000000000000000000000000000000000000000000075000000000000000000000000000000000000000000000000000000000000000100000000000000000000000000000000000000000000000000000000000000000000000000000000000000000000000000000000000000000000000000000015020000000c02020002011000000110000000000000000000000000000000000000000000000000000000000000000000000000000000000000000000000000010000000000000000000000001d80c49bbbcd1c0911346656b529df9e5c2f783d0000000000000000000000000000000000000000000000000000000000000012f5bb1bfe104d351d99dcce1ccfb041ff244a2d3aaf83bd5c4f3fe20b3fceb372000000000000000000000000000000000000000000000000000000000000000100000000000000000000000012e605bc104e93b45e1ad99f9e555f659051c2bb0000000000000000000000000000000000000000000000000000000000000012f5bb1bfe104d351d99dcce1ccfb041ff244a2d3aaf83bd5c4f3fe20b3fceb372',
			orderHash: '0x0123',
			owner: '0x0000000000000000000000000000000000000000',
			outputs: [
				{
					id: '0x0000000000000000000000000000000000000001',
					token: {
						id: '0x12e605bc104e93b45e1ad99f9e555f659051c2bb',
						address: '0x12e605bc104e93b45e1ad99f9e555f659051c2bb',
						name: 'Staked FLR',
						symbol: 'sFLR',
						decimals: '18'
					},
					balance: '0x000000000000000000000000000000000000000000000000000000000000000a',
					vaultId: '0x0123',
					owner: '0x0000000000000000000000000000000000000000',
					ordersAsOutput: [],
					ordersAsInput: [],
					balanceChanges: [],
					orderbook: {
						id: CHAIN_ID_1_ORDERBOOK_ADDRESS
					}
				},
				{
					id: '0x0000000000000000000000000000000000000003',
					token: {
						id: '0x0000000000000000000000000000000000000000',
						address: '0x0000000000000000000000000000000000000000',
						name: 'T3',
						symbol: 'T3',
						decimals: '0'
					},
					balance: '0x000000000000000000000000000000000000000000000000000000000000000b',
					vaultId: '0x0345',
					owner: '0x0000000000000000000000000000000000000000',
					ordersAsOutput: [],
					ordersAsInput: [],
					balanceChanges: [],
					orderbook: {
						id: CHAIN_ID_1_ORDERBOOK_ADDRESS
					}
				}
			],
			inputs: [
				{
					id: '0x0000000000000000000000000000000000000002',
					token: {
						id: '0x1d80c49bbbcd1c0911346656b529df9e5c2f783d',
						address: '0x1d80c49bbbcd1c0911346656b529df9e5c2f783d',
						name: 'Wrapped FLR',
						symbol: 'WFLR',
						decimals: '18'
					},
					balance: '0x000000000000000000000000000000000000000000000000000000000000000c',
					vaultId: '0x0234',
					owner: '0x0000000000000000000000000000000000000000',
					ordersAsOutput: [],
					ordersAsInput: [],
					balanceChanges: [],
					orderbook: {
						id: CHAIN_ID_1_ORDERBOOK_ADDRESS
					}
				},
				{
					id: '0x0000000000000000000000000000000000000003',
					token: {
						id: '0x0000000000000000000000000000000000000000',
						address: '0x0000000000000000000000000000000000000000',
						name: 'T3',
						symbol: 'T3',
						decimals: '0'
					},
					balance: '0x000000000000000000000000000000000000000000000000000000000000000d',
					vaultId: '0x0345',
					owner: '0x0000000000000000000000000000000000000000',
					ordersAsOutput: [],
					ordersAsInput: [],
					balanceChanges: [],
					orderbook: {
						id: CHAIN_ID_1_ORDERBOOK_ADDRESS
					}
				}
			],
			active: true,
			addEvents: [
				{
					transaction: {
						blockNumber: '0',
						timestamp: '0',
						id: '0x0000000000000000000000000000000000000000',
						from: '0x0000000000000000000000000000000000000000'
					}
				}
			],
			meta: '0xff0a89c674ee7874a3005902252f2a20302e2063616c63756c6174652d696f202a2f200a7573696e672d776f7264732d66726f6d203078466532343131434461313933443945346538334135633233344337466433323031303138383361430a616d743a203130302c0a696f3a2063616c6c3c323e28293b0a0a2f2a20312e2068616e646c652d696f202a2f200a3a63616c6c3c333e28292c0a3a656e7375726528657175616c2d746f286f75747075742d7661756c742d64656372656173652829203130302920226d7573742074616b652066756c6c20616d6f756e7422293b0a0a2f2a20322e206765742d696f2d726174696f2d6e6f77202a2f200a656c61707365643a2063616c6c3c343e28292c0a696f3a2073617475726174696e672d73756228302e3031373733353620646976286d756c28656c61707365642073756228302e3031373733353620302e30313733383434292920363029293b0a0a2f2a20332e206f6e652d73686f74202a2f200a3a656e737572652869732d7a65726f286765742868617368286f726465722d68617368282920226861732d657865637574656422292929202268617320657865637574656422292c0a3a7365742868617368286f726465722d68617368282920226861732d657865637574656422292031293b0a0a2f2a20342e206765742d656c6170736564202a2f200a5f3a20737562286e6f772829206765742868617368286f726465722d68617368282920226465706c6f792d74696d65222929293b011bff13109e41336ff20278186170706c69636174696f6e2f6f637465742d73747265616d',
			timestampAdded: '0',
			orderbook: {
				id: CHAIN_ID_1_ORDERBOOK_ADDRESS
			},
			trades: [],
			removeEvents: []
		} as unknown as SgOrder;

		const order2 = {
			id: '0x0234',
			orderBytes:
				'0x0000000000000000000000000000000000000000000000000000000000000020000000000000000000000000000000000000000000000000000000000000000000000000000000000000000000000000000000000000000000000000000000a0000000000000000000000000000000000000000000000000000000000000012000000000000000000000000000000000000000000000000000000000000001a00000000000000000000000000000000000000000000000000000000000000000000000000000000000000000000000000000000000000000000000000000000000000000000000000000000000000000000000000000000000000000000000000000000000000000000000000000000000000000000000000000000000000060000000000000000000000000000000000000000000000000000000000000000000000000000000000000000000000000000000000000000000000000000000010000000000000000000000000000000000000000000000000000000000000000000000000000000000000000000000000000000000000000000000000000000000000000000000000000000000000000000000000000000000000000000000000000000000000000000000000000000000000000000000000000000000000001000000000000000000000000000000000000000000000000000000000000000000000000000000000000000000000000000000000000000000000000000000000000000000000000000000000000000000000000000000000000000000000000',
			orderHash: '0x0234',
			owner: '0x0000000000000000000000000000000000000000',
			outputs: [
				{
					id: '0x0234',
					token: {
						id: '0x0123',
						address: '0x0000000000000000000000000000000000000000',
						name: 'T1',
						symbol: 'T1',
						decimals: '0'
					},
					balance: '0x0000000000000000000000000000000000000000000000000000000000000000',
					vaultId: '0',
					owner: '0x0000000000000000000000000000000000000000',
					ordersAsOutput: [],
					ordersAsInput: [],
					balanceChanges: [],
					orderbook: {
						id: CHAIN_ID_2_ORDERBOOK_ADDRESS
					}
				}
			],
			inputs: [
				{
					id: '0x0234',
					token: {
						id: '0x0234',
						address: '0x0000000000000000000000000000000000000000',
						name: 'T2',
						symbol: 'T2',
						decimals: '0'
					},
					balance: '0x0000000000000000000000000000000000000000000000000000000000000000',
					vaultId: '0',
					owner: '0x0000000000000000000000000000000000000000',
					ordersAsOutput: [],
					ordersAsInput: [],
					balanceChanges: [],
					orderbook: {
						id: CHAIN_ID_2_ORDERBOOK_ADDRESS
					}
				}
			],
			active: true,
			addEvents: [
				{
					transaction: {
						blockNumber: '0',
						timestamp: '0',
						id: '0x0000000000000000000000000000000000000000',
						from: '0x0000000000000000000000000000000000000000'
					}
				}
			],
			meta: null,
			timestampAdded: '0',
			orderbook: {
				id: CHAIN_ID_2_ORDERBOOK_ADDRESS
			},
			trades: [],
			removeEvents: []
		} as unknown as SgOrder;

		// TODO: Issue #1989
		// const order3 = {
		// 	id: '0x0123',
		// 	orderBytes:
		// 		'0x000000000000000000000000000000000000000000000000000000000000002000000000000000000000000005f6c104ca9812ef91fe2e26a2e7187b92d3b0e800000000000000000000000000000000000000000000000000000000000000a000000000000000000000000000000000000000000000000000000000000001a0000000000000000000000000000000000000000000000000000000000000022009cd210f509c66e18fab61fd30f76fb17c6c6cd09f0972ce0815b5b7630a1b050000000000000000000000005fb33d710f8b58de4c9fdec703b5c2487a5219d600000000000000000000000084c6e7f5a1e5dd89594cc25bef4722a1b8871ae600000000000000000000000000000000000000000000000000000000000000600000000000000000000000000000000000000000000000000000000000000075000000000000000000000000000000000000000000000000000000000000000100000000000000000000000000000000000000000000000000000000000000000000000000000000000000000000000000000000000000000000000000000015020000000c02020002011000000110000000000000000000000000000000000000000000000000000000000000000000000000000000000000000000000000010000000000000000000000001d80c49bbbcd1c0911346656b529df9e5c2f783d0000000000000000000000000000000000000000000000000000000000000012f5bb1bfe104d351d99dcce1ccfb041ff244a2d3aaf83bd5c4f3fe20b3fceb372000000000000000000000000000000000000000000000000000000000000000100000000000000000000000012e605bc104e93b45e1ad99f9e555f659051c2bb0000000000000000000000000000000000000000000000000000000000000012f5bb1bfe104d351d99dcce1ccfb041ff244a2d3aaf83bd5c4f3fe20b3fceb372',
		// 	orderHash: '0x0123',
		// 	owner: '0x0000000000000000000000000000000000000000',
		// 	outputs: [
		// 		{
		// 			id: '0x0123',
		// 			token: {
		// 				id: '0x0123',
		// 				address: '0x1111111111111111111111111111111111111111',
		// 				name: 'Token One',
		// 				symbol: 'TK1',
		// 				decimals: '18'
		// 			},
		// 			balance: '0x0',
		// 			vaultId: '0x0123',
		// 			owner: '0x0000000000000000000000000000000000000000',
		// 			ordersAsOutput: [],
		// 			ordersAsInput: [],
		// 			balanceChanges: [],
		// 			orderbook: {
		// 				id: CHAIN_ID_1_ORDERBOOK_ADDRESS
		// 			}
		// 		}
		// 	],
		// 	inputs: [
		// 		{
		// 			id: '0x0234',
		// 			token: {
		// 				id: '0x0234',
		// 				address: '0x2222222222222222222222222222222222222222',
		// 				name: 'Token Two',
		// 				symbol: 'TK2',
		// 				decimals: '18'
		// 			},
		// 			balance: '0x0',
		// 			vaultId: '0x0234',
		// 			owner: '0x0000000000000000000000000000000000000000',
		// 			ordersAsOutput: [],
		// 			ordersAsInput: [],
		// 			balanceChanges: [],
		// 			orderbook: {
		// 				id: CHAIN_ID_1_ORDERBOOK_ADDRESS
		// 			}
		// 		}
		// 	],
		// 	active: true,
		// 	addEvents: [
		// 		{
		// 			transaction: {
		// 				blockNumber: '0',
		// 				timestamp: '0',
		// 				id: '0x0123',
		// 				from: '0x0000000000000000000000000000000000000000'
		// 			}
		// 		}
		// 	],
		// 	meta: null,
		// 	timestampAdded: '0',
		// 	orderbook: {
		// 		id: CHAIN_ID_1_ORDERBOOK_ADDRESS
		// 	},
		// 	trades: [],
		// 	removeEvents: []
		// } as unknown as SgOrder;

		const mockOrderTradesList: SgTrade[] = [
			{
				id: '0x07db8b3f3e7498f9d4d0e40b98f57c020d3d277516e86023a8200a20464d4894',
				timestamp: '1632000000',
				tradeEvent: {
					sender: '0x0000000000000000000000000000000000000000',
					transaction: {
						id: '0x0000000000000000000000000000000000000000',
						from: '0x0000000000000000000000000000000000000000',
						timestamp: '1632000000',
						blockNumber: '0'
					}
				},
				outputVaultBalanceChange: {
					amount: '0x0000000000000000000000000000000000000000000000000000000000000001',
					vault: {
						id: '0x0123',
						vaultId: '0x0123',
						token: {
							id: '0x0123',
							address: '0x1111111111111111111111111111111111111111',
							name: 'Token One',
							symbol: 'TK1',
							decimals: '18'
						}
					},
					id: 'output-change-1',
					__typename: 'TradeVaultBalanceChange',
					newVaultBalance: '0x0000000000000000000000000000000000000000000000000000000000000002',
					oldVaultBalance: '0x0000000000000000000000000000000000000000000000000000000000000003',
					timestamp: '1632000000',
					transaction: {
						id: '0x0000000000000000000000000000000000000000',
						from: '0x0000000000000000000000000000000000000000',
						timestamp: '1632000000',
						blockNumber: '0'
					},
					orderbook: { id: CHAIN_ID_1_ORDERBOOK_ADDRESS }
				},
				order: {
					id: order1.id,
					orderHash: '0x1234567890abcdef1234567890abcdef1234567890abcdef1234567890abcdef'
				},
				inputVaultBalanceChange: {
					amount: '0x0000000000000000000000000000000000000000000000000000000000000003',
					vault: {
						id: '0x0234',
						vaultId: '0x0234',
						token: {
							id: '0x0234',
							address: '0x2222222222222222222222222222222222222222',
							name: 'Token Two',
							symbol: 'TK2',
							decimals: '18'
						}
					},
					id: 'input-change-1',
					__typename: 'TradeVaultBalanceChange',
					newVaultBalance: '0x0000000000000000000000000000000000000000000000000000000000000004',
					oldVaultBalance: '0x0000000000000000000000000000000000000000000000000000000000000005',
					timestamp: '1632000000',
					transaction: {
						id: '0x0000000000000000000000000000000000000000',
						from: '0x0000000000000000000000000000000000000000',
						timestamp: '1632000000',
						blockNumber: '0'
					},
					orderbook: { id: CHAIN_ID_1_ORDERBOOK_ADDRESS }
				},
				orderbook: {
					id: CHAIN_ID_1_ORDERBOOK_ADDRESS
				}
			}
		] as unknown as SgTrade[];

		const mockTrade: SgTrade = {
			id: '0x0123',
			order: {
				id: '0x0123',
				orderHash: '0x0123'
			},
			tradeEvent: {
				sender: '0x0000000000000000000000000000000000000000',
				transaction: {
					id: '0x0123',
					from: '0x0000000000000000000000000000000000000000',
					blockNumber: '0',
					timestamp: '0'
				}
			},
			timestamp: '0',
			orderbook: {
				id: CHAIN_ID_1_ORDERBOOK_ADDRESS
			},
			outputVaultBalanceChange: {
				id: '0x0123',
				__typename: 'TradeVaultBalanceChange',
				amount: '0x0000000000000000000000000000000000000000000000000000000000000007',
				newVaultBalance: '0x0000000000000000000000000000000000000000000000000000000000000008',
				oldVaultBalance: '0x0000000000000000000000000000000000000000000000000000000000000009',
				vault: {
					id: '0x0123',
					vaultId: '0x0123',
					token: {
						id: '0x0123',
						address: '0x0000000000000000000000000000000000000000',
						name: 'T1',
						symbol: 'T1',
						decimals: '18'
					}
				},
				timestamp: '0',
				transaction: {
					id: '0x0123',
					from: '0x0000000000000000000000000000000000000000',
					blockNumber: '0',
					timestamp: '0'
				},
				orderbook: {
					id: CHAIN_ID_1_ORDERBOOK_ADDRESS
				}
			},
			inputVaultBalanceChange: {
				id: '0x0234',
				__typename: 'TradeVaultBalanceChange',
				amount: '0x0000000000000000000000000000000000000000000000000000000000000005',
				newVaultBalance: '0x0000000000000000000000000000000000000000000000000000000000000006',
				oldVaultBalance: '0x0000000000000000000000000000000000000000000000000000000000000007',
				vault: {
					id: '0x0234',
					vaultId: '0x0234',
					token: {
						id: '0x0234',
						address: '0x0000000000000000000000000000000000000000',
						name: 'T2',
						symbol: 'T2',
						decimals: '6'
					}
				},
				timestamp: '0',
				transaction: {
					id: '0x0234',
					from: '0x0000000000000000000000000000000000000000',
					blockNumber: '0',
					timestamp: '0'
				},
				orderbook: {
					id: CHAIN_ID_1_ORDERBOOK_ADDRESS
				}
			}
		} as unknown as SgTrade;

		it('should get orders', async function () {
			await mockServer
				.forPost('/sg1')
				.thenReply(200, JSON.stringify({ data: { orders: [order1] } }));
			await mockServer
				.forPost('/sg2')
				.thenReply(200, JSON.stringify({ data: { orders: [order2] } }));

			const raindexClient = extractWasmEncodedData(RaindexClient.new([YAML]));

			let orders = extractWasmEncodedData(await raindexClient.getOrders());
			assert.equal(orders.length, 2);
			assert.equal(orders[0].id, order1.id);
			assert.equal(orders[1].id, order2.id);

			orders = extractWasmEncodedData(await raindexClient.getOrders([1]));
			assert.equal(orders.length, 1);
			assert.equal(orders[0].id, order1.id);
		});

		it('should get order by hash', async function () {
			await mockServer
				.forPost('/sg1')
				.thenReply(200, JSON.stringify({ data: { orders: [order1] } }));
			const raindexClient = extractWasmEncodedData(RaindexClient.new([YAML]));

			const order = extractWasmEncodedData(
				await raindexClient.getOrderByHash(1, CHAIN_ID_1_ORDERBOOK_ADDRESS, '0x0123')
			);
			assert.equal(typeof order, 'object');
			assert.equal(order.id, order1.id);
			assert.equal(order.orderbook, order1.orderbook.id);
			assert.equal(order.owner, order1.owner);
			assert.equal(order.active, order1.active);
			assert.equal(order.timestampAdded, order1.timestampAdded);
			assert.equal(order.meta, order1.meta);
			assert.equal(
				order.rainlang,
				'/* 0. calculate-io */ \nusing-words-from 0xFe2411CDa193D9E4e83A5c234C7Fd320101883aC\namt: 100,\nio: call<2>();\n\n/* 1. handle-io */ \n:call<3>(),\n:ensure(equal-to(output-vault-decrease() 100) "must take full amount");\n\n/* 2. get-io-ratio-now */ \nelapsed: call<4>(),\nio: saturating-sub(0.0177356 div(mul(elapsed sub(0.0177356 0.0173844)) 60));\n\n/* 3. one-shot */ \n:ensure(is-zero(get(hash(order-hash() "has-executed"))) "has executed"),\n:set(hash(order-hash() "has-executed") 1);\n\n/* 4. get-elapsed */ \n_: sub(now() get(hash(order-hash() "deploy-time")));'
			);
			assert.equal(order.inputs.length, order1.inputs.length);
			assert.equal(order.outputs.length, order1.outputs.length);
			assert.equal(order.vaults.length, 3);

			assert.equal(order.vaults[0].vaultType, 'input');
			assert.equal(order.vaults[0].vaultId, '0x0234');
			assert.equal(
				order.vaults[0].balance,
				'0x000000000000000000000000000000000000000000000000000000000000000c'
			);
			assert.equal(order.vaults[0].token.id, '0x1d80c49bbbcd1c0911346656b529df9e5c2f783d');
			assert.equal(order.vaults[0].token.address, '0x1D80c49BbBCd1C0911346656B529DF9E5c2F783d');
			assert.equal(order.vaults[0].token.name, 'Wrapped FLR');
			assert.equal(order.vaults[0].token.symbol, 'WFLR');
			assert.equal(order.vaults[0].token.decimals, BigInt(18));

			assert.equal(order.vaults[1].vaultType, 'output');
			assert.equal(order.vaults[1].vaultId, '0x0123');
			assert.equal(
				order.vaults[1].balance,
				'0x000000000000000000000000000000000000000000000000000000000000000a'
			);
			assert.equal(order.vaults[1].token.id, '0x12e605bc104e93b45e1ad99f9e555f659051c2bb');
			assert.equal(order.vaults[1].token.address, '0x12e605bc104e93B45e1aD99F9e555f659051c2BB');
			assert.equal(order.vaults[1].token.name, 'Staked FLR');
			assert.equal(order.vaults[1].token.symbol, 'sFLR');
			assert.equal(order.vaults[1].token.decimals, BigInt(18));

			assert.equal(order.vaults[2].vaultType, 'inputOutput');
			assert.equal(order.vaults[2].vaultId, '0x0345');
			assert.equal(
				order.vaults[2].balance,
				'0x000000000000000000000000000000000000000000000000000000000000000d'
			);
			assert.equal(order.vaults[2].token.id, '0x0000000000000000000000000000000000000000');
			assert.equal(order.vaults[2].token.address, '0x0000000000000000000000000000000000000000');
			assert.equal(order.vaults[2].token.name, 'T3');
			assert.equal(order.vaults[2].token.symbol, 'T3');
			assert.equal(order.vaults[2].token.decimals, '0');
		});

<<<<<<< HEAD
		// TODO: Issue #1989
		// it('should get the get the total volume for an order', async () => {
		// 	await mockServer
		// 		.forPost('/sg1')
		// 		.once()
		// 		.thenReply(200, JSON.stringify({ data: { orders: [order3] } }));
		// 	await mockServer
		// 		.forPost('/sg1')
		// 		.once()
		// 		.thenReply(
		// 			200,
		// 			JSON.stringify({
		// 				data: {
		// 					trades: mockOrderTradesList
		// 				}
		// 			})
		// 		);
		// 	await mockServer.forPost('/sg1').thenReply(
		// 		200,
		// 		JSON.stringify({
		// 			data: {
		// 				trades: []
		// 			}
		// 		})
		// 	);

		// 	const raindexClient = extractWasmEncodedData(RaindexClient.new([YAML]));
		// 	const order = extractWasmEncodedData(
		// 		await raindexClient.getOrderByHash(1, CHAIN_ID_1_ORDERBOOK_ADDRESS, '0x0123')
		// 	);
		// 	const result = await order.getVaultsVolume(BigInt(1632000000), BigInt(1734571449));
		// 	if (result.error) assert.fail('expected to resolve, but failed');

		// 	const expected: VaultVolume[] = [
		// 		{
		// 			id: '0x0234',
		// 			token: {
		// 				id: '0x0234',
		// 				address: '0x2222222222222222222222222222222222222222',
		// 				name: 'Token Two',
		// 				symbol: 'TK2',
		// 				decimals: '18'
		// 			},
		// 			volDetails: {
		// 				netVol: '0x2b5e3af16b1880000',
		// 				totalIn: '0x2b5e3af16b1880000',
		// 				totalOut: '0x0',
		// 				totalVol: '0x2b5e3af16b1880000'
		// 			}
		// 		},
		// 		{
		// 			id: '0x0123',
		// 			token: {
		// 				id: '0x0123',
		// 				address: '0x1111111111111111111111111111111111111111',
		// 				name: 'Token One',
		// 				symbol: 'TK1',
		// 				decimals: '18'
		// 			},
		// 			volDetails: {
		// 				netVol: '0x56bc75e2d63100000',
		// 				totalIn: '0x0',
		// 				totalOut: '0x56bc75e2d63100000',
		// 				totalVol: '0x56bc75e2d63100000'
		// 			}
		// 		}
		// 	];
		// 	assert.deepEqual(result.value, expected);
		// });

		// TODO: Issue #1989
		// it('should calculate order performance metrics given an order id and subgraph', async () => {
		// 	await mockServer
		// 		.forPost('/sg1')
		// 		.once()
		// 		.thenReply(200, JSON.stringify({ data: { orders: [order3] } }));
		// 	await mockServer
		// 		.forPost('/sg1')
		// 		.once()
		// 		.thenReply(200, JSON.stringify({ data: { order: order3 } }));
		// 	await mockServer
		// 		.forPost('/sg1')
		// 		.once()
		// 		.thenReply(
		// 			200,
		// 			JSON.stringify({
		// 				data: {
		// 					trades: mockOrderTradesList
		// 				}
		// 			})
		// 		);
		// 	await mockServer.forPost('/sg1').thenReply(
		// 		200,
		// 		JSON.stringify({
		// 			data: {
		// 				trades: []
		// 			}
		// 		})
		// 	);

		// 	const raindexClient = extractWasmEncodedData(RaindexClient.new([YAML]));
		// 	const order = extractWasmEncodedData(
		// 		await raindexClient.getOrderByHash(1, CHAIN_ID_1_ORDERBOOK_ADDRESS, '0x0123')
		// 	);
		// 	const result = await order.getPerformance(BigInt(1632000000), BigInt(1734571449));
		// 	if (result.error) assert.fail('expected to resolve, but failed');

		// 	const expected: OrderPerformance = {
		// 		orderId: '0x0123',
		// 		orderHash: '0x0123',
		// 		orderbook: CHAIN_ID_1_ORDERBOOK_ADDRESS,
		// 		denominatedPerformance: {
		// 			token: {
		// 				id: '0x0234',
		// 				address: '0x2222222222222222222222222222222222222222',
		// 				name: 'Token Two',
		// 				symbol: 'TK2',
		// 				decimals: '18'
		// 			},
		// 			apy: '0x0',
		// 			apyIsNeg: false,
		// 			netVol: '0x0',
		// 			netVolIsNeg: false,
		// 			startingCapital: '0x258'
		// 		},
		// 		startTime: 1632000000,
		// 		endTime: 1734571449,
		// 		inputsVaults: [
		// 			{
		// 				id: '0x0234',
		// 				token: {
		// 					id: '0x0234',
		// 					address: '0x2222222222222222222222222222222222222222',
		// 					name: 'Token Two',
		// 					symbol: 'TK2',
		// 					decimals: '18'
		// 				},
		// 				volDetails: {
		// 					totalIn: '0x2b5e3af16b1880000',
		// 					totalOut: '0x0',
		// 					totalVol: '0x2b5e3af16b1880000',
		// 					netVol: '0x2b5e3af16b1880000'
		// 				},
		// 				apyDetails: {
		// 					startTime: 1632000000,
		// 					endTime: 1734571449,
		// 					netVol: '0x2b5e3af16b1880000',
		// 					capital: '0x96',
		// 					apy: '0x13bce241d361f7aa7687c05aa7a4e5',
		// 					isNeg: false
		// 				}
		// 			}
		// 		],
		// 		outputsVaults: [
		// 			{
		// 				id: '0x0123',
		// 				token: {
		// 					id: '0x0123',
		// 					address: '0x1111111111111111111111111111111111111111',
		// 					name: 'Token One',
		// 					symbol: 'TK1',
		// 					decimals: '18'
		// 				},
		// 				volDetails: {
		// 					totalIn: '0x0',
		// 					totalOut: '0x56bc75e2d63100000',
		// 					totalVol: '0x56bc75e2d63100000',
		// 					netVol: '0x56bc75e2d63100000'
		// 				},
		// 				apyDetails: {
		// 					startTime: 1632000000,
		// 					endTime: 1734571449,
		// 					netVol: '0x56bc75e2d63100000',
		// 					capital: '0x384',
		// 					apy: '0x6944b6b4675fd38d22d401e37e1a1',
		// 					isNeg: true
		// 				}
		// 			}
		// 		]
		// 	};
		// 	assert.deepEqual(result.value, expected);
		// });
=======
		it('should get the total volume for an order', async () => {
			await mockServer
				.forPost('/sg1')
				.once()
				.thenReply(200, JSON.stringify({ data: { orders: [order3] } }));
			await mockServer
				.forPost('/sg1')
				.once()
				.thenReply(
					200,
					JSON.stringify({
						data: {
							trades: mockOrderTradesList
						}
					})
				);
			await mockServer.forPost('/sg1').thenReply(
				200,
				JSON.stringify({
					data: {
						trades: []
					}
				})
			);

			const raindexClient = extractWasmEncodedData(RaindexClient.new([YAML]));
			const order = extractWasmEncodedData(
				await raindexClient.getOrderByHash(1, CHAIN_ID_1_ORDERBOOK_ADDRESS, '0x0123')
			);
			const result = await order.getVaultsVolume(BigInt(1632000000), BigInt(1734571449));
			if (result.error) assert.fail('expected to resolve, but failed');

			assert.equal(result.value.length, 2);
			assert.equal(result.value[0].id, '0x0234');
			assert.equal(result.value[0].token.id, '0x0234');
			assert.equal(result.value[0].token.address, '0x2222222222222222222222222222222222222222');
			assert.equal(result.value[0].token.name, 'Token Two');
			assert.equal(result.value[0].token.symbol, 'TK2');
			assert.equal(result.value[0].token.decimals, BigInt(18));
			assert.equal(result.value[0].details.netVol, BigInt('0x2b5e3af16b1880000'));
			assert.equal(result.value[0].details.formattedNetVol, '50');
			assert.equal(result.value[0].details.totalIn, BigInt('0x2b5e3af16b1880000'));
			assert.equal(result.value[0].details.formattedTotalIn, '50');
			assert.equal(result.value[0].details.totalOut, BigInt('0x0'));
			assert.equal(result.value[0].details.formattedTotalOut, '0');
			assert.equal(result.value[0].details.totalVol, BigInt('0x2b5e3af16b1880000'));
			assert.equal(result.value[0].details.formattedTotalVol, '50');

			assert.equal(result.value[1].id, '0x0123');
			assert.equal(result.value[1].token.id, '0x0123');
			assert.equal(result.value[1].token.address, '0x1111111111111111111111111111111111111111');
			assert.equal(result.value[1].token.name, 'Token One');
			assert.equal(result.value[1].token.symbol, 'TK1');
			assert.equal(result.value[1].token.decimals, BigInt(18));
			assert.equal(result.value[1].details.netVol, BigInt('0x56bc75e2d63100000'));
			assert.equal(result.value[1].details.formattedNetVol, '100');
			assert.equal(result.value[1].details.totalIn, BigInt('0x0'));
			assert.equal(result.value[1].details.formattedTotalIn, '0');
			assert.equal(result.value[1].details.totalOut, BigInt('0x56bc75e2d63100000'));
			assert.equal(result.value[1].details.formattedTotalOut, '100');
			assert.equal(result.value[1].details.totalVol, BigInt('0x56bc75e2d63100000'));
			assert.equal(result.value[1].details.formattedTotalVol, '100');
		});

		it('should calculate order performance metrics given an order id and subgraph', async () => {
			await mockServer
				.forPost('/sg1')
				.once()
				.thenReply(200, JSON.stringify({ data: { orders: [order3] } }));
			await mockServer
				.forPost('/sg1')
				.once()
				.thenReply(200, JSON.stringify({ data: { order: order3 } }));
			await mockServer
				.forPost('/sg1')
				.once()
				.thenReply(
					200,
					JSON.stringify({
						data: {
							trades: mockOrderTradesList
						}
					})
				);
			await mockServer.forPost('/sg1').thenReply(
				200,
				JSON.stringify({
					data: {
						trades: []
					}
				})
			);

			const raindexClient = extractWasmEncodedData(RaindexClient.new([YAML]));
			const order = extractWasmEncodedData(
				await raindexClient.getOrderByHash(1, CHAIN_ID_1_ORDERBOOK_ADDRESS, '0x0123')
			);
			const result = await order.getPerformance(BigInt(1632000000), BigInt(1734571449));
			if (result.error) assert.fail('expected to resolve, but failed');

			const expected: OrderPerformance = {
				orderId: '0x0123',
				orderHash: '0x0123',
				orderbook: CHAIN_ID_1_ORDERBOOK_ADDRESS,
				denominatedPerformance: {
					token: {
						id: '0x0234',
						address: '0x2222222222222222222222222222222222222222',
						name: 'Token Two',
						symbol: 'TK2',
						decimals: '18'
					},
					apy: '0x0',
					apyIsNeg: false,
					netVol: '0x0',
					netVolIsNeg: false,
					startingCapital: '0x258'
				},
				startTime: 1632000000,
				endTime: 1734571449,
				inputsVaults: [
					{
						id: '0x0234',
						token: {
							id: '0x0234',
							address: '0x2222222222222222222222222222222222222222',
							name: 'Token Two',
							symbol: 'TK2',
							decimals: '18'
						},
						volDetails: {
							totalIn: '0x2b5e3af16b1880000',
							totalOut: '0x0',
							totalVol: '0x2b5e3af16b1880000',
							netVol: '0x2b5e3af16b1880000'
						},
						apyDetails: {
							startTime: 1632000000,
							endTime: 1734571449,
							netVol: '0x2b5e3af16b1880000',
							capital: '0x96',
							apy: '0x13bce241d361f7aa7687c05aa7a4e5',
							isNeg: false
						}
					}
				],
				outputsVaults: [
					{
						id: '0x0123',
						token: {
							id: '0x0123',
							address: '0x1111111111111111111111111111111111111111',
							name: 'Token One',
							symbol: 'TK1',
							decimals: '18'
						},
						volDetails: {
							totalIn: '0x0',
							totalOut: '0x56bc75e2d63100000',
							totalVol: '0x56bc75e2d63100000',
							netVol: '0x56bc75e2d63100000'
						},
						apyDetails: {
							startTime: 1632000000,
							endTime: 1734571449,
							netVol: '0x56bc75e2d63100000',
							capital: '0x384',
							apy: '0x6944b6b4675fd38d22d401e37e1a1',
							isNeg: true
						}
					}
				]
			};
			assert.deepEqual(result.value, expected);
		});
>>>>>>> 40070ba2

		it('should get remove calldata', async () => {
			await mockServer
				.forPost('/sg1')
				.thenReply(200, JSON.stringify({ data: { orders: [order1] } }));
			const raindexClient = extractWasmEncodedData(RaindexClient.new([YAML]));
			const order = extractWasmEncodedData(
				await raindexClient.getOrderByHash(1, CHAIN_ID_1_ORDERBOOK_ADDRESS, '0x0123')
			);

			const calldata = extractWasmEncodedData(order.getRemoveCalldata());
			assert.equal(
				calldata,
				'0x1f69cb75000000000000000000000000000000000000000000000000000000000000004000000000000000000000000000000000000000000000000000000000000002a000000000000000000000000005f6c104ca9812ef91fe2e26a2e7187b92d3b0e800000000000000000000000000000000000000000000000000000000000000a000000000000000000000000000000000000000000000000000000000000001a0000000000000000000000000000000000000000000000000000000000000020009cd210f509c66e18fab61fd30f76fb17c6c6cd09f0972ce0815b5b7630a1b050000000000000000000000005fb33d710f8b58de4c9fdec703b5c2487a5219d600000000000000000000000084c6e7f5a1e5dd89594cc25bef4722a1b8871ae600000000000000000000000000000000000000000000000000000000000000600000000000000000000000000000000000000000000000000000000000000075000000000000000000000000000000000000000000000000000000000000000100000000000000000000000000000000000000000000000000000000000000000000000000000000000000000000000000000000000000000000000000000015020000000c02020002011000000110000000000000000000000000000000000000000000000000000000000000000000000000000000000000000000000000010000000000000000000000001d80c49bbbcd1c0911346656b529df9e5c2f783d0000000000000000000000000000000000000000000000000000000000000012000000000000000000000000000000000000000000000000000000000000000100000000000000000000000012e605bc104e93b45e1ad99f9e555f659051c2bb00000000000000000000000000000000000000000000000000000000000000120000000000000000000000000000000000000000000000000000000000000000'
			);
		});

		it('should get order quote', async () => {
			await mockServer
				.forPost('/sg1')
				.thenReply(200, JSON.stringify({ data: { orders: [order1] } }));
			await mockServer.forPost('/rpc1').once().thenSendJsonRpcResult('0x01');
			await mockServer
				.forPost('/rpc1')
				.thenSendJsonRpcResult(
					'0x000000000000000000000000000000000000000000000000000000000000002000000000000000000000000000000000000000000000000000000000000000010000000000000000000000000000000000000000000000000000000000000020000000000000000000000000000000000000000000000000000000000000000100000000000000000000000000000000000000000000000000000000000000400000000000000000000000000000000000000000000000000000000000000060000000000000000000000000000000000000000000000000000000000000000100000000000000000000000000000000000000000000000000000000000000010000000000000000000000000000000000000000000000000000000000000002'
				);

			const raindexClient = extractWasmEncodedData(RaindexClient.new([YAML]));
			const order = extractWasmEncodedData(
				await raindexClient.getOrderByHash(1, CHAIN_ID_1_ORDERBOOK_ADDRESS, '0x0123')
			);

			const result = extractWasmEncodedData(await order.getQuotes());

			assert.equal(result.length, 1);
			assert.deepEqual(result, [
				{
					pair: { pairName: 'WFLR/sFLR', inputIndex: 0, outputIndex: 0 },
					blockNumber: 1,
					data: {
<<<<<<< HEAD
						maxOutput: '0x0000000000000000000000000000000000000000000000000000000000000001',
						ratio: '0x0000000000000000000000000000000000000000000000000000000000000002'
=======
						maxOutput: '0x1',
						formattedMaxOutput: '0.000000000000000001',
						maxInput: '0x2',
						formattedMaxInput: '0.000000000000000000000000000000000002',
						ratio: '0x2',
						formattedRatio: '0.000000000000000002',
						inverseRatio: '0x604be73de4838ad9a5cf8800000000',
						formattedInverseRatio: '500000000000000000'
>>>>>>> 40070ba2
					},
					success: true,
					error: undefined
				}
			]);
		});

		describe('Trades', async function () {
			it('should get trades for an order', async function () {
				await mockServer
					.forPost('/sg1')
					.once()
					.thenReply(200, JSON.stringify({ data: { orders: [order1] } }));
				await mockServer.forPost('/sg1').thenReply(
					200,
					JSON.stringify({
						data: {
							trades: mockOrderTradesList
						}
					})
				);

				const raindexClient = extractWasmEncodedData(RaindexClient.new([YAML]));
				const order = extractWasmEncodedData(
					await raindexClient.getOrderByHash(1, CHAIN_ID_1_ORDERBOOK_ADDRESS, '0x0123')
				);
				const result = extractWasmEncodedData(await order.getTradesList());
				assert.equal(result.length, 1);
				assert.equal(result[0].id, mockOrderTradesList[0].id);
				assert.equal(result[0].orderHash, mockOrderTradesList[0].order.orderHash);
				assert.equal(result[0].timestamp, BigInt(mockOrderTradesList[0].timestamp));
				assert.equal(result[0].orderbook, mockOrderTradesList[0].orderbook.id.toLowerCase());
				assert.equal(
					result[0].outputVaultBalanceChange.amount,
					mockOrderTradesList[0].outputVaultBalanceChange.amount
				);
				assert.equal(
					result[0].outputVaultBalanceChange.vaultId,
					BigInt(mockOrderTradesList[0].outputVaultBalanceChange.vault.vaultId)
				);
				assert.equal(
					result[0].outputVaultBalanceChange.token.id,
					mockOrderTradesList[0].outputVaultBalanceChange.vault.token.id
				);
				assert.equal(
					result[0].outputVaultBalanceChange.token.address,
					mockOrderTradesList[0].outputVaultBalanceChange.vault.token.address
				);
				assert.equal(
					result[0].outputVaultBalanceChange.token.name,
					mockOrderTradesList[0].outputVaultBalanceChange.vault.token.name
				);
				assert.equal(
					result[0].outputVaultBalanceChange.token.symbol,
					mockOrderTradesList[0].outputVaultBalanceChange.vault.token.symbol
				);
				assert.equal(
					result[0].outputVaultBalanceChange.token.decimals,
					BigInt(mockOrderTradesList[0].outputVaultBalanceChange.vault.token.decimals ?? 0)
				);
				assert.equal(
					result[0].inputVaultBalanceChange.amount,
					mockOrderTradesList[0].inputVaultBalanceChange.amount
				);
				assert.equal(
					result[0].inputVaultBalanceChange.vaultId,
					BigInt(mockOrderTradesList[0].inputVaultBalanceChange.vault.vaultId)
				);
				assert.equal(
					result[0].inputVaultBalanceChange.token.id,
					mockOrderTradesList[0].inputVaultBalanceChange.vault.token.id
				);
				assert.equal(
					result[0].inputVaultBalanceChange.token.address,
					mockOrderTradesList[0].inputVaultBalanceChange.vault.token.address
				);
				assert.equal(
					result[0].inputVaultBalanceChange.token.name,
					mockOrderTradesList[0].inputVaultBalanceChange.vault.token.name
				);
				assert.equal(
					result[0].inputVaultBalanceChange.token.symbol,
					mockOrderTradesList[0].inputVaultBalanceChange.vault.token.symbol
				);
				assert.equal(
					result[0].inputVaultBalanceChange.token.decimals,
					BigInt(mockOrderTradesList[0].inputVaultBalanceChange.vault.token.decimals ?? 0)
				);
				assert.equal(result[0].transaction.id, mockOrderTradesList[0].tradeEvent.transaction.id);
				assert.equal(
					result[0].transaction.from,
					mockOrderTradesList[0].tradeEvent.transaction.from
				);
				assert.equal(
					result[0].transaction.blockNumber,
					BigInt(mockOrderTradesList[0].tradeEvent.transaction.blockNumber)
				);
				assert.equal(
					result[0].transaction.timestamp,
					BigInt(mockOrderTradesList[0].tradeEvent.transaction.timestamp)
				);
			});

			it('should get trade detail', async function () {
				await mockServer
					.forPost('/sg1')
					.once()
					.thenReply(200, JSON.stringify({ data: { orders: [order1] } }));
				await mockServer
					.forPost('/sg1')
					.thenReply(200, JSON.stringify({ data: { trade: mockTrade } }));

				const raindexClient = extractWasmEncodedData(RaindexClient.new([YAML]));
				const order = extractWasmEncodedData(
					await raindexClient.getOrderByHash(1, CHAIN_ID_1_ORDERBOOK_ADDRESS, '0x0123')
				);
				const result = extractWasmEncodedData(await order.getTradeDetail(mockTrade.id as Hex));
				assert.equal(result.id, mockTrade.id);
				assert.equal(result.orderHash, mockTrade.order.orderHash);
				assert.equal(
					result.outputVaultBalanceChange.amount,
					mockTrade.outputVaultBalanceChange.amount
				);
				assert.equal(
					result.outputVaultBalanceChange.vaultId,
					BigInt(mockTrade.outputVaultBalanceChange.vault.vaultId)
				);
				assert.equal(
					result.outputVaultBalanceChange.token.id,
					mockTrade.outputVaultBalanceChange.vault.token.id
				);
				assert.equal(
					result.outputVaultBalanceChange.token.address,
					mockTrade.outputVaultBalanceChange.vault.token.address
				);
				assert.equal(
					result.outputVaultBalanceChange.token.name,
					mockTrade.outputVaultBalanceChange.vault.token.name
				);
				assert.equal(
					result.outputVaultBalanceChange.token.symbol,
					mockTrade.outputVaultBalanceChange.vault.token.symbol
				);
				assert.equal(
					result.outputVaultBalanceChange.token.decimals,
					BigInt(mockTrade.outputVaultBalanceChange.vault.token.decimals ?? 0)
				);
				assert.equal(
					result.inputVaultBalanceChange.amount,
					mockTrade.inputVaultBalanceChange.amount
				);
				assert.equal(
					result.inputVaultBalanceChange.vaultId,
					BigInt(mockTrade.inputVaultBalanceChange.vault.vaultId)
				);
				assert.equal(
					result.inputVaultBalanceChange.token.id,
					mockTrade.inputVaultBalanceChange.vault.token.id
				);
				assert.equal(
					result.inputVaultBalanceChange.token.address,
					mockTrade.inputVaultBalanceChange.vault.token.address
				);
				assert.equal(
					result.inputVaultBalanceChange.token.name,
					mockTrade.inputVaultBalanceChange.vault.token.name
				);
				assert.equal(
					result.inputVaultBalanceChange.token.symbol,
					mockTrade.inputVaultBalanceChange.vault.token.symbol
				);
				assert.equal(
					result.inputVaultBalanceChange.token.decimals,
					BigInt(mockTrade.inputVaultBalanceChange.vault.token.decimals ?? 0)
				);
				assert.equal(result.transaction.id, mockTrade.tradeEvent.transaction.id);
				assert.equal(result.transaction.from, mockTrade.tradeEvent.transaction.from);
				assert.equal(
					result.transaction.blockNumber,
					BigInt(mockTrade.tradeEvent.transaction.blockNumber)
				);
				assert.equal(
					result.transaction.timestamp,
					BigInt(mockTrade.tradeEvent.transaction.timestamp)
				);
				assert.equal(result.orderbook, mockTrade.orderbook.id.toLowerCase());
			});

			it('should get trade count', async function () {
				await mockServer
					.forPost('/sg1')
					.once()
					.thenReply(200, JSON.stringify({ data: { orders: [order1] } }));
				await mockServer.forPost('/sg1').thenReply(
					200,
					JSON.stringify({
						data: {
							trades: mockOrderTradesList
						}
					})
				);
				await mockServer.forPost('/sg1').thenReply(
					200,
					JSON.stringify({
						data: {
							trades: []
						}
					})
				);

				const raindexClient = extractWasmEncodedData(RaindexClient.new([YAML]));
				const order = extractWasmEncodedData(
					await raindexClient.getOrderByHash(1, CHAIN_ID_1_ORDERBOOK_ADDRESS, '0x0123')
				);
				const result = extractWasmEncodedData(await order.getTradeCount());
				assert.equal(result, 1);
			});
		});
	});

	describe('Add and remove orders', async function () {
		const mockOrder = {
			transaction: {
				id: '0xb5d715bc74b7a7f2aac8cca544c1c95e209ed4113b82269ac3285142324bc6af',
				from: '0xf08bcbce72f62c95dcb7c07dcb5ed26acfcfbc11',
				blockNumber: '37432554',
				timestamp: '1739448802'
			},
			order: {
				id: '0x1a69eeb7970d3c8d5776493327fb262e31fc880c9cc4a951607418a7963d9fa1',
				orderBytes:
					'0x0000000000000000000000000000000000000000000000000000000000000020000000000000000000000000f08bcbce72f62c95dcb7c07dcb5ed26acfcfbc1100000000000000000000000000000000000000000000000000000000000000a000000000000000000000000000000000000000000000000000000000000005c00000000000000000000000000000000000000000000000000000000000000640392c489ef67afdc348209452c338ea5ba2b6152b936e152f610d05e1a20621a40000000000000000000000005fb33d710f8b58de4c9fdec703b5c2487a5219d600000000000000000000000084c6e7f5a1e5dd89594cc25bef4722a1b8871ae60000000000000000000000000000000000000000000000000000000000000060000000000000000000000000000000000000000000000000000000000000049d000000000000000000000000000000000000000000000000000000000000000f0000000000000000000000000000000000000000000000000de0b6b3a76400000000000000000000000000000000000000000000000000000c7d713b49da0000914d696e20747261646520616d6f756e742e00000000000000000000000000008b616d6f756e742d75736564000000000000000000000000000000000000000000000000000000000000000000000000000000000000000340aad21b3b70000000000000000000000000000000000000000000000000006194049f30f7200000000000000000000000000000000000000000000000000000000000000000000000000000000000000000000000000000000000000000000000b1a2bc2ec500000000000000000000000000000000000000000000000000000e043da6172500008f6c6173742d74726164652d74696d65000000000000000000000000000000008d6c6173742d74726164652d696f0000000000000000000000000000000000008c696e697469616c2d74696d650000000000000000000000000000000000000000000000000000000000000000000000000000000000000006f05b59d3b200000000000000000000000000000000000000000000000000008ac7230489e80000000000000000000000020000915e36ef882941816356bc3718df868054f868ad000000000000000000000000000000000000000000000000000000000000027d0a00000024007400e0015801b401e001f40218025c080500040b20000200100001001000000b120003001000010b110004001000030b0100051305000201100001011000003d120000011000020010000003100404211200001d02000001100003031000010c1200004911000003100404001000012b12000001100003031000010c1200004a0200001a0b00090b1000060b20000700100000001000011b1200001a10000047120000001000001a1000004712000001100000011000002e12000001100005011000042e120000001000053d12000001100004001000042e1200000010000601100005001000032e120000481200011d0b020a0010000001100000011000062713000001100003031000010c12000049110000001000030010000247120000001000010b110008001000050110000700100001201200001f12000001100000011000004712000000100006001000073d120000011000002b12000000100008001000043b120000160901080b1000070b10000901100008001000013d1200001b12000001100006001000013d1200000b100009001000033a120000001000040010000248120001001000000b110008001000053d12000000100006001000042b1200000a0401011a10000001100009031000010c1200004a020000001000000110000a031000010c1200004a020000040200010110000b031000010c120000491100000803000201100009031000010c120000491100000110000a031000010c12000049110000100c01030110000d001000002e1200000110000c3e120000001000010010000100100001001000010010000100100001001000010010000100100001001000013d1a0000020100010210000e3611000000000000000000000000000000000000000000000000000000000000000000000000010000000000000000000000001d80c49bbbcd1c0911346656b529df9e5c2f783d0000000000000000000000000000000000000000000000000000000000000012a6e3c06415539f92823a18ba63e1c0303040c4892970a0d1e3a27663d7583b33000000000000000000000000000000000000000000000000000000000000000100000000000000000000000012e605bc104e93b45e1ad99f9e555f659051c2bb0000000000000000000000000000000000000000000000000000000000000012a6e3c06415539f92823a18ba63e1c0303040c4892970a0d1e3a27663d7583b33',
				orderHash: '0x557147dd0daa80d5beff0023fe6a3505469b2b8c4406ce1ab873e1a652572dd4',
				owner: '0xf08bcbce72f62c95dcb7c07dcb5ed26acfcfbc11',
				outputs: [
					{
						id: '0x49f6b665c395c7b975caa2fc167cb5119981bbb86798bcaf3c4570153d09dfcf',
						owner: '0xf08bcbce72f62c95dcb7c07dcb5ed26acfcfbc11',
						vaultId:
							'75486334982066122983501547829219246999490818941767825330875804445439814023987',
						balance: '0x0000000000000000000000000000000000000000000000000000000000000007',
						token: {
							id: '0x12e605bc104e93b45e1ad99f9e555f659051c2bb',
							address: '0x12e605bc104e93b45e1ad99f9e555f659051c2bb',
							name: 'Staked FLR',
							symbol: 'sFLR',
							decimals: '18'
						},
						orderbook: {
							id: CHAIN_ID_1_ORDERBOOK_ADDRESS
						},
						ordersAsOutput: [
							{
								id: '0x1a69eeb7970d3c8d5776493327fb262e31fc880c9cc4a951607418a7963d9fa1',
								orderHash: '0x557147dd0daa80d5beff0023fe6a3505469b2b8c4406ce1ab873e1a652572dd4',
								active: true
							}
						],
						ordersAsInput: [],
						balanceChanges: [
							{
								__typename: 'deposit',
								data: {
									id: '0x1bf9c93f8ac04810e733b61a7d5dabba66fc1a47235e6ab027e76c9758a2a9e8',
									__typename: 'Deposit',
									amount: '0x0000000000000000000000000000000000000000000000000000000000000008',
									newVaultBalance:
										'0x0000000000000000000000000000000000000000000000000000000000000008',
									oldVaultBalance:
										'0x0000000000000000000000000000000000000000000000000000000000000000',
									vault: {
										id: '0x49f6b665c395c7b975caa2fc167cb5119981bbb86798bcaf3c4570153d09dfcf',
										vaultId:
											'75486334982066122983501547829219246999490818941767825330875804445439814023987',
										token: {
											id: '0x12e605bc104e93b45e1ad99f9e555f659051c2bb',
											address: '0x12e605bc104e93b45e1ad99f9e555f659051c2bb',
											name: 'Staked FLR',
											symbol: 'sFLR',
											decimals: '18'
										}
									},
									timestamp: '1739448802',
									transaction: {
										id: '0xb5d715bc74b7a7f2aac8cca544c1c95e209ed4113b82269ac3285142324bc6af',
										from: '0xf08bcbce72f62c95dcb7c07dcb5ed26acfcfbc11',
										blockNumber: '37432554',
										timestamp: '1739448802'
									},
									orderbook: {
										id: CHAIN_ID_1_ORDERBOOK_ADDRESS
									}
								}
							},
							{
								__typename: 'withdrawal',
								data: {
									id: '0x252f6727a7a9bf1047cd9764351e9a2514140c5664589b0e5ecc7f9a4c69329c',
									__typename: 'Withdrawal',
									amount: '0x0000000000000000000000000000000000000000000000000000000000000009',
									newVaultBalance:
										'0x0000000000000000000000000000000000000000000000000000000000000007',
									oldVaultBalance:
										'0x0000000000000000000000000000000000000000000000000000000000000008',
									vault: {
										id: '0x49f6b665c395c7b975caa2fc167cb5119981bbb86798bcaf3c4570153d09dfcf',
										vaultId:
											'75486334982066122983501547829219246999490818941767825330875804445439814023987',
										token: {
											id: '0x12e605bc104e93b45e1ad99f9e555f659051c2bb',
											address: '0x12e605bc104e93b45e1ad99f9e555f659051c2bb',
											name: 'Staked FLR',
											symbol: 'sFLR',
											decimals: '18'
										}
									},
									timestamp: '1739460802',
									transaction: {
										id: '0xf4052dcf0a9ef208be249822c002bf656d273b4583e92928066fd8fb0a67c3f0',
										from: '0xf08bcbce72f62c95dcb7c07dcb5ed26acfcfbc11',
										blockNumber: '37439233',
										timestamp: '1739460802'
									},
									orderbook: {
										id: CHAIN_ID_1_ORDERBOOK_ADDRESS
									}
								}
							},
							{
								__typename: 'withdrawal',
								data: {
									id: '0x3b272ce8735a1778d584ed2d49532d571a815909b8f89b2d7d2c6744fcf7cb7c',
									__typename: 'Withdrawal',
									amount: '0x000000000000000000000000000000000000000000000000000000000000000a',
									newVaultBalance:
										'0x0000000000000000000000000000000000000000000000000000000000000008',
									oldVaultBalance:
										'0x0000000000000000000000000000000000000000000000000000000000000009',
									vault: {
										id: '0x49f6b665c395c7b975caa2fc167cb5119981bbb86798bcaf3c4570153d09dfcf',
										vaultId:
											'75486334982066122983501547829219246999490818941767825330875804445439814023987',
										token: {
											id: '0x12e605bc104e93b45e1ad99f9e555f659051c2bb',
											address: '0x12e605bc104e93b45e1ad99f9e555f659051c2bb',
											name: 'Staked FLR',
											symbol: 'sFLR',
											decimals: '18'
										}
									},
									timestamp: '1739460777',
									transaction: {
										id: '0xe3e1be9b3e11420de1f1d34f460c14d8688183b78b2dbcfd9b45560b553e451a',
										from: '0xf08bcbce72f62c95dcb7c07dcb5ed26acfcfbc11',
										blockNumber: '37439219',
										timestamp: '1739460777'
									},
									orderbook: {
										id: CHAIN_ID_1_ORDERBOOK_ADDRESS
									}
								}
							},
							{
								__typename: 'withdrawal',
								data: {
									id: '0x9d19a7aa2486c2640669eb04c8c4ed3e11073a04767d6dcfc3468ae12f695849',
									__typename: 'Withdrawal',
									amount: '0x000000000000000000000000000000000000000000000000000000000000000b',
									newVaultBalance:
										'0x0000000000000000000000000000000000000000000000000000000000000008',
									oldVaultBalance:
										'0x0000000000000000000000000000000000000000000000000000000000000009',
									vault: {
										id: '0x49f6b665c395c7b975caa2fc167cb5119981bbb86798bcaf3c4570153d09dfcf',
										vaultId:
											'75486334982066122983501547829219246999490818941767825330875804445439814023987',
										token: {
											id: '0x12e605bc104e93b45e1ad99f9e555f659051c2bb',
											address: '0x12e605bc104e93b45e1ad99f9e555f659051c2bb',
											name: 'Staked FLR',
											symbol: 'sFLR',
											decimals: '18'
										}
									},
									timestamp: '1739460481',
									transaction: {
										id: '0x3bf239fb20fed202f04da468cc62d762390ab5f80b67b477565f740277f94df3',
										from: '0xf08bcbce72f62c95dcb7c07dcb5ed26acfcfbc11',
										blockNumber: '37439068',
										timestamp: '1739460481'
									},
									orderbook: {
										id: CHAIN_ID_1_ORDERBOOK_ADDRESS
									}
								}
							}
						]
					}
				],
				inputs: [
					{
						id: '0x538830b4f8cc03840cea5af799dc532be4363a3ee8f4c6123dbff7a0acc86dac',
						owner: '0xf08bcbce72f62c95dcb7c07dcb5ed26acfcfbc11',
						vaultId:
							'75486334982066122983501547829219246999490818941767825330875804445439814023987',
						balance: '0x0000000000000000000000000000000000000000000000000000000000000007',
						token: {
							id: '0x1d80c49bbbcd1c0911346656b529df9e5c2f783d',
							address: '0x1d80c49bbbcd1c0911346656b529df9e5c2f783d',
							name: 'Wrapped Flare',
							symbol: 'WFLR',
							decimals: '18'
						},
						orderbook: {
							id: CHAIN_ID_1_ORDERBOOK_ADDRESS
						},
						ordersAsOutput: [],
						ordersAsInput: [
							{
								id: '0x1a69eeb7970d3c8d5776493327fb262e31fc880c9cc4a951607418a7963d9fa1',
								orderHash: '0x557147dd0daa80d5beff0023fe6a3505469b2b8c4406ce1ab873e1a652572dd4',
								active: true
							}
						],
						balanceChanges: [
							{
								__typename: 'withdrawal',
								data: {
									id: '0x3c8de8385099c2f7775cb4695af43d7e38863ae9442402d73f70ebf865da1c4c',
									__typename: 'Withdrawal',
									amount: '0x0000000000000000000000000000000000000000000000000000000000000008',
									newVaultBalance:
										'0x0000000000000000000000000000000000000000000000000000000000000007',
									oldVaultBalance:
										'0x0000000000000000000000000000000000000000000000000000000000000008',
									vault: {
										id: '0x538830b4f8cc03840cea5af799dc532be4363a3ee8f4c6123dbff7a0acc86dac',
										vaultId:
											'75486334982066122983501547829219246999490818941767825330875804445439814023987',
										token: {
											id: '0x1d80c49bbbcd1c0911346656b529df9e5c2f783d',
											address: '0x1d80c49bbbcd1c0911346656b529df9e5c2f783d',
											name: 'Wrapped Flare',
											symbol: 'WFLR',
											decimals: '18'
										}
									},
									timestamp: '1739460781',
									transaction: {
										id: '0x6198a5fdf46f37f336bbd8615c18757f3a83ead6ec63ad02d865d46feb284310',
										from: '0xf08bcbce72f62c95dcb7c07dcb5ed26acfcfbc11',
										blockNumber: '37439221',
										timestamp: '1739460781'
									},
									orderbook: {
										id: CHAIN_ID_1_ORDERBOOK_ADDRESS
									}
								}
							},
							{
								__typename: 'withdrawal',
								data: {
									id: '0x7616be6722758517786fdcd94549ce0172d7d34fd411b5778ee0667cd1b1bdba',
									__typename: 'Withdrawal',
									amount: '0x000000000000000000000000000000000000000000000000000000000000000a',
									newVaultBalance:
										'0x0000000000000000000000000000000000000000000000000000000000000009',
									oldVaultBalance:
										'0x000000000000000000000000000000000000000000000000000000000000000a',
									vault: {
										id: '0x538830b4f8cc03840cea5af799dc532be4363a3ee8f4c6123dbff7a0acc86dac',
										vaultId:
											'75486334982066122983501547829219246999490818941767825330875804445439814023987',
										token: {
											id: '0x1d80c49bbbcd1c0911346656b529df9e5c2f783d',
											address: '0x1d80c49bbbcd1c0911346656b529df9e5c2f783d',
											name: 'Wrapped Flare',
											symbol: 'WFLR',
											decimals: '18'
										}
									},
									timestamp: '1739460415',
									transaction: {
										id: '0x8562f41d7d4a8af98ed9db1fbb9575f759846edfab0c4310fc2962b93c5eac7d',
										from: '0xf08bcbce72f62c95dcb7c07dcb5ed26acfcfbc11',
										blockNumber: '37439034',
										timestamp: '1739460415'
									},
									orderbook: {
										id: CHAIN_ID_1_ORDERBOOK_ADDRESS
									}
								}
							},
							{
								__typename: 'withdrawal',
								data: {
									id: '0x8e0c007bc831906b8b327be965e6aded6f5b8bc4905823b3047dcd2a69f01c83',
									__typename: 'Withdrawal',
									amount: '0x000000000000000000000000000000000000000000000000000000000000000c',
									newVaultBalance:
										'0x000000000000000000000000000000000000000000000000000000000000000b',
									oldVaultBalance:
										'0x000000000000000000000000000000000000000000000000000000000000000c',
									vault: {
										id: '0x538830b4f8cc03840cea5af799dc532be4363a3ee8f4c6123dbff7a0acc86dac',
										vaultId:
											'75486334982066122983501547829219246999490818941767825330875804445439814023987',
										token: {
											id: '0x1d80c49bbbcd1c0911346656b529df9e5c2f783d',
											address: '0x1d80c49bbbcd1c0911346656b529df9e5c2f783d',
											name: 'Wrapped Flare',
											symbol: 'WFLR',
											decimals: '18'
										}
									},
									timestamp: '1739460627',
									transaction: {
										id: '0xb330355574bd73c72d61b102ba7d23a0e07d677cb97e71db4495d0472587649b',
										from: '0xf08bcbce72f62c95dcb7c07dcb5ed26acfcfbc11',
										blockNumber: '37439143',
										timestamp: '1739460627'
									},
									orderbook: {
										id: CHAIN_ID_1_ORDERBOOK_ADDRESS
									}
								}
							},
							{
								__typename: 'deposit',
								data: {
									id: '0xcc853bdf3784e8c2e2ac9a43bdc9a2e56cc0d880a10ae8d25c3d675f6d114e74',
									__typename: 'Deposit',
									amount: '0x000000000000000000000000000000000000000000000000000000000000000d',
									newVaultBalance:
										'0x000000000000000000000000000000000000000000000000000000000000000e',
									oldVaultBalance:
										'0x000000000000000000000000000000000000000000000000000000000000000f',
									vault: {
										id: '0x538830b4f8cc03840cea5af799dc532be4363a3ee8f4c6123dbff7a0acc86dac',
										vaultId:
											'75486334982066122983501547829219246999490818941767825330875804445439814023987',
										token: {
											id: '0x1d80c49bbbcd1c0911346656b529df9e5c2f783d',
											address: '0x1d80c49bbbcd1c0911346656b529df9e5c2f783d',
											name: 'Wrapped Flare',
											symbol: 'WFLR',
											decimals: '18'
										}
									},
									timestamp: '1739460078',
									transaction: {
										id: '0x1f628ccbe37c1395b81c25cc1d9bfef6266d9782c093e1c42bab225335fe8ba0',
										from: '0xf08bcbce72f62c95dcb7c07dcb5ed26acfcfbc11',
										blockNumber: '37438849',
										timestamp: '1739460078'
									},
									orderbook: {
										id: CHAIN_ID_1_ORDERBOOK_ADDRESS
									}
								}
							}
						]
					}
				],
				orderbook: {
					id: CHAIN_ID_1_ORDERBOOK_ADDRESS
				},
				active: true,
				timestampAdded: '1739448802',
				meta: '0xff0a89c674ee7874a300590a932f2a20302e2063616c63756c6174652d696f202a2f200a7573696e672d776f7264732d66726f6d20307846653234313143446131393344394534653833413563323334433746643332303130313838336143203078393135453336656638383239343138313633353662433337313844663836383035344638363861440a616d6f756e742d65706f6368730a74726164652d65706f6368733a63616c6c3c323e28292c0a6d61782d6f75747075743a2063616c6c3c333e28616d6f756e742d65706f6368732074726164652d65706f636873292c0a696f3a2063616c6c3c343e2874726164652d65706f636873292c0a3a63616c6c3c353e28696f293b0a0a2f2a20312e2068616e646c652d696f202a2f200a6d696e2d616d6f756e743a206d756c283120302e39292c0a3a656e7375726528677265617465722d7468616e2d6f722d657175616c2d746f286f75747075742d7661756c742d64656372656173652829206d696e2d616d6f756e742920224d696e20747261646520616d6f756e742e22292c0a757365643a206765742868617368286f726465722d6861736828292022616d6f756e742d757365642229292c0a3a7365742868617368286f726465722d6861736828292022616d6f756e742d757365642229206164642875736564206f75747075742d7661756c742d6465637265617365282929293b0a0a2f2a20322e206765742d65706f6368202a2f200a696e697469616c2d74696d653a2063616c6c3c363e28292c0a6c6173742d74696d65205f3a2063616c6c3c373e28292c0a6475726174696f6e3a20737562286e6f77282920616e79286c6173742d74696d6520696e697469616c2d74696d6529292c0a746f74616c2d6475726174696f6e3a20737562286e6f77282920696e697469616c2d74696d65292c0a726174696f2d667265657a652d616d6f756e742d65706f6368733a2064697628312031292c0a726174696f2d667265657a652d74726164652d65706f6368733a206d756c28726174696f2d667265657a652d616d6f756e742d65706f63687320646976283630203138303029292c0a616d6f756e742d65706f6368733a2064697628746f74616c2d6475726174696f6e203630292c0a74726164652d65706f6368733a2073617475726174696e672d73756228646976286475726174696f6e20313830302920726174696f2d667265657a652d74726164652d65706f636873293b0a0a2f2a20332e20616d6f756e742d666f722d65706f6368202a2f200a616d6f756e742d65706f6368730a74726164652d65706f6368733a2c0a746f74616c2d617661696c61626c653a206c696e6561722d67726f7774682830203120616d6f756e742d65706f636873292c0a757365643a206765742868617368286f726465722d6861736828292022616d6f756e742d757365642229292c0a756e757365643a2073756228746f74616c2d617661696c61626c652075736564292c0a64656361793a2063616c6c3c383e2874726164652d65706f636873292c0a7368792d64656361793a20657665727928677265617465722d7468616e2874726164652d65706f63687320302e303529206465636179292c0a7661726961626c652d636f6d706f6e656e743a2073756228312031292c0a7461726765742d616d6f756e743a206164642831206d756c287661726961626c652d636f6d706f6e656e74207368792d646563617929292c0a6361707065642d756e757365643a206d696e28756e75736564207461726765742d616d6f756e74293b0a0a2f2a20342e20696f2d666f722d65706f6368202a2f200a65706f63683a2c0a6c6173742d696f3a2063616c6c3c373e28292c0a6d61782d6e6578742d74726164653a20616e79286d756c286c6173742d696f20312e3031292063616c6c3c393e2829292c0a626173656c696e652d6e6578742d74726164653a206d756c286c6173742d696f2030292c0a7265616c2d626173656c696e653a206d617828626173656c696e652d6e6578742d74726164652063616c6c3c393e2829292c0a7661726961626c652d636f6d706f6e656e743a2073617475726174696e672d737562286d61782d6e6578742d7472616465207265616c2d626173656c696e65292c0a61626f76652d626173656c696e653a206d756c287661726961626c652d636f6d706f6e656e742063616c6c3c383e2865706f636829292c0a5f3a20616464287265616c2d626173656c696e652061626f76652d626173656c696e65293b0a0a2f2a20352e207365742d6c6173742d7472616465202a2f200a6c6173742d696f3a2c0a3a7365742868617368286f726465722d68617368282920226c6173742d74726164652d74696d652229206e6f772829292c0a3a7365742868617368286f726465722d68617368282920226c6173742d74726164652d696f2229206c6173742d696f293b0a0a2f2a20362e206765742d696e697469616c2d74696d65202a2f200a5f3a6765742868617368286f726465722d6861736828292022696e697469616c2d74696d652229293b0a0a2f2a20372e206765742d6c6173742d7472616465202a2f200a6c6173742d74696d653a6765742868617368286f726465722d68617368282920226c6173742d74726164652d74696d652229292c0a6c6173742d696f3a6765742868617368286f726465722d68617368282920226c6173742d74726164652d696f2229293b0a0a2f2a20382e2068616c666c696665202a2f200a65706f63683a2c0a2f2a2a0a202a20536872696e6b696e6720746865206d756c7469706c696572206c696b6520746869730a202a207468656e206170706c79696e672069742031302074696d657320616c6c6f777320666f720a202a2062657474657220707265636973696f6e207768656e206d61782d696f2d726174696f0a202a2069732076657279206c617267652c20652e672e207e31653130206f72207e316532302b0a202a0a202a205468697320776f726b7320626563617573652060706f77657260206c6f7365730a202a20707265636973696f6e206f6e20626173652060302e3560207768656e207468650a202a206578706f6e656e74206973206c6172676520616e642063616e206576656e20676f0a202a20746f20603060207768696c652074686520696f2d726174696f206973207374696c6c0a202a206c617267652e2042657474657220746f206b65657020746865206d756c7469706c6965720a202a2068696768657220707265636973696f6e20616e642064726f702074686520696f2d726174696f0a202a20736d6f6f74686c7920666f72206173206c6f6e672061732077652063616e2e0a202a2f0a6d756c7469706c6965723a0a2020706f77657228302e35206469762865706f636820313029292c0a76616c3a0a20206d756c280a202020206d756c7469706c6965720a202020206d756c7469706c6965720a202020206d756c7469706c6965720a202020206d756c7469706c6965720a202020206d756c7469706c6965720a202020206d756c7469706c6965720a202020206d756c7469706c6965720a202020206d756c7469706c6965720a202020206d756c7469706c6965720a202020206d756c7469706c6965720a2020293b0a0a2f2a20392e2073666c722d626173656c696e652d696e76202a2f200a5f3a20696e762873666c722d65786368616e67652d726174652829293b011bff13109e41336ff20278186170706c69636174696f6e2f6f637465742d73747265616d',
				addEvents: [
					{
						transaction: {
							id: '0xb5d715bc74b7a7f2aac8cca544c1c95e209ed4113b82269ac3285142324bc6af',
							from: '0xf08bcbce72f62c95dcb7c07dcb5ed26acfcfbc11',
							blockNumber: '37432554',
							timestamp: '1739448802'
						}
					}
				],
				trades: [],
				removeEvents: []
			}
		};
		const mockAddOrder = mockOrder as SgAddOrderWithOrder;
		const mockRemoveOrder = mockOrder as SgRemoveOrderWithOrder;

		it('should fetch add orders for a given transaction', async function () {
			await mockServer
				.forPost('/sg1')
				.thenReply(200, JSON.stringify({ data: { addOrders: [mockAddOrder] } }));

			const raindexClient = extractWasmEncodedData(RaindexClient.new([YAML]));
			const result = extractWasmEncodedData(
				await raindexClient.getAddOrdersForTransaction(1, CHAIN_ID_1_ORDERBOOK_ADDRESS, '0x0123')
			);
			assert.equal(result[0].id, mockAddOrder.order.id);
			assert.equal(result[0].chainId, BigInt(1));
			assert.equal(result[0].orderbook, mockAddOrder.order.orderbook.id);
			assert.equal(result[0].transaction?.id, mockAddOrder.transaction.id);
		});

		it('should fetch remove orders for a given transaction', async function () {
			await mockServer
				.forPost('/sg1')
				.thenReply(200, JSON.stringify({ data: { removeOrders: [mockRemoveOrder] } }));

			const raindexClient = extractWasmEncodedData(RaindexClient.new([YAML]));
			const result = extractWasmEncodedData(
				await raindexClient.getRemoveOrdersForTransaction(1, CHAIN_ID_1_ORDERBOOK_ADDRESS, '0x0123')
			);
			assert.equal(result[0].id, mockRemoveOrder.order.id);
			assert.equal(result[0].chainId, BigInt(1));
			assert.equal(result[0].orderbook, mockRemoveOrder.order.orderbook.id);
			assert.equal(result[0].transaction?.id, mockRemoveOrder.transaction.id);
		});
	});

	describe('Vaults', async function () {
		const vault1: SgVault = {
			id: '0x0123',
			owner: '0x0000000000000000000000000000000000000000',
			vaultId: '0x10',
			balance: '0xfffffffa000000000000000000000000000000000000000000000000000f4241',
			token: {
				id: '0x0123',
				address: '0x0000000000000000000000000000000000000000',
				name: 'Token 1',
				symbol: 'TKN1',
				decimals: '18'
			},
			orderbook: {
				id: CHAIN_ID_1_ORDERBOOK_ADDRESS
			},
			ordersAsOutput: [],
			ordersAsInput: [],
			balanceChanges: []
		};
		const vault2: SgVault = {
			id: '0x0234',
			owner: '0x0000000000000000000000000000000000000000',
			vaultId: '0x20',
			balance: '0xfffffffa000000000000000000000000000000000000000000000000000f4241',
			token: {
				id: '0x0234',
				address: '0x0000000000000000000000000000000000000000',
				name: 'Token 2',
				symbol: 'TKN2',
				decimals: '18'
			},
			orderbook: {
				id: CHAIN_ID_2_ORDERBOOK_ADDRESS
			},
			ordersAsOutput: [],
			ordersAsInput: [],
			balanceChanges: []
		};

		it('should get vaults', async function () {
			await mockServer
				.forPost('/sg1')
				.thenReply(200, JSON.stringify({ data: { vaults: [vault1] } }));
			await mockServer
				.forPost('/sg2')
				.thenReply(200, JSON.stringify({ data: { vaults: [vault2] } }));

			const raindexClient = extractWasmEncodedData(RaindexClient.new([YAML]));
			const result = extractWasmEncodedData(
				await raindexClient.getVaults(
					undefined,
					{
						owners: [],
						hideZeroBalance: false
					},
					1
				)
			);

			assert.equal(result.length, 2);
			assert.equal(result[0].vaultId, BigInt(vault1.vaultId));
			assert.equal(result[0].owner, vault1.owner);
			assert.equal(result[0].balance, vault1.balance);
			assert.equal(result[0].token.id, vault1.token.id);
			assert.equal(result[0].token.address, vault1.token.address);
			assert.equal(result[0].token.name, vault1.token.name);
			assert.equal(result[0].token.symbol, vault1.token.symbol);
			assert.equal(result[0].token.decimals, BigInt(vault1.token.decimals ?? 0));
			assert.equal(result[1].vaultId, BigInt(vault2.vaultId));
			assert.equal(result[1].owner, vault2.owner);
			assert.equal(result[1].balance, vault2.balance);
			assert.equal(result[1].token.id, vault2.token.id);
			assert.equal(result[1].token.address, vault2.token.address);
			assert.equal(result[1].token.name, vault2.token.name);
			assert.equal(result[1].token.symbol, vault2.token.symbol);
			assert.equal(result[1].token.decimals, BigInt(vault2.token.decimals ?? 0));
		});

		it('should get vault', async function () {
			await mockServer.forPost('/sg1').thenReply(200, JSON.stringify({ data: { vault: vault1 } }));

			const raindexClient = extractWasmEncodedData(RaindexClient.new([YAML]));
			const result = extractWasmEncodedData(
				await raindexClient.getVault(1, CHAIN_ID_1_ORDERBOOK_ADDRESS, '0x0123')
			);

			assert.equal(result.vaultId, BigInt(vault1.vaultId));
			assert.equal(result.owner, vault1.owner);
			assert.equal(result.balance, vault1.balance);
			assert.equal(result.token.id, vault1.token.id);
			assert.equal(result.token.address, vault1.token.address);
			assert.equal(result.token.name, vault1.token.name);
			assert.equal(result.token.symbol, vault1.token.symbol);
			assert.equal(result.token.decimals, BigInt(vault1.token.decimals ?? 0));
			assert.equal(result.orderbook, vault1.orderbook.id);
		});

		it('should fetch vault balance changes', async () => {
			const mockVaultBalanceChanges = [
				{
					__typename: 'Deposit',
					amount: '0x0000000000000000000000000000000000000000000000000000000000000005',
					newVaultBalance: '0x0000000000000000000000000000000000000000000000000000000000000005',
					oldVaultBalance: '0x0000000000000000000000000000000000000000000000000000000000000000',
					vault: {
						id: '0x166aeed725f0f3ef9fe62f2a9054035756d55e5560b17afa1ae439e9cd362902',
						vaultId: '0x0123',
						token: {
							id: '0x1d80c49bbbcd1c0911346656b529df9e5c2f783d',
							address: '0x1d80c49bbbcd1c0911346656b529df9e5c2f783d',
							name: 'Wrapped Flare',
							symbol: 'WFLR',
							decimals: '18'
						}
					},
					timestamp: '1734054063',
					transaction: {
						id: '0x85857b5c6d0b277f9e971b6b45cab98720f90b8f24d65df020776d675b71fc22',
						from: '0x7177b9d00bb5dbcaaf069cc63190902763783b09',
						blockNumber: '34407047',
						timestamp: '1734054063'
					},
					orderbook: {
						id: CHAIN_ID_1_ORDERBOOK_ADDRESS
					}
				}
			];

			await mockServer
				.forPost('/sg1')
				.once()
				.thenReply(200, JSON.stringify({ data: { vault: vault1 } }));
			await mockServer
				.forPost('/sg1')
				.thenReply(200, JSON.stringify({ data: { vaultBalanceChanges: mockVaultBalanceChanges } }));

			const raindexClient = extractWasmEncodedData(RaindexClient.new([YAML]));
			const vault = extractWasmEncodedData(
				await raindexClient.getVault(1, CHAIN_ID_1_ORDERBOOK_ADDRESS, '0x0123')
			);
			const result = extractWasmEncodedData(await vault.getBalanceChanges());

			assert.equal(result[0].type, 'deposit');
			assert.equal(
				result[0].amount,
				'0x0000000000000000000000000000000000000000000000000000000000000005'
			);
			assert.equal(
				result[0].newBalance,
				'0x0000000000000000000000000000000000000000000000000000000000000005'
			);
			assert.equal(
				result[0].oldBalance,
				'0x0000000000000000000000000000000000000000000000000000000000000000'
			);
			assert.equal(result[0].timestamp, BigInt('1734054063'));
			assert.equal(
				result[0].transaction.id,
				'0x85857b5c6d0b277f9e971b6b45cab98720f90b8f24d65df020776d675b71fc22'
			);
			assert.equal(result[0].transaction.from, '0x7177b9d00bB5dbcaaF069CC63190902763783b09');
			assert.equal(result[0].transaction.blockNumber, BigInt('34407047'));
			assert.equal(result[0].transaction.timestamp, BigInt('1734054063'));
			assert.equal(result[0].orderbook, CHAIN_ID_1_ORDERBOOK_ADDRESS);
		});

		const order = {
			id: '0x0123',
			orderBytes:
				'0x0000000000000000000000000000000000000000000000000000000000000020000000000000000000000000000000000000000000000000000000000000000000000000000000000000000000000000000000000000000000000000000000a0000000000000000000000000000000000000000000000000000000000000012000000000000000000000000000000000000000000000000000000000000001a00000000000000000000000000000000000000000000000000000000000000000000000000000000000000000000000000000000000000000000000000000000000000000000000000000000000000000000000000000000000000000000000000000000000000000000000000000000000000000000000000000000000000060000000000000000000000000000000000000000000000000000000000000000000000000000000000000000000000000000000000000000000000000000000100000000000000000000000000000000000000000000000000000000000000000000000000000000000000000000000000000000000000000000000000000000000000000000000000000000000000000000000000000000000000000000000',
			orderHash: '0x0123',
			owner: '0x0000000000000000000000000000000000000000',
			outputs: [
				{
					id: '0x0123',
					token: {
						id: '0x0000000000000000000000000000000000000000',
						address: '0x1234567890123456789012345678901234567890',
						name: 'T1',
						symbol: 'T1',
						decimals: '0'
					},
					balance: '0x0000000000000000000000000000000000000000000000000000000000000008',
					vaultId: '0x2523',
					owner: '0x0000000000000000000000000000000000000000',
					ordersAsOutput: [],
					ordersAsInput: [],
					balanceChanges: [],
					orderbook: {
						id: CHAIN_ID_1_ORDERBOOK_ADDRESS
					}
				}
			],
			inputs: [
				{
					id: '0x0234',
					token: {
						id: '0x0000000000000000000000000000000000000000',
						address: '0x9876543210987654321098765432109876543210',
						name: 'T2',
						symbol: 'T2',
						decimals: '0'
					},
					balance: '0x0000000000000000000000000000000000000000000000000000000000000009',
					vaultId: '0x0100',
					owner: '0x0000000000000000000000000000000000000000',
					ordersAsOutput: [],
					ordersAsInput: [],
					balanceChanges: [],
					orderbook: {
						id: CHAIN_ID_1_ORDERBOOK_ADDRESS
					}
				}
			],
			active: true,
			addEvents: [
				{
					transaction: {
						blockNumber: '0',
						timestamp: '0',
						id: '0x0123',
						from: '0x0000000000000000000000000000000000000000'
					}
				}
			],
			meta: null,
			timestampAdded: '0',
			orderbook: {
				id: CHAIN_ID_1_ORDERBOOK_ADDRESS
			},
			trades: [],
			removeEvents: []
		};

		it('should get deposit calldata for a vault', async () => {
			await mockServer
				.forPost('/sg1')
				.once()
				.thenReply(200, JSON.stringify({ data: { vault: vault1 } }));
			await mockServer
				.forPost('/sg1')
				.once()
				.thenReply(200, JSON.stringify({ data: { order } }));

			const raindexClient = extractWasmEncodedData(RaindexClient.new([YAML]));
			const vault = extractWasmEncodedData(
				await raindexClient.getVault(1, CHAIN_ID_1_ORDERBOOK_ADDRESS, '0x0123')
			);
			const res = extractWasmEncodedData(await vault.getDepositCalldata('500'));
			assert.equal(res.length, 330);
		});

		it('should handle zero deposit amount', async () => {
			await mockServer
				.forPost('/sg1')
				.once()
				.thenReply(200, JSON.stringify({ data: { vault: vault1 } }));
			await mockServer.forPost('/sg1').thenReply(200, JSON.stringify({ data: { order } }));

			const raindexClient = extractWasmEncodedData(RaindexClient.new([YAML]));
			const vault = extractWasmEncodedData(
				await raindexClient.getVault(1, CHAIN_ID_1_ORDERBOOK_ADDRESS, '0x0123')
			);

			const res = await vault.getDepositCalldata('0');
			if (!res.error) assert.fail('expected to reject, but resolved');
			assert.equal(res.error.msg, 'Zero amount');
		});

		it('should throw error for invalid deposit amount', async () => {
			await mockServer
				.forPost('/sg1')
				.once()
				.thenReply(200, JSON.stringify({ data: { vault: vault1 } }));
			const raindexClient = extractWasmEncodedData(RaindexClient.new([YAML]));
			const vault = extractWasmEncodedData(
				await raindexClient.getVault(1, CHAIN_ID_1_ORDERBOOK_ADDRESS, '0x0123')
			);

			const res = await vault.getDepositCalldata('-100');
			if (!res.error) assert.fail('expected to reject, but resolved');
			assert.equal(res.error.msg, 'invalid digit: -');
		});

		it('should get withdraw calldata for a vault', async () => {
			await mockServer
				.forPost('/sg1')
				.once()
				.thenReply(200, JSON.stringify({ data: { vault: vault1 } }));
			await mockServer.forPost('/sg1').thenReply(200, JSON.stringify({ data: { order } }));

			const raindexClient = extractWasmEncodedData(RaindexClient.new([YAML]));
			const vault = extractWasmEncodedData(
				await raindexClient.getVault(1, CHAIN_ID_1_ORDERBOOK_ADDRESS, '0x0123')
			);

			let res = await vault.getWithdrawCalldata('500');
			if (res.error) assert.fail('expected to resolve, but failed');
			assert.equal(res.value.length, 330);

			res = await vault.getWithdrawCalldata('0');
			if (!res.error) assert.fail('expected to reject, but resolved');
			assert.equal(res.error.msg, 'Zero amount');
			assert.equal(res.error.readableMsg, 'Amount cannot be zero');
		});

		it('should read allowance for a vault', async () => {
			await mockServer
				.forPost('/sg1')
				.once()
				.thenReply(200, JSON.stringify({ data: { vault: vault1 } }));
			await mockServer.forPost('/rpc1').thenReply(
				200,
				JSON.stringify({
					jsonrpc: '2.0',
					id: 1,
					result: '0x0000000000000000000000000000000000000000000000000000000000000064'
				})
			);

			const raindexClient = extractWasmEncodedData(RaindexClient.new([YAML]));
			const vault = extractWasmEncodedData(
				await raindexClient.getVault(1, CHAIN_ID_1_ORDERBOOK_ADDRESS, '0x0123')
			);
			const res = extractWasmEncodedData(await vault.getAllowance());
			assert.equal(res, '0x64');
		});

		it('should generate valid approval calldata with correct length', async () => {
			await mockServer
				.forPost('/sg1')
				.once()
				.thenReply(200, JSON.stringify({ data: { vault: vault1 } }));
			await mockServer.forPost('/rpc1').thenReply(
				200,
				JSON.stringify({
					jsonrpc: '2.0',
					id: 1,
					result: '0x0000000000000000000000000000000000000000000000000000000000000064'
				})
			);

			const raindexClient = extractWasmEncodedData(RaindexClient.new([YAML]));
			const vault = extractWasmEncodedData(
				await raindexClient.getVault(1, CHAIN_ID_1_ORDERBOOK_ADDRESS, '0x0123')
			);

			const res = extractWasmEncodedData(await vault.getApprovalCalldata('600'));
			assert.ok(res.startsWith('0x'));
			assert.equal(res.length, 138);
		});

		it('should handle approval amount equal to allowance', async () => {
			await mockServer
				.forPost('/sg1')
				.once()
				.thenReply(200, JSON.stringify({ data: { vault: vault1 } }));
			// Allowance is 100, and user tries to approve 100, so there should be no approval calldata
			await mockServer.forPost('/rpc1').thenReply(
				200,
				JSON.stringify({
					jsonrpc: '2.0',
					id: 1,
					result: '0x0000000000000000000000000000000000000000000000000000000000000064'
				})
			);

			const raindexClient = extractWasmEncodedData(RaindexClient.new([YAML]));
			const vault = extractWasmEncodedData(
				await raindexClient.getVault(1, CHAIN_ID_1_ORDERBOOK_ADDRESS, '0x0123')
			);

			const res = await vault.getApprovalCalldata('100');
			if (!res.error) assert.fail('expected to reject, but resolved');
			assert.equal(res.error.msg, 'Existing allowance');
		});

		it('should handle approval amount less than allowance', async () => {
			await mockServer
				.forPost('/sg1')
				.once()
				.thenReply(200, JSON.stringify({ data: { vault: vault1 } }));
			// Allowance is 100, and user tries to approve 90, so there should be approval calldata
			await mockServer.forPost('/rpc1').thenReply(
				200,
				JSON.stringify({
					jsonrpc: '2.0',
					id: 1,
					result: '0x0000000000000000000000000000000000000000000000000000000000000064'
				})
			);

			const raindexClient = extractWasmEncodedData(RaindexClient.new([YAML]));
			const vault = extractWasmEncodedData(
				await raindexClient.getVault(1, CHAIN_ID_1_ORDERBOOK_ADDRESS, '0x0123')
			);

			const res = await vault.getApprovalCalldata('90');
			if (!res.error) assert.fail('expected to reject, but resolved');
			assert.equal(res.error.msg, 'Existing allowance');
		});

		it('should get all vault tokens', async function () {
			const tokens1 = [
				{
					id: 'token1',
					address: '0x1d80c49bbbcd1c0911346656b529df9e5c2f783d',
					name: 'Token 1',
					symbol: 'TKN1',
					decimals: '18'
				},
				{
					id: 'token2',
					address: '0x12e605bc104e93b45e1ad99f9e555f659051c2bb',
					name: 'Token 2',
					symbol: 'TKN2',
					decimals: '18'
				}
			];

			const tokens2 = [
				{
					id: 'token3',
					address: '0x3333333333333333333333333333333333333333',
					name: 'Token 3',
					symbol: 'TKN3',
					decimals: '6'
				}
			];

			await mockServer
				.forPost('/sg1')
				.thenReply(200, JSON.stringify({ data: { erc20S: tokens1 } }));
			await mockServer
				.forPost('/sg2')
				.thenReply(200, JSON.stringify({ data: { erc20S: tokens2 } }));

			const raindexClient = extractWasmEncodedData(RaindexClient.new([YAML]));
			const result = extractWasmEncodedData(await raindexClient.getAllVaultTokens());

			assert.equal(result.length, 3);

			assert.equal(result[0].id, 'token1');
			assert.equal(result[0].symbol, 'TKN1');
			assert.equal(result[0].name, 'Token 1');
			assert.equal(result[0].chainId, 1);
			assert.equal(result[0].address, '0x1d80c49bbbcd1c0911346656b529df9e5c2f783d');
			assert.equal(result[0].decimals, BigInt(18));

			assert.equal(result[1].id, 'token2');
			assert.equal(result[1].symbol, 'TKN2');
			assert.equal(result[1].name, 'Token 2');
			assert.equal(result[1].chainId, 1);
			assert.equal(result[1].address, '0x12e605bc104e93b45e1ad99f9e555f659051c2bb');

			assert.equal(result[2].id, 'token3');
			assert.equal(result[2].symbol, 'TKN3');
			assert.equal(result[2].name, 'Token 3');
			assert.equal(result[2].chainId, 2);
			assert.equal(result[2].address, '0x3333333333333333333333333333333333333333');
			assert.equal(result[2].decimals, BigInt(6));
		});

		it('should get all vault tokens with chain filter', async function () {
			const tokens1 = [
				{
					id: 'token1',
					address: '0x1d80c49bbbcd1c0911346656b529df9e5c2f783d',
					name: 'Token 1',
					symbol: 'TKN1',
					decimals: '18'
				}
			];

			await mockServer
				.forPost('/sg1')
				.thenReply(200, JSON.stringify({ data: { erc20S: tokens1 } }));

			const raindexClient = extractWasmEncodedData(RaindexClient.new([YAML]));
			const result = extractWasmEncodedData(await raindexClient.getAllVaultTokens([1]));

			// Should have only 1 token from chain 1
			assert.equal(result.length, 1);
			assert.equal(result[0].id, 'token1');
			assert.equal(result[0].chainId, 1);
		});

		it('should fetch account balance from a raindex vault instance', async () => {
			await mockServer
				.forPost('/sg1')
				.once()
				.thenReply(200, JSON.stringify({ data: { vault: vault1 } }));
			await mockServer.forPost('/rpc1').thenReply(
				200,
				JSON.stringify({
					jsonrpc: '2.0',
					id: 1,
					result: '0x00000000000000000000000000000000000000000000000000000000000003e8'
				})
			);

			const raindexClient = extractWasmEncodedData(RaindexClient.new([YAML]));
			const vault = extractWasmEncodedData(
				await raindexClient.getVault(1, CHAIN_ID_1_ORDERBOOK_ADDRESS, '0x0123')
			);

			const res = extractWasmEncodedData(await vault.getOwnerBalance());
			assert.equal(typeof res.balance, 'bigint');
			assert.equal(res.balance, BigInt(1000));
			assert.equal(res.formattedBalance, '0.000000000000001');
		});
	});

	describe('Transactions', () => {
		const transaction = {
			id: '0x0123',
			from: '0x1000000000000000000000000000000000000000',
			blockNumber: '2356',
			timestamp: '1734054063'
		} as SgTransaction;

		it('should get transaction', async () => {
			await mockServer.forPost('/sg1').thenReply(200, JSON.stringify({ data: { transaction } }));

			const raindexClient = extractWasmEncodedData(RaindexClient.new([YAML]));
			const result = extractWasmEncodedData(
				await raindexClient.getTransaction(CHAIN_ID_1_ORDERBOOK_ADDRESS, '0x0123')
			);
			assert.equal(result.id, transaction.id);
			assert.equal(result.from, transaction.from);
			assert.equal(result.blockNumber, BigInt(transaction.blockNumber));
			assert.equal(result.timestamp, BigInt(transaction.timestamp));
		});
	});
});<|MERGE_RESOLUTION|>--- conflicted
+++ resolved
@@ -5,12 +5,8 @@
 	RaindexClient,
 	SgOrder,
 	SgTrade,
-<<<<<<< HEAD
 	// OrderPerformance, TODO: Issue #1989
 	// VaultVolume, TODO: Issue #1989
-=======
-	OrderPerformance,
->>>>>>> 40070ba2
 	SgVault,
 	SgTransaction,
 	SgAddOrderWithOrder,
@@ -598,9 +594,7 @@
 			assert.equal(order.vaults[2].token.decimals, '0');
 		});
 
-<<<<<<< HEAD
-		// TODO: Issue #1989
-		// it('should get the get the total volume for an order', async () => {
+		// it('should get the total volume for an order', async () => {
 		// 	await mockServer
 		// 		.forPost('/sg1')
 		// 		.once()
@@ -625,48 +619,43 @@
 		// 		})
 		// 	);
 
-		// 	const raindexClient = extractWasmEncodedData(RaindexClient.new([YAML]));
-		// 	const order = extractWasmEncodedData(
-		// 		await raindexClient.getOrderByHash(1, CHAIN_ID_1_ORDERBOOK_ADDRESS, '0x0123')
-		// 	);
-		// 	const result = await order.getVaultsVolume(BigInt(1632000000), BigInt(1734571449));
-		// 	if (result.error) assert.fail('expected to resolve, but failed');
-
-		// 	const expected: VaultVolume[] = [
-		// 		{
-		// 			id: '0x0234',
-		// 			token: {
-		// 				id: '0x0234',
-		// 				address: '0x2222222222222222222222222222222222222222',
-		// 				name: 'Token Two',
-		// 				symbol: 'TK2',
-		// 				decimals: '18'
-		// 			},
-		// 			volDetails: {
-		// 				netVol: '0x2b5e3af16b1880000',
-		// 				totalIn: '0x2b5e3af16b1880000',
-		// 				totalOut: '0x0',
-		// 				totalVol: '0x2b5e3af16b1880000'
-		// 			}
-		// 		},
-		// 		{
-		// 			id: '0x0123',
-		// 			token: {
-		// 				id: '0x0123',
-		// 				address: '0x1111111111111111111111111111111111111111',
-		// 				name: 'Token One',
-		// 				symbol: 'TK1',
-		// 				decimals: '18'
-		// 			},
-		// 			volDetails: {
-		// 				netVol: '0x56bc75e2d63100000',
-		// 				totalIn: '0x0',
-		// 				totalOut: '0x56bc75e2d63100000',
-		// 				totalVol: '0x56bc75e2d63100000'
-		// 			}
-		// 		}
-		// 	];
-		// 	assert.deepEqual(result.value, expected);
+		// // 	const raindexClient = extractWasmEncodedData(RaindexClient.new([YAML]));
+		// // 	const order = extractWasmEncodedData(
+		// // 		await raindexClient.getOrderByHash(1, CHAIN_ID_1_ORDERBOOK_ADDRESS, '0x0123')
+		// // 	);
+		// // 	const result = await order.getVaultsVolume(BigInt(1632000000), BigInt(1734571449));
+		// // 	if (result.error) assert.fail('expected to resolve, but failed');
+
+		// 	assert.equal(result.value.length, 2);
+		// 	assert.equal(result.value[0].id, '0x0234');
+		// 	assert.equal(result.value[0].token.id, '0x0234');
+		// 	assert.equal(result.value[0].token.address, '0x2222222222222222222222222222222222222222');
+		// 	assert.equal(result.value[0].token.name, 'Token Two');
+		// 	assert.equal(result.value[0].token.symbol, 'TK2');
+		// 	assert.equal(result.value[0].token.decimals, BigInt(18));
+		// 	assert.equal(result.value[0].details.netVol, BigInt('0x2b5e3af16b1880000'));
+		// 	assert.equal(result.value[0].details.formattedNetVol, '50');
+		// 	assert.equal(result.value[0].details.totalIn, BigInt('0x2b5e3af16b1880000'));
+		// 	assert.equal(result.value[0].details.formattedTotalIn, '50');
+		// 	assert.equal(result.value[0].details.totalOut, BigInt('0x0'));
+		// 	assert.equal(result.value[0].details.formattedTotalOut, '0');
+		// 	assert.equal(result.value[0].details.totalVol, BigInt('0x2b5e3af16b1880000'));
+		// 	assert.equal(result.value[0].details.formattedTotalVol, '50');
+
+		// 	assert.equal(result.value[1].id, '0x0123');
+		// 	assert.equal(result.value[1].token.id, '0x0123');
+		// 	assert.equal(result.value[1].token.address, '0x1111111111111111111111111111111111111111');
+		// 	assert.equal(result.value[1].token.name, 'Token One');
+		// 	assert.equal(result.value[1].token.symbol, 'TK1');
+		// 	assert.equal(result.value[1].token.decimals, BigInt(18));
+		// 	assert.equal(result.value[1].details.netVol, BigInt('0x56bc75e2d63100000'));
+		// 	assert.equal(result.value[1].details.formattedNetVol, '100');
+		// 	assert.equal(result.value[1].details.totalIn, BigInt('0x0'));
+		// 	assert.equal(result.value[1].details.formattedTotalIn, '0');
+		// 	assert.equal(result.value[1].details.totalOut, BigInt('0x56bc75e2d63100000'));
+		// 	assert.equal(result.value[1].details.formattedTotalOut, '100');
+		// 	assert.equal(result.value[1].details.totalVol, BigInt('0x56bc75e2d63100000'));
+		// 	assert.equal(result.value[1].details.formattedTotalVol, '100');
 		// });
 
 		// TODO: Issue #1989
@@ -781,183 +770,6 @@
 		// 	};
 		// 	assert.deepEqual(result.value, expected);
 		// });
-=======
-		it('should get the total volume for an order', async () => {
-			await mockServer
-				.forPost('/sg1')
-				.once()
-				.thenReply(200, JSON.stringify({ data: { orders: [order3] } }));
-			await mockServer
-				.forPost('/sg1')
-				.once()
-				.thenReply(
-					200,
-					JSON.stringify({
-						data: {
-							trades: mockOrderTradesList
-						}
-					})
-				);
-			await mockServer.forPost('/sg1').thenReply(
-				200,
-				JSON.stringify({
-					data: {
-						trades: []
-					}
-				})
-			);
-
-			const raindexClient = extractWasmEncodedData(RaindexClient.new([YAML]));
-			const order = extractWasmEncodedData(
-				await raindexClient.getOrderByHash(1, CHAIN_ID_1_ORDERBOOK_ADDRESS, '0x0123')
-			);
-			const result = await order.getVaultsVolume(BigInt(1632000000), BigInt(1734571449));
-			if (result.error) assert.fail('expected to resolve, but failed');
-
-			assert.equal(result.value.length, 2);
-			assert.equal(result.value[0].id, '0x0234');
-			assert.equal(result.value[0].token.id, '0x0234');
-			assert.equal(result.value[0].token.address, '0x2222222222222222222222222222222222222222');
-			assert.equal(result.value[0].token.name, 'Token Two');
-			assert.equal(result.value[0].token.symbol, 'TK2');
-			assert.equal(result.value[0].token.decimals, BigInt(18));
-			assert.equal(result.value[0].details.netVol, BigInt('0x2b5e3af16b1880000'));
-			assert.equal(result.value[0].details.formattedNetVol, '50');
-			assert.equal(result.value[0].details.totalIn, BigInt('0x2b5e3af16b1880000'));
-			assert.equal(result.value[0].details.formattedTotalIn, '50');
-			assert.equal(result.value[0].details.totalOut, BigInt('0x0'));
-			assert.equal(result.value[0].details.formattedTotalOut, '0');
-			assert.equal(result.value[0].details.totalVol, BigInt('0x2b5e3af16b1880000'));
-			assert.equal(result.value[0].details.formattedTotalVol, '50');
-
-			assert.equal(result.value[1].id, '0x0123');
-			assert.equal(result.value[1].token.id, '0x0123');
-			assert.equal(result.value[1].token.address, '0x1111111111111111111111111111111111111111');
-			assert.equal(result.value[1].token.name, 'Token One');
-			assert.equal(result.value[1].token.symbol, 'TK1');
-			assert.equal(result.value[1].token.decimals, BigInt(18));
-			assert.equal(result.value[1].details.netVol, BigInt('0x56bc75e2d63100000'));
-			assert.equal(result.value[1].details.formattedNetVol, '100');
-			assert.equal(result.value[1].details.totalIn, BigInt('0x0'));
-			assert.equal(result.value[1].details.formattedTotalIn, '0');
-			assert.equal(result.value[1].details.totalOut, BigInt('0x56bc75e2d63100000'));
-			assert.equal(result.value[1].details.formattedTotalOut, '100');
-			assert.equal(result.value[1].details.totalVol, BigInt('0x56bc75e2d63100000'));
-			assert.equal(result.value[1].details.formattedTotalVol, '100');
-		});
-
-		it('should calculate order performance metrics given an order id and subgraph', async () => {
-			await mockServer
-				.forPost('/sg1')
-				.once()
-				.thenReply(200, JSON.stringify({ data: { orders: [order3] } }));
-			await mockServer
-				.forPost('/sg1')
-				.once()
-				.thenReply(200, JSON.stringify({ data: { order: order3 } }));
-			await mockServer
-				.forPost('/sg1')
-				.once()
-				.thenReply(
-					200,
-					JSON.stringify({
-						data: {
-							trades: mockOrderTradesList
-						}
-					})
-				);
-			await mockServer.forPost('/sg1').thenReply(
-				200,
-				JSON.stringify({
-					data: {
-						trades: []
-					}
-				})
-			);
-
-			const raindexClient = extractWasmEncodedData(RaindexClient.new([YAML]));
-			const order = extractWasmEncodedData(
-				await raindexClient.getOrderByHash(1, CHAIN_ID_1_ORDERBOOK_ADDRESS, '0x0123')
-			);
-			const result = await order.getPerformance(BigInt(1632000000), BigInt(1734571449));
-			if (result.error) assert.fail('expected to resolve, but failed');
-
-			const expected: OrderPerformance = {
-				orderId: '0x0123',
-				orderHash: '0x0123',
-				orderbook: CHAIN_ID_1_ORDERBOOK_ADDRESS,
-				denominatedPerformance: {
-					token: {
-						id: '0x0234',
-						address: '0x2222222222222222222222222222222222222222',
-						name: 'Token Two',
-						symbol: 'TK2',
-						decimals: '18'
-					},
-					apy: '0x0',
-					apyIsNeg: false,
-					netVol: '0x0',
-					netVolIsNeg: false,
-					startingCapital: '0x258'
-				},
-				startTime: 1632000000,
-				endTime: 1734571449,
-				inputsVaults: [
-					{
-						id: '0x0234',
-						token: {
-							id: '0x0234',
-							address: '0x2222222222222222222222222222222222222222',
-							name: 'Token Two',
-							symbol: 'TK2',
-							decimals: '18'
-						},
-						volDetails: {
-							totalIn: '0x2b5e3af16b1880000',
-							totalOut: '0x0',
-							totalVol: '0x2b5e3af16b1880000',
-							netVol: '0x2b5e3af16b1880000'
-						},
-						apyDetails: {
-							startTime: 1632000000,
-							endTime: 1734571449,
-							netVol: '0x2b5e3af16b1880000',
-							capital: '0x96',
-							apy: '0x13bce241d361f7aa7687c05aa7a4e5',
-							isNeg: false
-						}
-					}
-				],
-				outputsVaults: [
-					{
-						id: '0x0123',
-						token: {
-							id: '0x0123',
-							address: '0x1111111111111111111111111111111111111111',
-							name: 'Token One',
-							symbol: 'TK1',
-							decimals: '18'
-						},
-						volDetails: {
-							totalIn: '0x0',
-							totalOut: '0x56bc75e2d63100000',
-							totalVol: '0x56bc75e2d63100000',
-							netVol: '0x56bc75e2d63100000'
-						},
-						apyDetails: {
-							startTime: 1632000000,
-							endTime: 1734571449,
-							netVol: '0x56bc75e2d63100000',
-							capital: '0x384',
-							apy: '0x6944b6b4675fd38d22d401e37e1a1',
-							isNeg: true
-						}
-					}
-				]
-			};
-			assert.deepEqual(result.value, expected);
-		});
->>>>>>> 40070ba2
 
 		it('should get remove calldata', async () => {
 			await mockServer
@@ -999,10 +811,6 @@
 					pair: { pairName: 'WFLR/sFLR', inputIndex: 0, outputIndex: 0 },
 					blockNumber: 1,
 					data: {
-<<<<<<< HEAD
-						maxOutput: '0x0000000000000000000000000000000000000000000000000000000000000001',
-						ratio: '0x0000000000000000000000000000000000000000000000000000000000000002'
-=======
 						maxOutput: '0x1',
 						formattedMaxOutput: '0.000000000000000001',
 						maxInput: '0x2',
@@ -1011,7 +819,6 @@
 						formattedRatio: '0.000000000000000002',
 						inverseRatio: '0x604be73de4838ad9a5cf8800000000',
 						formattedInverseRatio: '500000000000000000'
->>>>>>> 40070ba2
 					},
 					success: true,
 					error: undefined
