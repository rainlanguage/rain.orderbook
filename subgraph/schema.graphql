--- conflicted
+++ resolved
@@ -116,13 +116,9 @@
   "Trades for this order"
   trades: [Trade!]! @derivedFrom(field: "order")
   "Meta emitted for this order"
-<<<<<<< HEAD
-  meta: Bytes!
-=======
   meta: Bytes
   "The timestamp this order was first added"
   timestampAdded: BigInt!
->>>>>>> 23c6bdad
 }
 
 type AddOrder implements Event @entity(immutable: true) {
