--- conflicted
+++ resolved
@@ -1,4 +1,3 @@
-<<<<<<< HEAD
 import { AfterClear, ClearV2 } from "../generated/OrderBook/OrderBook"
 import { ClearTemporaryData } from "../generated/schema"
 import { createOrderbookEntity } from "./orderbook"
@@ -11,32 +10,6 @@
 export function orderHashFromClearEvent(order: ethereum.Value): Bytes {
   let orderHash = crypto.keccak256(ethereum.encode(order)!)
   return Bytes.fromByteArray(orderHash)
-=======
-import { AfterClear, ClearV2 } from "../generated/OrderBook/OrderBook";
-import { ClearBounty, ClearTemporaryData } from "../generated/schema";
-import { eventId } from "./interfaces/event";
-import { createTradeEntity } from "./trade";
-import { createTradeVaultBalanceChangeEntity } from "./tradevaultbalancechange";
-import { createTransactionEntity } from "./transaction";
-import { handleVaultBalanceChange, vaultEntityId } from "./vault";
-import { log } from "@graphprotocol/graph-ts";
-import {
-  BigInt,
-  Bytes,
-  crypto,
-  ethereum,
-  store,
-} from "@graphprotocol/graph-ts";
-
-export function orderHashFromClearEvent(
-  event: ClearV2,
-  isAlice: boolean
-): Bytes {
-  let orderHash = crypto.keccak256(
-    ethereum.encode(event.parameters[isAlice ? 1 : 2].value.toTuple()[0])!
-  );
-  return Bytes.fromByteArray(orderHash);
->>>>>>> 1021da7f
 }
 
 export function clearTemporaryDataEntityId(event: ethereum.Event): Bytes {
@@ -46,12 +19,8 @@
 }
 
 export function handleClear(event: ClearV2): void {
-<<<<<<< HEAD
   createOrderbookEntity(event)
 
-=======
-  createTransactionEntity(event);
->>>>>>> 1021da7f
   let clearTemporaryData = new ClearTemporaryData(
     clearTemporaryDataEntityId(event)
   )
@@ -234,7 +203,6 @@
     clearTemporaryDataEntityId(event)
   )
   if (clearTemporaryData) {
-<<<<<<< HEAD
     createTrade(
       event,
       clearTemporaryData.aliceOrderHash,
@@ -285,12 +253,6 @@
     }
 
     store.remove("ClearTemporaryData", clearTemporaryData.id.toHexString())
-=======
-    createTrade(event, clearTemporaryData, true);
-    createTrade(event, clearTemporaryData, false);
-    handleClearBounty(event, clearTemporaryData);
-    store.remove("ClearTemporaryData", clearTemporaryData.id.toHexString());
->>>>>>> 1021da7f
   } else {
     log.error("ClearTemporaryData not found for event {}", [
       event.transaction.hash.toHexString(),
