--- conflicted
+++ resolved
@@ -4,10 +4,7 @@
 import { eventId } from "./interfaces/event";
 import { createTransactionEntity } from "./transaction";
 import { handleVaultBalanceChange, vaultEntityId } from "./vault";
-<<<<<<< HEAD
-=======
 import { createOrderbookEntity } from "./orderbook";
->>>>>>> 0fdb8414
 
 export function handleWithdraw(event: Withdraw): void {
   createOrderbookEntity(event);
@@ -26,10 +23,7 @@
   oldVaultBalance: BigInt
 ): void {
   let withdraw = new Withdrawal(eventId(event));
-<<<<<<< HEAD
-=======
   withdraw.orderbook = event.address;
->>>>>>> 0fdb8414
   withdraw.amount = event.params.amount.neg();
   withdraw.targetAmount = event.params.targetAmount;
   withdraw.sender = event.params.sender;
