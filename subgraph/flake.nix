{
  description = "Flake for development orderbook subgraph workflows.";

  inputs = {
    nixpkgs.url = "github:nixos/nixpkgs/nixos-unstable";
    flake-utils.url = "github:numtide/flake-utils";
  };


  outputs = { self, nixpkgs, flake-utils }:
    flake-utils.lib.eachDefaultSystem (system:
      let
        pkgs = nixpkgs.legacyPackages.${system};
        jq = "${pkgs.jq}/bin/jq";
        graphql_client = "${pkgs.graphql-client}/bin/graphql-client";

      in rec {
        packages = rec {
          # ERC20Mock is not present here. It's hardcoded because It's just a ERC20 contract with a mint method.
          concrete-contracts = ["AuthoringMetaGetter" "OrderBook" "RainterpreterExpressionDeployerNP" "RainterpreterNP" "RainterpreterStore"];

          copy-abis = contract: ''
            echo Copying ${contract}...
            cp ../out/${contract}.sol/${contract}.json ./tests/generated/

            # # Remove component duplicated that conflict with abigen
            # ${jq} '.abi |= map(select(.name != "StackUnderflow"))' contract.json > updated_contract.json
            # mv updated_contract.json tests/generated/RainterpreterExpressionDeployerNP.json
          '';

          remove-duplicate = ''
            # Remove a component duplicated on RainterpreterExpressionDeployerNP abi that 
            # conflict with abigen
            contract_path="tests/generated/RainterpreterExpressionDeployerNP.json"
            ${jq} '.abi |= map(select(.name != "StackUnderflow"))' $contract_path > updated_contract.json
            mv updated_contract.json $contract_path
            echo Removed duplicated at: $contract_path
          '';

          # The graphql file can generate the schema.json file needed for testing
          # Of course, this need a graph node at localhost to work
          gen-sg-schema = ''
            # Use a arbitrary address to put the endpoint up
            cargo run deploy \
              --name test/test \
              --url http://localhost:8020 \
              --network localhost \
              --block 0 \
              --address 0x0000000000000000000000000000000000000000

           ${graphql_client} introspect-schema \
            --output tests/subgraph/query/schema.json \
            http://localhost:8000/subgraphs/name/test/test
          '';

          init-setup =  pkgs.writeShellScriptBin "init-setup" (''
            # NOTE: This should be called after `npm install`

            # Generating the contracts. This way, they will be updating by commit
            forge build --root ../
 
            # Copying the new abis into the SG abi folder
            cp ../out/OrderBook.sol/OrderBook.json ./abis/
            cp ../out/ERC20.sol/ERC20.json ./abis/ERC20.json
            '' + pkgs.lib.concatStrings (map copy-abis concrete-contracts)
            + (remove-duplicate)
          );

          run-anvil = pkgs.writeShellScriptBin "run-anvil" (''
            anvil -m "$(cat ./test-mnemonic)"
          '');

          docker-up = pkgs.writeShellScriptBin "docker-up" ''
            docker-compose -f docker/docker-compose.yaml up --build -d
          '';

          docker-down = pkgs.writeShellScriptBin "docker-down" ''
            docker-compose -f docker/docker-compose.yaml down
          '';

          end-anvil = pkgs.writeShellScriptBin "end-anvil" (''
            kill -9 $(lsof -t -i :8545)
          '');

<<<<<<< HEAD
          gen-subgraph-schema  = pkgs.writeShellScriptBin "gen-subgraph-schema" (gen-sg-schema);

=======
>>>>>>> 54d447d6
          ci-test = pkgs.writeShellScriptBin "ci-test" (''
            # This build is for generate the schema.json.
            # This in case the subgraph schema.graphql have changes when running tests
            ${gen-sg-schema}
            
            # Run tests in single thread
            cargo test -- --test-threads=1 --nocapture;
          '');

          default = init-setup;
        };
      }
    );
}<|MERGE_RESOLUTION|>--- conflicted
+++ resolved
@@ -37,8 +37,7 @@
             echo Removed duplicated at: $contract_path
           '';
 
-          # The graphql file can generate the schema.json file needed for testing
-          # Of course, this need a graph node at localhost to work
+
           gen-sg-schema = ''
             # Use a arbitrary address to put the endpoint up
             cargo run deploy \
@@ -82,16 +81,24 @@
             kill -9 $(lsof -t -i :8545)
           '');
 
-<<<<<<< HEAD
-          gen-subgraph-schema  = pkgs.writeShellScriptBin "gen-subgraph-schema" (gen-sg-schema);
+          # The graphql file can generate the schema.json file needed for testing
+          # Of course, this need a graph node at localhost to work
+          gen-subgraph-schema  = pkgs.writeShellScriptBin "gen-subgraph-schema" (''
+            # Use a arbitrary address to put the endpoint up
+            cargo run deploy \
+              --name test/test \
+              --url http://localhost:8020 \
+              --network localhost \
+              --block 0 \
+              --address 0x0000000000000000000000000000000000000000
 
-=======
->>>>>>> 54d447d6
+           ${graphql_client} introspect-schema \
+            --output tests/subgraph/query/schema.json \
+            http://localhost:8000/subgraphs/name/test/test
+          '');
+
           ci-test = pkgs.writeShellScriptBin "ci-test" (''
-            # This build is for generate the schema.json.
-            # This in case the subgraph schema.graphql have changes when running tests
-            ${gen-sg-schema}
-            
+
             # Run tests in single thread
             cargo test -- --test-threads=1 --nocapture;
           '');
