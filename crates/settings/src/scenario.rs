use crate::*;
use serde::{Deserialize, Serialize};
use std::{collections::HashMap, num::ParseIntError, sync::Arc};
use thiserror::Error;
use typeshare::typeshare;

#[typeshare]
<<<<<<< HEAD
#[derive(Debug, Serialize, Deserialize, Clone, PartialEq)]
=======
#[derive(Debug, Serialize, Deserialize, Clone)]
>>>>>>> f84eec00
pub struct Scenario {
    pub name: String,
    pub bindings: HashMap<String, String>,
    #[typeshare(skip)]
    pub runs: Option<u64>,
    #[typeshare(typescript(type = "Deployer"))]
    pub deployer: Arc<Deployer>,
}

#[derive(Error, Debug, PartialEq)]
pub enum ParseScenarioStringError {
    #[error("Failed to parse runs")]
    RunsParseError(ParseIntError),
    #[error("Parent binding shadowed by child: {0}")]
    ParentBindingShadowedError(String),
    #[error("Parent deployer shadowed by child: {0}")]
    ParentDeployerShadowedError(String),
    #[error("Deployer not found: {0}")]
    DeployerNotFound(String),
    #[error("Parent orderbook shadowed by child: {0}")]
    ParentOrderbookShadowedError(String),
}

#[derive(Default)]
pub struct ScenarioParent {
    bindings: Option<HashMap<String, String>>,
    deployer: Option<Arc<Deployer>>,
}

// Shadowing is disallowed for deployers, orderbooks and specific bindings.
// If a child specifies one that is already set by the parent, this is an error.
//
// Nested scenarios within the ScenarioString struct are flattened out into a
// hashmap of scenarios, where the key is the path such as foo.bar.baz.
// Every level of the scenario path inherits its parents bindings recursively.
impl ScenarioString {
    pub fn try_into_scenarios(
        &self,
        name: String,
        parent: &ScenarioParent,
        deployers: &HashMap<String, Arc<Deployer>>,
    ) -> Result<HashMap<String, Arc<Scenario>>, ParseScenarioStringError> {
        // Determine the resolved name for the deployer, preferring the explicit deployer name if provided.
        let resolved_name = self.deployer.as_ref().unwrap_or(&name);

        // Attempt to find the deployer using the resolved name.
        let resolved_deployer = deployers.get(resolved_name);

        // If no deployer is found using the resolved name, fall back to the parent's deployer, if any.
        let deployer_ref = resolved_deployer.or(parent.deployer.as_ref());

        // If no deployer could be resolved and there's no parent deployer, return an error.
        let deployer_ref =
            deployer_ref.ok_or_else(|| ParseScenarioStringError::DeployerNotFound(name.clone()))?;

        // Check for non-matching override: if both the current and parent deployers are present and different, it's an error.
        if let (deployer, Some(parent_deployer)) = (deployer_ref, parent.deployer.as_ref()) {
            if deployer.label != parent_deployer.label {
                return Err(ParseScenarioStringError::ParentDeployerShadowedError(
                    resolved_name.clone(),
                ));
            }
        }

        // Merge bindings and check for shadowing
        let mut bindings = parent
            .bindings
            .as_ref()
            .map_or_else(HashMap::new, |pb| pb.clone());
        for (k, v) in &self.bindings {
            if let Some(parent_value) = parent.bindings.as_ref().and_then(|pb| pb.get(k)) {
                if parent_value != v {
                    return Err(ParseScenarioStringError::ParentBindingShadowedError(
                        k.to_string(),
                    ));
                }
            }
            bindings.insert(k.to_string(), v.to_string());
        }

        // Create and add the parent scenario for this level
        let parent_scenario = Arc::new(Scenario {
            name: name.clone(),
            bindings: bindings.clone(),
            runs: self
                .runs
                .as_ref()
                .map(|s| s.parse::<u64>())
                .transpose()
                .map_err(ParseScenarioStringError::RunsParseError)?,
            deployer: deployer_ref.clone(),
        });

        let mut scenarios = HashMap::new();
        scenarios.insert(name.clone(), parent_scenario);

        // Recursively add child scenarios
        if let Some(scenarios_map) = &self.scenarios {
            for (child_name, child_scenario) in scenarios_map {
                let child_scenarios = child_scenario.try_into_scenarios(
                    format!("{}.{}", name, child_name),
                    &ScenarioParent {
                        bindings: Some(bindings.clone()),
                        deployer: Some(deployer_ref.clone()),
                    },
                    deployers,
                )?;

                scenarios.extend(child_scenarios);
            }
        }

        Ok(scenarios)
    }
}

#[cfg(test)]

mod tests {
    use crate::test::mock_deployer;

    use super::*;
    use std::collections::HashMap;

    #[test]
    fn test_scenarios_conversion_with_nesting() {
        // Initialize networks as in the previous example
        let mut networks = HashMap::new();
        networks.insert(
            "mainnet".to_string(),
            NetworkString {
                rpc: "https://mainnet.node".to_string(),
                chain_id: "1".to_string(),
                label: Some("Ethereum Mainnet".to_string()),
                network_id: Some("1".to_string()),
                currency: Some("ETH".to_string()),
            },
        );

        // Define a deployer
        let mut deployers = HashMap::new();
        deployers.insert(
            "mainnet".to_string(),
            DeployerString {
                address: "0xabcdef0123456789ABCDEF0123456789ABCDEF01".to_string(),
                network: None,
                label: Some("Mainnet Deployer".to_string()),
            },
        );

        // Define nested scenarios
        let mut nested_scenario2 = HashMap::new();
        nested_scenario2.insert(
            "nested_scenario2".to_string(),
            ScenarioString {
                bindings: HashMap::new(), // Assuming no bindings for simplification
                runs: Some("2".to_string()),
                deployer: None,
                scenarios: None, // No further nesting
            },
        );

        let mut nested_scenario1 = HashMap::new();
        nested_scenario1.insert(
            "nested_scenario1".to_string(),
            ScenarioString {
                bindings: HashMap::new(), // Assuming no bindings for simplification
                runs: Some("5".to_string()),
                deployer: None,
                scenarios: Some(nested_scenario2), // Include nested_scenario2
            },
        );

        // Define root scenario with nested_scenario1
        let mut scenarios = HashMap::new();
        scenarios.insert(
            "root_scenario".to_string(),
            ScenarioString {
                bindings: HashMap::new(), // Assuming no bindings for simplification
                runs: Some("10".to_string()),
                deployer: Some("mainnet".to_string()),
                scenarios: Some(nested_scenario1), // Include nested_scenario1
            },
        );

        // Construct ConfigString with the above scenarios
        let config_string = ConfigString {
            networks,
            subgraphs: HashMap::new(), // Assuming no subgraphs for simplification
            orderbooks: HashMap::new(), // Assuming no orderbooks for simplification
            tokens: HashMap::new(),    // Assuming no tokens for simplification
            deployers,
            orders: HashMap::new(), // Assuming no orders for simplification
            scenarios,
            charts: HashMap::new(), // Assuming no charts for simplification
            deployments: HashMap::new(),
        };

        // Perform the conversion
        let config_result = Config::try_from(config_string);
        println!("{:?}", config_result);
        assert!(config_result.is_ok());

        let config = config_result.unwrap();

        // Verify the root scenario
        assert!(config.scenarios.contains_key("root_scenario"));
        let root_scenario = config.scenarios.get("root_scenario").unwrap();
        assert_eq!(root_scenario.runs, Some(10));

        // Verify the first level of nested scenarios
        assert!(config
            .scenarios
            .contains_key("root_scenario.nested_scenario1"));
        let nested_scenario1 = config
            .scenarios
            .get("root_scenario.nested_scenario1")
            .unwrap();
        assert_eq!(nested_scenario1.runs, Some(5));

        // Verify the second level of nested scenarios
        assert!(config
            .scenarios
            .contains_key("root_scenario.nested_scenario1.nested_scenario2"));
        let nested_scenario2 = config
            .scenarios
            .get("root_scenario.nested_scenario1.nested_scenario2")
            .unwrap();
        assert_eq!(nested_scenario2.runs, Some(2));
    }

    #[test]
    fn test_scenario_shadowing_error_in_bindings() {
        let parent_bindings =
            HashMap::from([("shared_key".to_string(), "parent_value".to_string())]);

        let parent_scenario = ScenarioParent {
            bindings: Some(parent_bindings),
            deployer: Some(mock_deployer()),
        };

        let mut child_bindings = HashMap::new();
        child_bindings.insert("shared_key".to_string(), "child_value".to_string()); // Intentionally shadowing parent binding

        let child_scenario = ScenarioString {
            bindings: child_bindings,
            runs: None,
            deployer: None,
            scenarios: None,
        };

        let result = child_scenario.try_into_scenarios(
            "child".to_string(),
            &parent_scenario,
            &HashMap::new(), // Empty deployers for simplification
        );

        println!("{:?}", result);

        assert!(result.is_err());
        match result.err().unwrap() {
            ParseScenarioStringError::ParentBindingShadowedError(key) => {
                assert_eq!(key, "shared_key");
            }
            _ => panic!("Expected ParentBindingShadowedError"),
        }
    }
}<|MERGE_RESOLUTION|>--- conflicted
+++ resolved
@@ -5,11 +5,7 @@
 use typeshare::typeshare;
 
 #[typeshare]
-<<<<<<< HEAD
 #[derive(Debug, Serialize, Deserialize, Clone, PartialEq)]
-=======
-#[derive(Debug, Serialize, Deserialize, Clone)]
->>>>>>> f84eec00
 pub struct Scenario {
     pub name: String,
     pub bindings: HashMap<String, String>,
