--- conflicted
+++ resolved
@@ -838,115 +838,6 @@
     }
 
     #[test]
-<<<<<<< HEAD
-    fn to_yaml_value_serializes_strings_and_optionals() {
-        use crate::test::mock_deployer;
-
-        let document = Arc::new(RwLock::new(StrictYaml::Hash(Hash::new())));
-        let deployer = mock_deployer();
-        let deployer_key = deployer.key.clone();
-        let blocks = BlocksCfg::RangeWithInterval {
-            range: BlockRangeCfg {
-                start: BlockCfg::Number(1),
-                end: BlockCfg::Number(10),
-            },
-            interval: 5,
-        };
-
-        let mut scenarios = HashMap::new();
-        scenarios.insert(
-            "with-optional".to_string(),
-            ScenarioCfg {
-                document: document.clone(),
-                documents: default_documents(),
-                key: "with-optional".to_string(),
-                bindings: HashMap::from([("binding-1".to_string(), "value-1".to_string())]),
-                runs: Some(3),
-                blocks: Some(blocks.clone()),
-                deployer: deployer.clone(),
-            },
-        );
-        scenarios.insert(
-            "without-optional".to_string(),
-            ScenarioCfg {
-                document,
-                documents: default_documents(),
-                key: "without-optional".to_string(),
-                bindings: HashMap::from([("binding-2".to_string(), "value-2".to_string())]),
-                runs: None,
-                blocks: None,
-                deployer,
-            },
-        );
-
-        let yaml = ScenarioCfg::to_yaml_hash(&scenarios).unwrap();
-        let yaml_hash = match yaml {
-            StrictYaml::Hash(hash) => hash,
-            _ => panic!("expected scenarios hash"),
-        };
-
-        let with_optional = match yaml_hash
-            .get(&StrictYaml::String("with-optional".to_string()))
-            .expect("missing with-optional scenario")
-        {
-            StrictYaml::Hash(hash) => hash,
-            _ => panic!("expected with-optional scenario hash"),
-        };
-        let with_bindings = match with_optional
-            .get(&StrictYaml::String("bindings".to_string()))
-            .expect("missing bindings for with-optional scenario")
-        {
-            StrictYaml::Hash(hash) => hash,
-            _ => panic!("expected bindings hash"),
-        };
-        assert_eq!(
-            with_bindings.get(&StrictYaml::String("binding-1".to_string())),
-            Some(&StrictYaml::String("value-1".to_string()))
-        );
-        assert_eq!(
-            with_optional.get(&StrictYaml::String("runs".to_string())),
-            Some(&StrictYaml::String("3".to_string()))
-        );
-        assert_eq!(
-            with_optional.get(&StrictYaml::String("blocks".to_string())),
-            Some(&StrictYaml::String(
-                serde_yaml::to_string(&blocks).unwrap().trim().to_string()
-            ))
-        );
-        assert_eq!(
-            with_optional.get(&StrictYaml::String("deployer".to_string())),
-            Some(&StrictYaml::String(deployer_key.clone()))
-        );
-
-        let without_optional = match yaml_hash
-            .get(&StrictYaml::String("without-optional".to_string()))
-            .expect("missing without-optional scenario")
-        {
-            StrictYaml::Hash(hash) => hash,
-            _ => panic!("expected without-optional scenario hash"),
-        };
-        let without_bindings = match without_optional
-            .get(&StrictYaml::String("bindings".to_string()))
-            .expect("missing bindings for without-optional scenario")
-        {
-            StrictYaml::Hash(hash) => hash,
-            _ => panic!("expected bindings hash"),
-        };
-        assert_eq!(
-            without_bindings.get(&StrictYaml::String("binding-2".to_string())),
-            Some(&StrictYaml::String("value-2".to_string()))
-        );
-        assert!(!without_optional.contains_key(&StrictYaml::String("runs".to_string())));
-        assert!(!without_optional.contains_key(&StrictYaml::String("blocks".to_string())));
-        assert_eq!(
-            without_optional.get(&StrictYaml::String("deployer".to_string())),
-            Some(&StrictYaml::String(deployer_key))
-        );
-    }
-
-    #[test]
-=======
->>>>>>> 372fa689
     fn test_parse_scenario_blocks() {
         let prefix = r#"
 networks:
