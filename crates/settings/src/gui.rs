--- conflicted
+++ resolved
@@ -1,13 +1,5 @@
-<<<<<<< HEAD
 use crate::{Deployment, DeploymentRef, Token, TokenRef};
-use alloy::primitives::{
-    ruint::ParseError,
-    utils::{parse_units, UnitsError},
-    U256,
-};
-=======
 use alloy::primitives::{ruint::ParseError, utils::UnitsError};
->>>>>>> 7313d553
 use serde::{Deserialize, Serialize};
 use std::{collections::HashMap, sync::Arc};
 use thiserror::Error;
@@ -112,12 +104,8 @@
 
                         Ok(GuiDeposit {
                             token: token.clone(),
-<<<<<<< HEAD
                             token_name: deposit_source.token.clone(),
-                            presets,
-=======
                             presets: deposit_source.presets.clone(),
->>>>>>> 7313d553
                         })
                     })
                     .collect::<Result<Vec<_>, ParseGuiConfigSourceError>>()?;
@@ -198,16 +186,11 @@
 )]
 pub struct GuiDeposit {
     #[typeshare(typescript(type = "Token"))]
-<<<<<<< HEAD
     #[cfg_attr(target_family = "wasm", tsify(type = "Erc20"))]
     pub token: Arc<Token>,
     pub token_name: String,
     #[cfg_attr(target_family = "wasm", tsify(type = "string[]"))]
-    pub presets: Vec<U256>,
-=======
-    token: Arc<Token>,
-    presets: Vec<String>,
->>>>>>> 7313d553
+    pub presets: Vec<String>,
 }
 
 #[typeshare]
