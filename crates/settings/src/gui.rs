use crate::{
    yaml::{
        context::{Context, GuiContextTrait},
        default_document, get_hash_value, get_hash_value_as_option, optional_hash, optional_string,
        optional_vec, require_string, require_vec, FieldErrorKind, YamlError, YamlParsableHash,
        YamlParseableValue,
    },
    DeploymentCfg, TokenCfg,
};
use alloy::primitives::{ruint::ParseError, utils::UnitsError};
use serde::{Deserialize, Serialize};
use std::{
    collections::{BTreeMap, HashMap},
    sync::{Arc, RwLock},
};
use strict_yaml_rust::{strict_yaml::Hash, StrictYaml};

const ALLOWED_GUI_KEYS: [&str; 4] = ["name", "description", "short-description", "deployments"];
const ALLOWED_GUI_DEPLOYMENT_KEYS: [&str; 6] = [
    "name",
    "description",
    "short-description",
    "deposits",
    "fields",
    "select-tokens",
];
use thiserror::Error;
#[cfg(target_family = "wasm")]
use wasm_bindgen_utils::{impl_wasm_traits, prelude::*, serialize_hashmap_as_object};

// Validation types
#[derive(Debug, PartialEq, Serialize, Deserialize, Clone)]
#[cfg_attr(target_family = "wasm", derive(Tsify))]
#[serde(rename_all = "kebab-case", tag = "type")]
pub enum FieldValueValidationCfg {
    Number {
        #[serde(skip_serializing_if = "Option::is_none")]
        minimum: Option<String>,
        #[serde(skip_serializing_if = "Option::is_none")]
        exclusive_minimum: Option<String>,
        #[serde(skip_serializing_if = "Option::is_none")]
        maximum: Option<String>,
        #[serde(skip_serializing_if = "Option::is_none")]
        exclusive_maximum: Option<String>,
    },
    String {
        #[serde(skip_serializing_if = "Option::is_none")]
        min_length: Option<u32>,
        #[serde(skip_serializing_if = "Option::is_none")]
        max_length: Option<u32>,
    },
    Boolean,
}
#[cfg(target_family = "wasm")]
impl_wasm_traits!(FieldValueValidationCfg);

#[derive(Debug, PartialEq, Serialize, Deserialize, Clone)]
#[cfg_attr(target_family = "wasm", derive(Tsify))]
#[serde(rename_all = "kebab-case")]
pub struct DepositValidationCfg {
    #[serde(skip_serializing_if = "Option::is_none")]
    pub minimum: Option<String>,
    #[serde(skip_serializing_if = "Option::is_none")]
    pub exclusive_minimum: Option<String>,
    #[serde(skip_serializing_if = "Option::is_none")]
    pub maximum: Option<String>,
    #[serde(skip_serializing_if = "Option::is_none")]
    pub exclusive_maximum: Option<String>,
}
#[cfg(target_family = "wasm")]
impl_wasm_traits!(DepositValidationCfg);

// Config source for Gui
#[derive(Debug, PartialEq, Serialize, Deserialize, Clone)]
#[cfg_attr(target_family = "wasm", derive(Tsify))]
#[serde(rename_all = "kebab-case")]
pub struct GuiPresetSourceCfg {
    #[serde(skip_serializing_if = "Option::is_none")]
    pub name: Option<String>,
    pub value: String,
}
#[cfg(target_family = "wasm")]
impl_wasm_traits!(GuiPresetSourceCfg);

#[derive(Debug, PartialEq, Serialize, Deserialize, Clone)]
#[cfg_attr(target_family = "wasm", derive(Tsify))]
#[serde(rename_all = "kebab-case")]
pub struct GuiDepositSourceCfg {
    pub token: String,
    #[cfg_attr(target_family = "wasm", tsify(optional))]
    pub presets: Option<Vec<String>>,
    #[cfg_attr(target_family = "wasm", tsify(optional))]
    pub validation: Option<DepositValidationCfg>,
}

#[derive(Debug, PartialEq, Serialize, Deserialize, Clone)]
#[cfg_attr(target_family = "wasm", derive(Tsify))]
#[serde(rename_all = "kebab-case")]
pub struct GuiFieldDefinitionSourceCfg {
    pub binding: String,
    pub name: String,
    #[cfg_attr(target_family = "wasm", tsify(optional))]
    pub description: Option<String>,
    #[cfg_attr(target_family = "wasm", tsify(optional))]
    pub presets: Option<Vec<GuiPresetSourceCfg>>,
    #[cfg_attr(target_family = "wasm", tsify(optional))]
    pub default: Option<String>,
    #[cfg_attr(target_family = "wasm", tsify(optional))]
    pub show_custom_field: Option<bool>,
    #[cfg_attr(target_family = "wasm", tsify(optional))]
    pub validation: Option<FieldValueValidationCfg>,
}

#[derive(Debug, PartialEq, Serialize, Deserialize, Clone)]
#[cfg_attr(target_family = "wasm", derive(Tsify))]
#[serde(rename_all = "kebab-case")]
pub struct GuiDeploymentSourceCfg {
    pub name: String,
    pub description: String,
    pub short_description: Option<String>,
    pub deposits: Vec<GuiDepositSourceCfg>,
    pub fields: Vec<GuiFieldDefinitionSourceCfg>,
    #[serde(skip_serializing_if = "Option::is_none")]
    pub select_tokens: Option<Vec<GuiSelectTokensCfg>>,
}

#[derive(Debug, PartialEq, Serialize, Deserialize, Clone)]
#[cfg_attr(target_family = "wasm", derive(Tsify))]
#[serde(rename_all = "kebab-case")]
pub struct GuiConfigSourceCfg {
    pub name: String,
    pub description: String,
    pub short_description: Option<String>,
    #[cfg_attr(
        target_family = "wasm",
        serde(serialize_with = "serialize_hashmap_as_object"),
        tsify(optional, type = "Record<string, GuiDeploymentSourceCfg>")
    )]
    pub deployments: HashMap<String, GuiDeploymentSourceCfg>,
}
impl GuiConfigSourceCfg {
    pub fn try_into_gui(
        self,
        deployments: &HashMap<String, Arc<DeploymentCfg>>,
        tokens: &HashMap<String, Arc<TokenCfg>>,
    ) -> Result<GuiCfg, ParseGuiConfigSourceError> {
        let gui_deployments = self
            .deployments
            .iter()
            .map(|(deployment_name, deployment_source)| {
                let deployment = deployments
                    .get(deployment_name)
                    .ok_or(ParseGuiConfigSourceError::DeploymentNotFoundError(
                        deployment_name.clone(),
                    ))
                    .map(Arc::clone)?;

                let deposits = deployment_source
                    .deposits
                    .iter()
                    .map(|deposit_source| {
                        let token = tokens
                            .get(&deposit_source.token)
                            .ok_or(ParseGuiConfigSourceError::TokenNotFoundError(
                                deposit_source.token.clone(),
                            ))
                            .map(Arc::clone)?;

                        Ok(GuiDepositCfg {
                            token_key: deposit_source.token.clone(),
                            token: Some(token.clone()),
                            presets: deposit_source.presets.clone(),
                            validation: deposit_source.validation.clone(),
                        })
                    })
                    .collect::<Result<Vec<_>, ParseGuiConfigSourceError>>()?;

                let fields = deployment_source
                    .fields
                    .iter()
                    .map(|field_source| {
                        Ok(GuiFieldDefinitionCfg {
                            binding: field_source.binding.clone(),
                            name: field_source.name.clone(),
                            description: field_source.description.clone(),
                            presets: field_source
                                .presets
                                .as_ref()
                                .map(|presets| {
                                    presets
                                        .iter()
                                        .enumerate()
                                        .map(|(i, preset)| {
                                            Ok(GuiPresetCfg {
                                                id: i.to_string(),
                                                name: preset.name.clone(),
                                                value: preset.value.clone(),
                                            })
                                        })
                                        .collect::<Result<Vec<_>, ParseGuiConfigSourceError>>()
                                })
                                .transpose()?,
                            default: field_source.default.clone(),
                            show_custom_field: field_source.show_custom_field,
                            validation: field_source.validation.clone(),
                        })
                    })
                    .collect::<Result<Vec<_>, ParseGuiConfigSourceError>>()?;

                Ok((
                    deployment_name.clone(),
                    GuiDeploymentCfg {
                        document: default_document(),
                        key: deployment_name.to_string(),
                        deployment,
                        name: deployment_source.name.clone(),
                        description: deployment_source.description.clone(),
                        short_description: deployment_source.short_description.clone(),
                        deposits,
                        fields,
                        select_tokens: deployment_source.select_tokens.clone(),
                    },
                ))
            })
            .collect::<Result<HashMap<_, _>, ParseGuiConfigSourceError>>()?;

        Ok(GuiCfg {
            name: self.name,
            description: self.description,
            short_description: self.short_description,
            deployments: gui_deployments,
        })
    }
}

#[derive(Error, Debug)]
pub enum ParseGuiConfigSourceError {
    #[error("Deployment not found: {0}")]
    DeploymentNotFoundError(String),
    #[error("Token not found: {0}")]
    TokenNotFoundError(String),
    #[error(transparent)]
    ParseError(#[from] ParseError),
    #[error(transparent)]
    UnitsError(#[from] UnitsError),
}

// Config for Gui

#[derive(Debug, PartialEq, Serialize, Deserialize, Clone)]
#[cfg_attr(target_family = "wasm", derive(Tsify))]
pub struct GuiPresetCfg {
    pub id: String,
    #[cfg_attr(target_family = "wasm", tsify(optional))]
    pub name: Option<String>,
    pub value: String,
}
#[cfg(target_family = "wasm")]
impl_wasm_traits!(GuiPresetCfg);

#[derive(Debug, PartialEq, Serialize, Deserialize, Clone)]
#[cfg_attr(target_family = "wasm", derive(Tsify))]
pub struct GuiDepositCfg {
    pub token_key: String,
    pub token: Option<Arc<TokenCfg>>,
    #[cfg_attr(target_family = "wasm", tsify(optional))]
    pub presets: Option<Vec<String>>,
    #[cfg_attr(target_family = "wasm", tsify(optional))]
    pub validation: Option<DepositValidationCfg>,
}
#[cfg(target_family = "wasm")]
impl_wasm_traits!(GuiDepositCfg);

#[derive(Debug, PartialEq, Serialize, Deserialize, Clone)]
#[cfg_attr(target_family = "wasm", derive(Tsify))]
pub struct GuiSelectTokensCfg {
    pub key: String,
    #[cfg_attr(target_family = "wasm", tsify(optional))]
    pub name: Option<String>,
    #[cfg_attr(target_family = "wasm", tsify(optional))]
    pub description: Option<String>,
}

#[derive(Debug, Serialize, Deserialize, Clone)]
#[cfg_attr(target_family = "wasm", derive(Tsify))]
pub struct GuiDeploymentCfg {
    #[serde(skip, default = "default_document")]
    pub document: Arc<RwLock<StrictYaml>>,
    pub key: String,
    pub deployment: Arc<DeploymentCfg>,
    pub name: String,
    pub description: String,
    pub short_description: Option<String>,
    pub deposits: Vec<GuiDepositCfg>,
    pub fields: Vec<GuiFieldDefinitionCfg>,
    #[cfg_attr(target_family = "wasm", tsify(optional))]
    pub select_tokens: Option<Vec<GuiSelectTokensCfg>>,
}
#[cfg(target_family = "wasm")]
impl_wasm_traits!(GuiDeploymentCfg);

impl PartialEq for GuiDeploymentCfg {
    fn eq(&self, other: &Self) -> bool {
        self.key == other.key
            && self.deployment == other.deployment
            && self.name == other.name
            && self.description == other.description
            && self.deposits == other.deposits
            && self.fields == other.fields
            && self.select_tokens == other.select_tokens
    }
}

#[derive(Debug, PartialEq, Serialize, Deserialize, Clone)]
#[cfg_attr(target_family = "wasm", derive(Tsify))]
#[serde(rename_all = "camelCase")]
pub struct GuiFieldDefinitionCfg {
    pub binding: String,
    pub name: String,
    #[cfg_attr(target_family = "wasm", tsify(optional))]
    pub description: Option<String>,
    #[cfg_attr(target_family = "wasm", tsify(optional))]
    pub presets: Option<Vec<GuiPresetCfg>>,
    #[cfg_attr(target_family = "wasm", tsify(optional))]
    pub default: Option<String>,
    #[cfg_attr(target_family = "wasm", tsify(optional))]
    pub show_custom_field: Option<bool>,
    #[cfg_attr(target_family = "wasm", tsify(optional))]
    pub validation: Option<FieldValueValidationCfg>,
}
#[cfg(target_family = "wasm")]
impl_wasm_traits!(GuiFieldDefinitionCfg);

#[derive(Debug, PartialEq, Serialize, Deserialize, Clone)]
#[cfg_attr(target_family = "wasm", derive(Tsify))]
pub struct GuiCfg {
    pub name: String,
    pub description: String,
    pub short_description: Option<String>,
    #[cfg_attr(
        target_family = "wasm",
        serde(serialize_with = "serialize_hashmap_as_object"),
        tsify(optional, type = "Record<string, GuiDeploymentCfg>")
    )]
    pub deployments: HashMap<String, GuiDeploymentCfg>,
}
#[cfg(target_family = "wasm")]
impl_wasm_traits!(GuiCfg);

#[derive(Serialize, Deserialize, Debug, Clone, PartialEq)]
#[cfg_attr(target_family = "wasm", derive(Tsify))]
pub struct NameAndDescriptionCfg {
    pub name: String,
    pub description: String,
    pub short_description: Option<String>,
}

#[cfg(target_family = "wasm")]
impl_wasm_traits!(NameAndDescriptionCfg);

impl GuiCfg {
    pub fn check_gui_key_exists(
        documents: Vec<Arc<RwLock<StrictYaml>>>,
    ) -> Result<bool, YamlError> {
        for document in documents {
            let document_read = document.read().map_err(|_| YamlError::ReadLockError)?;
            if optional_hash(&document_read, "gui").is_some() {
                return Ok(true);
            }
        }
        Ok(false)
    }

    pub fn parse_deployment_keys(
        documents: Vec<Arc<RwLock<StrictYaml>>>,
    ) -> Result<Vec<String>, YamlError> {
        let mut deployment_keys = Vec::new();

        for document in documents {
            let document_read = document.read().map_err(|_| YamlError::ReadLockError)?;

            if let Some(gui) = optional_hash(&document_read, "gui") {
                let deployments = gui
                    .get(&StrictYaml::String("deployments".to_string()))
                    .ok_or(YamlError::Field {
                        kind: FieldErrorKind::Missing("deployments".to_string()),
                        location: "gui".to_string(),
                    })?;

                if let StrictYaml::Hash(deployments_hash) = deployments {
                    for (key, _) in deployments_hash {
                        if let StrictYaml::String(key) = key {
                            deployment_keys.push(key.clone());
                        }
                    }
                } else {
                    return Err(YamlError::Field {
                        kind: FieldErrorKind::InvalidType {
                            field: "deployments".to_string(),
                            expected: "a map".to_string(),
                        },
                        location: "gui".to_string(),
                    });
                }
            }
        }

        Ok(deployment_keys)
    }

    pub fn parse_select_tokens(
        documents: Vec<Arc<RwLock<StrictYaml>>>,
        deployment_key: &str,
    ) -> Result<Option<Vec<GuiSelectTokensCfg>>, YamlError> {
        for document in documents {
            let document_read = document.read().map_err(|_| YamlError::ReadLockError)?;

            if let Some(gui) = optional_hash(&document_read, "gui") {
                if let Some(StrictYaml::Hash(deployments_hash)) =
                    gui.get(&StrictYaml::String("deployments".to_string()))
                {
                    if let Some(StrictYaml::Hash(deployment_hash)) =
                        deployments_hash.get(&StrictYaml::String(deployment_key.to_string()))
                    {
                        if let Some(StrictYaml::Array(tokens)) =
                            deployment_hash.get(&StrictYaml::String("select-tokens".to_string()))
                        {
                            let mut result = Vec::new();
                            for (index, token) in tokens.iter().enumerate() {
                                if let StrictYaml::Hash(token_hash) = token {
                                    let key = get_hash_value(token_hash, "key", Some(format!("key string missing for select-token index: {index} in gui deployment: {deployment_key}")))?.as_str().ok_or(YamlError::Field {
                                        kind: FieldErrorKind::Missing("key".to_string()),
                                        location: format!("select-token index: {index} in gui deployment: {deployment_key}"),
                                    })?;
                                    let name = get_hash_value_as_option(token_hash, "name")
                                        .map(|s| s.as_str())
                                        .unwrap_or_default();
                                    let description =
                                        get_hash_value_as_option(token_hash, "description")
                                            .map(|s| s.as_str())
                                            .unwrap_or_default();
                                    result.push(GuiSelectTokensCfg {
                                        key: key.to_string(),
                                        name: name.map(|s| s.to_string()),
                                        description: description.map(|s| s.to_string()),
                                    });
                                }
                            }
                            return Ok(Some(result));
                        }
                    }
                } else {
                    return Err(YamlError::Field {
                        kind: FieldErrorKind::Missing("deployments".to_string()),
                        location: "gui".to_string(),
                    });
                }
            }
        }
        Ok(None)
    }

    pub fn parse_order_details(
        documents: Vec<Arc<RwLock<StrictYaml>>>,
    ) -> Result<NameAndDescriptionCfg, YamlError> {
        for document in documents {
            let document_read = document.read().map_err(|_| YamlError::ReadLockError)?;

            if let Some(gui) = optional_hash(&document_read, "gui") {
                let name = require_string(
                    get_hash_value(gui, "name", Some("gui".to_string()))?,
                    None,
                    Some("gui".to_string()),
                )?;

                let description = require_string(
                    get_hash_value(gui, "description", Some("gui".to_string()))?,
                    None,
                    Some("gui".to_string()),
                )?;

                let short_description = require_string(
                    get_hash_value(gui, "short-description", Some("gui".to_string()))?,
                    None,
                    Some("gui".to_string()),
                )?;

                return Ok(NameAndDescriptionCfg {
                    name,
                    description,
                    short_description: Some(short_description),
                });
            }
        }
        Err(YamlError::Field {
            kind: FieldErrorKind::Missing("name/description".to_string()),
            location: "gui".to_string(),
        })
    }

    pub fn parse_deployment_details(
        documents: Vec<Arc<RwLock<StrictYaml>>>,
    ) -> Result<BTreeMap<String, NameAndDescriptionCfg>, YamlError> {
        let mut deployment_details = BTreeMap::new();

        for document in documents {
            let document_read = document.read().map_err(|_| YamlError::ReadLockError)?;

            if let Some(gui) = optional_hash(&document_read, "gui") {
                let deployments = gui
                    .get(&StrictYaml::String("deployments".to_string()))
                    .ok_or(YamlError::Field {
                        kind: FieldErrorKind::Missing("deployments".to_string()),
                        location: "gui".to_string(),
                    })?
                    .as_hash()
                    .ok_or(YamlError::Field {
                        kind: FieldErrorKind::InvalidType {
                            field: "deployments".to_string(),
                            expected: "a map".to_string(),
                        },
                        location: "gui".to_string(),
                    })?;

                for (key_yaml, deployment_yaml) in deployments {
                    let deployment_key = key_yaml.as_str().unwrap_or_default().to_string();
                    let location = format!("gui deployment '{deployment_key}'");

                    let name =
                        require_string(deployment_yaml, Some("name"), Some(location.clone()))?;

                    let description = require_string(
                        deployment_yaml,
                        Some("description"),
                        Some(location.clone()),
                    )?;

                    let short_description = optional_string(deployment_yaml, "short-description");

                    deployment_details.insert(
                        deployment_key,
                        NameAndDescriptionCfg {
                            name,
                            description,
                            short_description,
                        },
                    );
                }
            }
        }

        Ok(deployment_details)
    }

    pub fn parse_field_presets(
        documents: Vec<Arc<RwLock<StrictYaml>>>,
        deployment_key: &str,
        field_binding: &str,
    ) -> Result<Option<Vec<GuiPresetCfg>>, YamlError> {
        for document in documents {
            let document_read = document.read().map_err(|_| YamlError::ReadLockError)?;

            if let Some(gui) = optional_hash(&document_read, "gui") {
                if let Some(StrictYaml::Hash(deployments_hash)) =
                    gui.get(&StrictYaml::String("deployments".to_string()))
                {
                    if let Some(StrictYaml::Hash(deployment_hash)) =
                        deployments_hash.get(&StrictYaml::String(deployment_key.to_string()))
                    {
                        if let Some(StrictYaml::Array(fields)) =
                            deployment_hash.get(&StrictYaml::String("fields".to_string()))
                        {
                            for (field_index, field) in fields.iter().enumerate() {
                                if let StrictYaml::Hash(field_hash) = field {
                                    if let Some(StrictYaml::String(binding)) =
                                        field_hash.get(&StrictYaml::String("binding".to_string()))
                                    {
                                        if binding == field_binding {
                                            return match optional_vec(field, "presets") {
                                                Some(presets) => {
                                                    let preset_vec = presets.iter().enumerate()
                                                        .map(|(preset_index, preset_yaml)| {
                                                            let name = optional_string(preset_yaml, "name");
                                                            let value = require_string(
                                                                preset_yaml,
                                                                Some("value"),
                                                                Some(format!(
                                                                    "preset index '{preset_index}' for field index '{field_index}' in gui deployment '{deployment_key}'",
                                                                ))
                                                            )?;

                                                            Ok(GuiPresetCfg {
                                                                id: preset_index.to_string(),
                                                                name,
                                                                value,
                                                            })
                                                        })
                                                        .collect::<Result<Vec<_>, YamlError>>()?;
                                                    Ok(Some(preset_vec))
                                                }
                                                None => Ok(None),
                                            };
                                        }
                                    } else {
                                        return Err(YamlError::Field {
                                            kind: FieldErrorKind::Missing("binding".to_string()),
                                            location: format!("field index: {field_index} in gui deployment '{deployment_key}'"),
                                        });
                                    }
                                }
                            }
                        } else {
                            return Err(YamlError::Field {
                                kind: FieldErrorKind::Missing("fields".to_string()),
                                location: format!("gui deployment '{deployment_key}'"),
                            });
                        }
                    }
                } else {
                    return Err(YamlError::Field {
                        kind: FieldErrorKind::InvalidType {
                            field: "deployments".to_string(),
                            expected: "a map".to_string(),
                        },
                        location: "gui".to_string(),
                    });
                }
            }
        }
        Ok(None)
    }

    pub fn sanitize_documents(documents: &[Arc<RwLock<StrictYaml>>]) -> Result<(), YamlError> {
        for document in documents {
            let mut document_write = document.write().map_err(|_| YamlError::WriteLockError)?;
            let StrictYaml::Hash(ref mut root_hash) = *document_write else {
                continue;
            };

            let gui_key = StrictYaml::String("gui".to_string());
            let Some(gui_value) = root_hash.get(&gui_key) else {
                continue;
            };
            let StrictYaml::Hash(ref gui_hash) = gui_value.clone() else {
                continue;
            };

            let mut sanitized_gui = Hash::new();
            for allowed_key in ALLOWED_GUI_KEYS.iter() {
                let key_yaml = StrictYaml::String(allowed_key.to_string());
                if let Some(v) = gui_hash.get(&key_yaml) {
                    if *allowed_key == "deployments" {
                        if let StrictYaml::Hash(ref deployments_hash) = *v {
                            let mut sanitized_deployments: Vec<(String, StrictYaml)> = Vec::new();

                            for (dep_key, dep_value) in deployments_hash {
                                let Some(dep_key_str) = dep_key.as_str() else {
                                    continue;
                                };

                                let StrictYaml::Hash(ref deployment_hash) = *dep_value else {
                                    continue;
                                };

                                let mut sanitized_deployment = Hash::new();
                                for allowed_dep_key in ALLOWED_GUI_DEPLOYMENT_KEYS.iter() {
                                    let dep_key_yaml =
                                        StrictYaml::String(allowed_dep_key.to_string());
                                    if let Some(dep_v) = deployment_hash.get(&dep_key_yaml) {
                                        sanitized_deployment.insert(dep_key_yaml, dep_v.clone());
                                    }
                                }
                                sanitized_deployments.push((
                                    dep_key_str.to_string(),
                                    StrictYaml::Hash(sanitized_deployment),
                                ));
                            }

                            sanitized_deployments.sort_by(|(a, _), (b, _)| a.cmp(b));

                            let mut new_deployments_hash = Hash::new();
                            for (key, value) in sanitized_deployments {
                                new_deployments_hash.insert(StrictYaml::String(key), value);
                            }

                            sanitized_gui.insert(key_yaml, StrictYaml::Hash(new_deployments_hash));
                        } else {
                            sanitized_gui.insert(key_yaml, v.clone());
                        }
                    } else {
                        sanitized_gui.insert(key_yaml, v.clone());
                    }
                }
            }

            root_hash.insert(gui_key, StrictYaml::Hash(sanitized_gui));
        }

        Ok(())
    }
}

impl YamlParseableValue for GuiCfg {
    fn parse_from_yaml(
        _: Vec<Arc<RwLock<StrictYaml>>>,
        _: Option<&Context>,
    ) -> Result<Self, YamlError> {
        Err(YamlError::InvalidTraitFunction)
    }

    fn parse_from_yaml_optional(
        documents: Vec<Arc<RwLock<StrictYaml>>>,
        context: Option<&Context>,
    ) -> Result<Option<Self>, YamlError> {
        let mut gui_res: Option<GuiCfg> = None;
        let mut gui_deployments_res: HashMap<String, GuiDeploymentCfg> = HashMap::new();

        let tokens = TokenCfg::parse_all_from_yaml(documents.clone(), context);

        for document in &documents {
            let document_read = document.read().map_err(|_| YamlError::ReadLockError)?;

            if let Some(gui) = optional_hash(&document_read, "gui") {
                let name = get_hash_value(gui, "name", Some("gui".to_string()))?
                    .as_str()
                    .ok_or(YamlError::Field {
                        kind: FieldErrorKind::InvalidType {
                            field: "name".to_string(),
                            expected: "a string".to_string(),
                        },
                        location: "gui".to_string(),
                    })?;

                let description = get_hash_value(gui, "description", Some("gui".to_string()))?
                    .as_str()
                    .ok_or(YamlError::Field {
                        kind: FieldErrorKind::InvalidType {
                            field: "description".to_string(),
                            expected: "a string".to_string(),
                        },
                        location: "gui".to_string(),
                    })?;

                let short_description = get_hash_value_as_option(gui, "short-description")
                    .map(|v| {
                        v.as_str().ok_or(YamlError::Field {
                            kind: FieldErrorKind::InvalidType {
                                field: "short-description".to_string(),
                                expected: "a string".to_string(),
                            },
                            location: "gui".to_string(),
                        })
                    })
                    .transpose()?;

                if gui_res.is_none() {
                    gui_res = Some(GuiCfg {
                        name: name.to_string(),
                        description: description.to_string(),
                        short_description: short_description.map(|d| d.to_string()),
                        deployments: gui_deployments_res.clone(),
                    });
                }

                let deployments = gui
                    .get(&StrictYaml::String("deployments".to_string()))
                    .ok_or(YamlError::Field {
                        kind: FieldErrorKind::Missing("deployments".to_string()),
                        location: "gui".to_string(),
                    })?
                    .as_hash()
                    .ok_or(YamlError::Field {
                        kind: FieldErrorKind::InvalidType {
                            field: "deployments".to_string(),
                            expected: "a map".to_string(),
                        },
                        location: "gui".to_string(),
                    })?;

                for (deployment_name, deployment_yaml) in deployments {
                    let deployment_name = deployment_name.as_str().unwrap_or_default().to_string();
                    let location = format!("gui deployment '{deployment_name}'");

                    if let Some(context) = context {
                        if let Some(current_deployment) = context.get_current_deployment() {
                            if current_deployment != &deployment_name {
                                continue;
                            }
                        }
                    }

                    let mut context = Context::from_context(context);

                    let select_tokens = match optional_vec(deployment_yaml, "select-tokens") {
                            Some(tokens) => Some(
                                tokens
                                    .iter()
                                    .enumerate()
                                    .map(|(select_token_index, select_token_value)| {
                                        let location = format!("select-token index '{select_token_index}' in gui deployment '{deployment_name}'");

                                        select_token_value.as_hash().ok_or(YamlError::Field{
                                            kind: FieldErrorKind::InvalidType {
                                                field: "select-token".to_string(),
                                                expected: "a map".to_string(),
                                            },
                                            location: location.clone(),
                                        })?;

                                        Ok(GuiSelectTokensCfg {
                                            key: require_string(select_token_value, Some("key"), Some(location.clone()))?,
                                            name: optional_string(select_token_value, "name"),
                                            description: optional_string(select_token_value, "description"),
                                    })
                                })
                                .collect::<Result<Vec<_>, YamlError>>()?,
                        ),
                        None => None,
                    };
                    if let Some(ref select_tokens) = select_tokens {
                        context.add_select_tokens(
                            select_tokens
                                .iter()
                                .map(|select_token| select_token.key.clone())
                                .collect::<Vec<_>>(),
                        );
                    }

                    let deployment = DeploymentCfg::parse_from_yaml(
                        documents.clone(),
                        &deployment_name,
                        Some(&context),
                    )?;
                    context.add_order(deployment.order.clone());

                    let name =
                        require_string(deployment_yaml, Some("name"), Some(location.clone()))?;

                    let description = require_string(
                        deployment_yaml,
                        Some("description"),
                        Some(location.clone()),
                    )?;

                    let short_description = optional_string(deployment_yaml, "short-description");

                    let deposits = require_vec(
                        deployment_yaml,
                        "deposits",
                        Some(location.clone()),
                    )?.iter().enumerate().map(|(deposit_index, deposit_value)| {
                        let mut deposit_token = None;

                        let token_key = require_string(
                                                    deposit_value,
                                                    Some("token"),
                                                    Some(format!(
                                                        "deposit index '{deposit_index}' in {location}",
                                                    )),
                                                )?;

                        if let Ok(tokens) = &tokens {
                            let token = tokens.get(&token_key);
                            deposit_token = token.map(|token| Arc::new(token.clone()));
                        }

                        let presets = match optional_vec(deposit_value, "presets") {
                            Some(presets) => Some(presets.iter()
                            .enumerate()
                            .map(|(preset_index, preset_yaml)| {
                                Ok(preset_yaml.as_str().ok_or(YamlError::Field{
                                    kind: FieldErrorKind::InvalidType {
                                        field: "preset value".to_string(),
                                        expected: "a string".to_string(),
                                    },
                                    location: format!(
                                        "presets list index '{preset_index}' for deposit index '{deposit_index}' in {location}",
                                    ),
                                })?.to_string())
                            })
                            .collect::<Result<Vec<_>, YamlError>>()?),
                            None => None,
                        };

                        let validation = optional_hash(deposit_value, "validation").map(|validation_yaml| {
                            parse_deposit_validation(validation_yaml)
                        }).transpose()?;

                        let gui_deposit = GuiDepositCfg {
                            token_key,
                            token: deposit_token,
                            presets,
                            validation,
                        };
                        Ok(gui_deposit)
                    })
                    .collect::<Result<Vec<_>, YamlError>>()?;

                    let fields = require_vec(
                        deployment_yaml,
                        "fields",
                        Some(location.clone()),
                    )?.iter().enumerate().map(|(field_index, field_yaml)| {
                        let binding = require_string(
                            field_yaml,
                            Some("binding"),
                            Some(format!(
                                "fields list index '{field_index}' in {location}",
                            )),
                        )?;

                        let name = require_string(
                            field_yaml,
                            Some("name"),
                            Some(format!(
                                "fields list index '{field_index}' in {location}",
                            )),
                        )?;
                        let interpolated_name = context.interpolate_with_select_tokens(&name)?;

                        let description = optional_string(field_yaml, "description");
                        let interpolated_description = description.map(|description| context.interpolate_with_select_tokens(&description)).transpose()?;

                        let presets = match optional_vec(field_yaml, "presets") {
                            Some(p) => Some(p.iter().enumerate().map(|(preset_index, preset_yaml)| {
                                let name = optional_string(preset_yaml, "name");
                                let value = require_string(
                                    preset_yaml,
                                    Some("value"),
                                    Some(format!(
                                        "preset index '{preset_index}' for field index '{field_index}' in {location}",
                                    ))
                                )?;

                                let gui_preset = GuiPresetCfg {
                                    id: preset_index.to_string(),
                                    name,
                                    value,
                                };
                                Ok(gui_preset)
                            })
                            .collect::<Result<Vec<_>, YamlError>>()?),
                            None => None,
                        };

                        let default = optional_string(field_yaml, "default");
                        let show_custom_field = optional_string(field_yaml, "show-custom-field").map(|v| v.eq("true"));

                        let validation = optional_hash(field_yaml, "validation").map(|validation_yaml| {
                            parse_field_validation(validation_yaml, &format!(
                                "validation for field index '{field_index}' in {location}"
                            ))
                        }).transpose()?;

                        let gui_field_definition = GuiFieldDefinitionCfg {
                            binding,
                            name: interpolated_name,
                            description: interpolated_description,
                            presets,
                            default,
                            show_custom_field,
                            validation,
                        };
                        Ok(gui_field_definition)
                    })
                    .collect::<Result<Vec<_>, YamlError>>()?;

                    let gui_deployment = GuiDeploymentCfg {
                        document: document.clone(),
                        key: deployment_name.clone(),
                        deployment: Arc::new(deployment),
                        name,
                        description,
                        short_description,
                        deposits,
                        fields,
                        select_tokens,
                    };

                    if gui_deployments_res.contains_key(&deployment_name) {
                        return Err(YamlError::KeyShadowing(
                            deployment_name.clone(),
                            "gui deployment".to_string(),
                        ));
                    }
                    gui_deployments_res.insert(deployment_name, gui_deployment);
                }
                if let Some(gui) = &mut gui_res {
                    gui.deployments.clone_from(&gui_deployments_res);
                }
            }
        }

        Ok(gui_res)
    }
}

fn parse_deposit_validation(yaml: &Hash) -> Result<DepositValidationCfg, YamlError> {
    Ok(DepositValidationCfg {
        minimum: yaml
            .get(&StrictYaml::String("minimum".to_string()))
            .and_then(|v| v.as_str())
            .map(|s| s.to_string()),
        exclusive_minimum: yaml
            .get(&StrictYaml::String("exclusive-minimum".to_string()))
            .and_then(|v| v.as_str())
            .map(|s| s.to_string()),
        maximum: yaml
            .get(&StrictYaml::String("maximum".to_string()))
            .and_then(|v| v.as_str())
            .map(|s| s.to_string()),
        exclusive_maximum: yaml
            .get(&StrictYaml::String("exclusive-maximum".to_string()))
            .and_then(|v| v.as_str())
            .map(|s| s.to_string()),
    })
}

fn parse_field_validation(
    yaml: &Hash,
    location: &str,
) -> Result<FieldValueValidationCfg, YamlError> {
    let validation_type = yaml
        .get(&StrictYaml::String("type".to_string()))
        .and_then(|v| v.as_str())
        .ok_or(YamlError::Field {
            kind: FieldErrorKind::InvalidType {
                field: "type".to_string(),
                expected: "a string".to_string(),
            },
            location: location.to_string(),
        })?;

    match validation_type {
        "number" => Ok(FieldValueValidationCfg::Number {
            minimum: get_hash_value_as_option(yaml, "minimum")
                .and_then(|v| v.as_str())
                .map(|s| s.to_string()),
            exclusive_minimum: get_hash_value_as_option(yaml, "exclusive-minimum")
                .and_then(|v| v.as_str())
                .map(|s| s.to_string()),
            maximum: get_hash_value_as_option(yaml, "maximum")
                .and_then(|v| v.as_str())
                .map(|s| s.to_string()),
            exclusive_maximum: get_hash_value_as_option(yaml, "exclusive-maximum")
                .and_then(|v| v.as_str())
                .map(|s| s.to_string()),
        }),
        "string" => Ok(FieldValueValidationCfg::String {
            min_length: get_hash_value_as_option(yaml, "min-length")
                .and_then(|v| v.as_str())
                .map(|s| s.parse::<u32>())
                .transpose()
                .map_err(|_| YamlError::Field {
                    kind: FieldErrorKind::InvalidType {
                        field: "min-length".to_string(),
                        expected: "a valid number".to_string(),
                    },
                    location: location.to_string(),
                })?,
            max_length: get_hash_value_as_option(yaml, "max-length")
                .and_then(|v| v.as_str())
                .map(|s| s.parse::<u32>())
                .transpose()
                .map_err(|_| YamlError::Field {
                    kind: FieldErrorKind::InvalidType {
                        field: "max-length".to_string(),
                        expected: "a valid number".to_string(),
                    },
                    location: location.to_string(),
                })?,
        }),
        "boolean" => Ok(FieldValueValidationCfg::Boolean),
        _ => Err(YamlError::Field {
            kind: FieldErrorKind::InvalidType {
                field: "type".to_string(),
                expected: "one of: number, string, boolean".to_string(),
            },
            location: location.to_string(),
        }),
    }
}

#[cfg(test)]
mod tests {
    use super::*;
    use crate::{
        test::{mock_deployer, mock_network, mock_token},
        yaml::{default_documents, tests::get_document},
        OrderCfg, ScenarioCfg,
    };
    use alloy::primitives::Address;
    use std::sync::RwLock;
    use strict_yaml_rust::StrictYaml;

    #[test]
    fn test_gui_creation_success() {
        let gui_config_source = GuiConfigSourceCfg {
            name: "test-gui".to_string(),
            description: "test-gui-description".to_string(),
            short_description: None,
            deployments: HashMap::from([(
                "test-deployment".to_string(),
                GuiDeploymentSourceCfg {
                    name: "test-deployment".to_string(),
                    description: "test-deployment-description".to_string(),

                    short_description: None,
                    deposits: vec![GuiDepositSourceCfg {
                        token: "test-token".to_string(),
                        presets: Some(vec!["1.3".to_string(), "2.7".to_string()]),
                        validation: None,
                    }],
                    fields: vec![
                        GuiFieldDefinitionSourceCfg {
                            binding: "test-binding".to_string(),
                            name: "test-name".to_string(),
                            description: Some("test-description".to_string()),
                            presets: Some(vec![
                                GuiPresetSourceCfg {
                                    name: Some("test-preset".to_string()),
                                    value: "0.015".to_string(),
                                },
                                GuiPresetSourceCfg {
                                    name: Some("test-preset-2".to_string()),
                                    value: "0.3".to_string(),
                                },
                            ]),
                            default: None,
                            show_custom_field: None,
                            validation: None,
                        },
                        GuiFieldDefinitionSourceCfg {
                            binding: "test-binding-2".to_string(),
                            name: "test-name-2".to_string(),
                            description: Some("test-description-2".to_string()),
                            presets: Some(vec![
                                GuiPresetSourceCfg {
                                    name: None,
                                    value: "3.2".to_string(),
                                },
                                GuiPresetSourceCfg {
                                    name: None,
                                    value: "4.8".to_string(),
                                },
                            ]),
                            default: Some("0.015".to_string()),
                            show_custom_field: Some(true),
                            validation: None,
                        },
                        GuiFieldDefinitionSourceCfg {
                            binding: "test-binding-3".to_string(),
                            name: "test-name-3".to_string(),
                            description: Some("test-description-3".to_string()),
                            presets: Some(vec![
                                GuiPresetSourceCfg {
                                    name: None,
                                    value: Address::default().to_string(),
                                },
                                GuiPresetSourceCfg {
                                    name: None,
                                    value: "some-value".to_string(),
                                },
                                GuiPresetSourceCfg {
                                    name: None,
                                    value: "true".to_string(),
                                },
                            ]),
                            default: Some("0.25".to_string()),
                            show_custom_field: Some(false),
                            validation: None,
                        },
                    ],
                    select_tokens: Some(vec![GuiSelectTokensCfg {
                        key: "test-token".to_string(),
                        name: Some("Test name".to_string()),
                        description: Some("Test description".to_string()),
                    }]),
                },
            )]),
        };
        let scenario = ScenarioCfg {
            document: default_document(),
            documents: default_documents(),
            key: "scenario1".into(),
            bindings: HashMap::new(),
            deployer: mock_deployer(),
            runs: None,
            blocks: None,
        };
        let order = OrderCfg {
            document: Arc::new(RwLock::new(StrictYaml::String("".to_string()))),
            key: String::new(),
            inputs: vec![],
            outputs: vec![],
            network: mock_network(),
            deployer: None,
            orderbook: None,
        };
        let deployment = DeploymentCfg {
            document: Arc::new(RwLock::new(StrictYaml::String("".to_string()))),
            key: "test-deployment".to_string(),
            scenario: Arc::new(scenario),
            order: Arc::new(order),
        };
        let deployments = HashMap::from([("test-deployment".to_string(), Arc::new(deployment))]);
        let tokens = HashMap::from([("test-token".to_string(), mock_token("test-token"))]);

        let gui = gui_config_source
            .try_into_gui(&deployments, &tokens)
            .unwrap();

        assert_eq!(gui.name, "test-gui");
        assert_eq!(gui.description, "test-gui-description");
        assert_eq!(gui.deployments.len(), 1);
        let deployment = &gui.deployments.get("test-deployment").unwrap();
        assert_eq!(deployment.name, "test-deployment");
        assert_eq!(deployment.description, "test-deployment-description");
        assert_eq!(deployment.deposits.len(), 1);
        let deposit = &deployment.deposits[0];
        assert_eq!(
            deposit.token.as_ref().unwrap().label,
            Some("test-token".to_string())
        );
        let presets = deposit.presets.as_ref().unwrap();
        assert_eq!(presets.len(), 2);
        assert_eq!(presets[0], "1.3".to_string());
        assert_eq!(presets[1], "2.7".to_string());
        assert_eq!(deployment.fields.len(), 3);
        let field1 = &deployment.fields[0];
        assert_eq!(field1.binding, "test-binding");
        assert_eq!(field1.name, "test-name");
        assert_eq!(field1.description, Some("test-description".to_string()));
        assert_eq!(field1.default, None);
        assert_eq!(field1.show_custom_field, None);
        let presets = field1.presets.as_ref().unwrap();
        assert_eq!(presets.len(), 2);
        assert_eq!(presets[0].name, Some("test-preset".to_string()));
        assert_eq!(presets[0].value, "0.015".to_string());
        assert_eq!(presets[1].name, Some("test-preset-2".to_string()));
        assert_eq!(presets[1].value, "0.3".to_string());
        let field2 = &deployment.fields[1];
        assert_eq!(field2.binding, "test-binding-2");
        assert_eq!(field2.name, "test-name-2");
        assert_eq!(field2.description, Some("test-description-2".to_string()));
        assert_eq!(field2.default, Some("0.015".to_string()));
        assert_eq!(field2.show_custom_field, Some(true));
        let presets = field2.presets.as_ref().unwrap();
        assert_eq!(presets.len(), 2);
        assert_eq!(presets[0].name, None);
        assert_eq!(presets[1].name, None);
        assert_eq!(presets[1].value, "4.8".to_string());
        let field3 = &deployment.fields[2];
        assert_eq!(field3.binding, "test-binding-3");
        assert_eq!(field3.name, "test-name-3");
        assert_eq!(field3.description, Some("test-description-3".to_string()));
        assert_eq!(field3.default, Some("0.25".to_string()));
        assert_eq!(field3.show_custom_field, Some(false));
        let presets = field3.presets.as_ref().unwrap();
        assert_eq!(presets.len(), 3);
        assert_eq!(presets[0].value, Address::default().to_string());
        assert_eq!(presets[1].value, "some-value".to_string());
        assert_eq!(presets[2].value, "true".to_string());
        assert_eq!(
            deployment.select_tokens,
            Some(vec![GuiSelectTokensCfg {
                key: "test-token".to_string(),
                name: Some("Test name".to_string()),
                description: Some("Test description".to_string()),
            }])
        );
    }

    #[test]
    fn test_parse_gui_from_yaml() {
        let yaml = r#"
networks:
    network1:
        rpcs:
            - https://eth.llamarpc.com
        chain-id: 1
tokens:
    token1:
        address: 0x0000000000000000000000000000000000000001
        network: network1
    token2:
        address: 0x0000000000000000000000000000000000000002
        network: network1
gui:
    test: test
"#;
        let error = GuiCfg::parse_from_yaml_optional(vec![get_document(yaml)], None).unwrap_err();
        assert_eq!(
            error,
            YamlError::Field {
                kind: FieldErrorKind::Missing("name".to_string()),
                location: "gui".to_string(),
            }
        );
        let yaml = r#"
networks:
    network1:
        rpcs:
            - https://eth.llamarpc.com
        chain-id: 1
tokens:
    token1:
        address: 0x0000000000000000000000000000000000000001
        network: network1
    token2:
        address: 0x0000000000000000000000000000000000000002
        network: network1
gui:
    name:
      - test
"#;
        let error = GuiCfg::parse_from_yaml_optional(vec![get_document(yaml)], None).unwrap_err();
        assert_eq!(
            error,
            YamlError::Field {
                kind: FieldErrorKind::InvalidType {
                    field: "name".to_string(),
                    expected: "a string".to_string()
                },
                location: "gui".to_string(),
            }
        );
        let yaml = r#"
networks:
    network1:
        rpcs:
            - https://eth.llamarpc.com
        chain-id: 1
tokens:
    token1:
        address: 0x0000000000000000000000000000000000000001
        network: network1
    token2:
        address: 0x0000000000000000000000000000000000000002
        network: network1
gui:
    name:
      - test: test
"#;
        let error = GuiCfg::parse_from_yaml_optional(vec![get_document(yaml)], None).unwrap_err();
        assert_eq!(
            error,
            YamlError::Field {
                kind: FieldErrorKind::InvalidType {
                    field: "name".to_string(),
                    expected: "a string".to_string()
                },
                location: "gui".to_string(),
            }
        );

        let yaml = r#"
networks:
    network1:
        rpcs:
            - https://eth.llamarpc.com
        chain-id: 1
tokens:
    token1:
        address: 0x0000000000000000000000000000000000000001
        network: network1
    token2:
        address: 0x0000000000000000000000000000000000000002
        network: network1
gui:
    name: test
"#;
        let error = GuiCfg::parse_from_yaml_optional(vec![get_document(yaml)], None).unwrap_err();
        assert_eq!(
            error,
            YamlError::Field {
                kind: FieldErrorKind::Missing("description".to_string()),
                location: "gui".to_string(),
            }
        );
        let yaml = r#"
networks:
    network1:
        rpcs:
            - https://eth.llamarpc.com
        chain-id: 1
tokens:
    token1:
        address: 0x0000000000000000000000000000000000000001
        network: network1
    token2:
        address: 0x0000000000000000000000000000000000000002
        network: network1
gui:
    name: test
    description:
      - test
"#;
        let error = GuiCfg::parse_from_yaml_optional(vec![get_document(yaml)], None).unwrap_err();
        assert_eq!(
            error,
            YamlError::Field {
                kind: FieldErrorKind::InvalidType {
                    field: "description".to_string(),
                    expected: "a string".to_string()
                },
                location: "gui".to_string(),
            }
        );
        let yaml = r#"
networks:
    network1:
        rpcs:
            - https://eth.llamarpc.com
        chain-id: 1
tokens:
    token1:
        address: 0x0000000000000000000000000000000000000001
        network: network1
    token2:
        address: 0x0000000000000000000000000000000000000002
        network: network1
gui:
    name: test
    description:
      - test: test
"#;
        let error = GuiCfg::parse_from_yaml_optional(vec![get_document(yaml)], None).unwrap_err();
        assert_eq!(
            error,
            YamlError::Field {
                kind: FieldErrorKind::InvalidType {
                    field: "description".to_string(),
                    expected: "a string".to_string()
                },
                location: "gui".to_string(),
            }
        );

        let yaml = r#"
networks:
    network1:
        rpcs:
            - https://eth.llamarpc.com
        chain-id: 1
tokens:
    token1:
        address: 0x0000000000000000000000000000000000000001
        network: network1
    token2:
        address: 0x0000000000000000000000000000000000000002
        network: network1
gui:
    name: test
    description: test
"#;
        let error = GuiCfg::parse_from_yaml_optional(vec![get_document(yaml)], None).unwrap_err();
        assert_eq!(
            error,
            YamlError::Field {
                kind: FieldErrorKind::Missing("deployments".to_string()),
                location: "gui".to_string(),
            }
        );
        let yaml = r#"
networks:
    network1:
        rpcs:
            - https://eth.llamarpc.com
        chain-id: 1
tokens:
    token1:
        address: 0x0000000000000000000000000000000000000001
        network: network1
    token2:
        address: 0x0000000000000000000000000000000000000002
        network: network1
gui:
    name: test
    description: test
    deployments: test
"#;
        let error = GuiCfg::parse_from_yaml_optional(vec![get_document(yaml)], None).unwrap_err();
        assert_eq!(
            error,
            YamlError::Field {
                kind: FieldErrorKind::InvalidType {
                    field: "deployments".to_string(),
                    expected: "a map".to_string()
                },
                location: "gui".to_string(),
            }
        );
        let yaml = r#"
networks:
    network1:
        rpcs:
            - https://eth.llamarpc.com
        chain-id: 1
tokens:
    token1:
        address: 0x0000000000000000000000000000000000000001
        network: network1
    token2:
        address: 0x0000000000000000000000000000000000000002
        network: network1
gui:
    name: test
    description: test
    deployments:
        - test: test
"#;
        let error = GuiCfg::parse_from_yaml_optional(vec![get_document(yaml)], None).unwrap_err();
        assert_eq!(
            error,
            YamlError::Field {
                kind: FieldErrorKind::InvalidType {
                    field: "deployments".to_string(),
                    expected: "a map".to_string()
                },
                location: "gui".to_string(),
            }
        );

        let yaml = r#"
networks:
    network1:
        rpcs:
            - https://eth.llamarpc.com
        chain-id: 1
deployers:
    deployer1:
        address: 0x0000000000000000000000000000000000000000
        network: network1
scenarios:
    scenario1:
        bindings:
            test: test
        deployer: deployer1
tokens:
    token1:
        address: 0x0000000000000000000000000000000000000001
        network: network1
    token2:
        address: 0x0000000000000000000000000000000000000002
        network: network1
orders:
    order1:
        inputs:
            - token: token1
        outputs:
            - token: token2
        deployer: deployer1
gui:
    name: test
    description: test
    deployments:
        deployment1:
            test: test
"#;
        let error = GuiCfg::parse_from_yaml_optional(vec![get_document(yaml)], None).unwrap_err();
        assert_eq!(
            error,
            YamlError::Field {
                kind: FieldErrorKind::Missing("deployments".to_string()),
                location: "root".to_string(),
            }
        );

        let yaml_prefix = r#"
networks:
    network1:
        rpcs:
            - https://eth.llamarpc.com
        chain-id: 1
deployers:
    deployer1:
        address: 0x0000000000000000000000000000000000000000
        network: network1
scenarios:
    scenario1:
        bindings:
            test: test
        deployer: deployer1
tokens:
    token1:
        address: 0x0000000000000000000000000000000000000001
        network: network1
    token2:
        address: 0x0000000000000000000000000000000000000002
        network: network1
orders:
    order1:
        inputs:
            - token: token1
        outputs:
            - token: token2
        deployer: deployer1
deployments:
    deployment1:
        scenario: scenario1
        order: order1
"#;

        let yaml = r#"
gui:
    name: test
    description: test
    deployments:
        deployment1:
            test: test
"#;
        let error = GuiCfg::parse_from_yaml_optional(
            vec![get_document(&format!("{yaml_prefix}{yaml}"))],
            None,
        )
        .unwrap_err();
        assert_eq!(
            error,
            YamlError::Field {
                kind: FieldErrorKind::Missing("name".to_string()),
                location: "gui deployment 'deployment1'".to_string(),
            }
        );

        let yaml = r#"
gui:
    name: test
    description: test
    deployments:
        deployment1:
            name: deployment1
"#;
        let error = GuiCfg::parse_from_yaml_optional(
            vec![get_document(&format!("{yaml_prefix}{yaml}"))],
            None,
        )
        .unwrap_err();
        assert_eq!(
            error,
            YamlError::Field {
                kind: FieldErrorKind::Missing("description".to_string()),
                location: "gui deployment 'deployment1'".to_string(),
            }
        );

        let yaml = r#"
gui:
    name: test
    description: test
    deployments:
        deployment1:
            name: some name
            description: some description
"#;
        let error = GuiCfg::parse_from_yaml_optional(
            vec![get_document(&format!("{yaml_prefix}{yaml}"))],
            None,
        )
        .unwrap_err();
        assert_eq!(
            error,
            YamlError::Field {
                kind: FieldErrorKind::Missing("deposits".to_string()),
                location: "gui deployment 'deployment1'".to_string(),
            }
        );

        let yaml = r#"
gui:
    name: test
    description: test
    deployments:
        deployment1:
            name: test
            description: test
            deposits:
                - test: test
"#;
        let error = GuiCfg::parse_from_yaml_optional(
            vec![get_document(&format!("{yaml_prefix}{yaml}"))],
            None,
        )
        .unwrap_err();
        assert_eq!(
            error,
            YamlError::Field {
                kind: FieldErrorKind::Missing("token".to_string()),
                location: "deposit index '0' in gui deployment 'deployment1'".to_string(),
            }
        );

        let yaml = r#"
gui:
    name: test
    description: test
    deployments:
        deployment1:
            name: test
            description: test
            deposits:
                - token: token1
                  presets:
                    - test: test
"#;
        let error = GuiCfg::parse_from_yaml_optional(
            vec![get_document(&format!("{yaml_prefix}{yaml}"))],
            None,
        )
        .unwrap_err();
        assert_eq!(
            error,
            YamlError::Field {
                kind: FieldErrorKind::InvalidType {
                    field: "preset value".to_string(),
                    expected: "a string".to_string()
                },
                location:
                    "presets list index '0' for deposit index '0' in gui deployment 'deployment1'"
                        .to_string(),
            }
        );

        let yaml = r#"
gui:
    name: test
    description: test
    deployments:
        deployment1:
            name: test
            description: test
            deposits:
                - token: token1
                  presets:
                    - "1"
"#;
        let error = GuiCfg::parse_from_yaml_optional(
            vec![get_document(&format!("{yaml_prefix}{yaml}"))],
            None,
        )
        .unwrap_err();
        assert_eq!(
            error,
            YamlError::Field {
                kind: FieldErrorKind::Missing("fields".to_string()),
                location: "gui deployment 'deployment1'".to_string(),
            }
        );

        let yaml = r#"
gui:
    name: test
    description: test
    deployments:
        deployment1:
            name: test
            description: test
            deposits:
                - token: token1
                  presets:
                    - "1"
            fields:
                - test: test
"#;
        let error = GuiCfg::parse_from_yaml_optional(
            vec![get_document(&format!("{yaml_prefix}{yaml}"))],
            None,
        )
        .unwrap_err();
        assert_eq!(
            error,
            YamlError::Field {
                kind: FieldErrorKind::Missing("binding".to_string()),
                location: "fields list index '0' in gui deployment 'deployment1'".to_string(),
            }
        );

        let yaml = r#"
gui:
    name: test
    description: test
    deployments:
        deployment1:
            name: test
            description: test
            deposits:
                - token: token1
                  presets:
                    - "1"
            fields:
                - binding: test
"#;
        let error = GuiCfg::parse_from_yaml_optional(
            vec![get_document(&format!("{yaml_prefix}{yaml}"))],
            None,
        )
        .unwrap_err();
        assert_eq!(
            error,
            YamlError::Field {
                kind: FieldErrorKind::Missing("name".to_string()),
                location: "fields list index '0' in gui deployment 'deployment1'".to_string(),
            }
        );

        let yaml = r#"
gui:
    name: test
    description: test
    deployments:
        deployment1:
            name: test
            description: test
            deposits:
                - token: token1
                  presets:
                    - "1"
            fields:
                - binding: test
                  name: test
                  presets:
                    - value:
                        wrong: map
"#;
        let error = GuiCfg::parse_from_yaml_optional(
            vec![get_document(&format!("{yaml_prefix}{yaml}"))],
            None,
        )
        .unwrap_err();
        assert_eq!(
            error,
            YamlError::Field {
                kind: FieldErrorKind::InvalidType {
                    field: "value".to_string(),
                    expected: "a string".to_string()
                },
                location: "preset index '0' for field index '0' in gui deployment 'deployment1'"
                    .to_string(),
            }
        );

        let yaml = r#"
gui:
    name: test
    description: test
    deployments:
        deployment1:
            name: test
            description: test
            deposits:
                - token: token1
                  presets:
                    - "1"
            fields:
                - binding: test
                  name: test
                  presets:
                    - value: test
            select-tokens:
                - test
"#;
        let error = GuiCfg::parse_from_yaml_optional(
            vec![get_document(&format!("{yaml_prefix}{yaml}"))],
            None,
        )
        .unwrap_err();
        assert_eq!(
            error,
            YamlError::Field {
                kind: FieldErrorKind::InvalidType {
                    field: "select-token".to_string(),
                    expected: "a map".to_string()
                },
                location: "select-token index '0' in gui deployment 'deployment1'".to_string(),
            }
        );

        let yaml = r#"
gui:
    name: test
    description: test
    deployments:
        deployment1:
            name: test
            description: test
            deposits:
                - token: token1
                  presets:
                    - "1"
            fields:
                - binding: test
                  name: test
                  presets:
                    - value: test
            select-tokens:
                - test: test
"#;
        let error = GuiCfg::parse_from_yaml_optional(
            vec![get_document(&format!("{yaml_prefix}{yaml}"))],
            None,
        )
        .unwrap_err();
        assert_eq!(
            error,
            YamlError::Field {
                kind: FieldErrorKind::Missing("key".to_string()),
                location: "select-token index '0' in gui deployment 'deployment1'".to_string(),
            }
        );
    }

    #[test]
    fn test_parse_gui_from_yaml_multiple_files() {
        let yaml_one = r#"
networks:
    network1:
        rpcs:
            - https://eth.llamarpc.com
        chain-id: 1
deployers:
    deployer1:
        address: 0x0000000000000000000000000000000000000000
        network: network1
scenarios:
    scenario1:
        bindings:
            test: test
        deployer: deployer1
tokens:
    token1:
        address: 0x0000000000000000000000000000000000000001
        network: network1
    token2:
        address: 0x0000000000000000000000000000000000000002
        network: network1
orders:
    order1:
        inputs:
            - token: token1
        outputs:
            - token: token2
        deployer: deployer1
deployments:
    deployment1:
        scenario: scenario1
        order: order1
    deployment2:
        scenario: scenario1
        order: order1
gui:
    name: test
    description: test
    deployments:
        deployment1:
            name: test
            description: test
            deposits:
                - token: token1
                  presets:
                    - "1"
            fields:
                - binding: test
                  name: test
                  presets:
                    - value: test
"#;
        let yaml_two = r#"
gui:
    name: test
    description: test
    deployments:
        deployment2:
            name: test another
            description: test another
            deposits:
                - token: token2
                  presets:
                    - "1"
            fields:
                - binding: test
                  name: test
                  presets:
                    - value: test
"#;
        let res = GuiCfg::parse_from_yaml_optional(
            vec![get_document(yaml_one), get_document(yaml_two)],
            None,
        )
        .unwrap();

        let gui = res.unwrap();
        assert_eq!(gui.deployments.len(), 2);

        let deployment = gui.deployments.get("deployment1").unwrap();
        assert_eq!(deployment.name, "test");
        assert_eq!(deployment.description, "test");
        assert_eq!(deployment.deposits[0].token.as_ref().unwrap().key, "token1");

        let deployment = gui.deployments.get("deployment2").unwrap();
        assert_eq!(deployment.name, "test another");
        assert_eq!(deployment.description, "test another");
        assert_eq!(deployment.deposits[0].token.as_ref().unwrap().key, "token2");
    }

    #[test]
    fn test_parse_gui_from_yaml_duplicate_key() {
        let yaml_one = r#"
networks:
    network1:
        rpcs:
            - https://eth.llamarpc.com
        chain-id: 1
deployers:
    deployer1:
        address: 0x0000000000000000000000000000000000000000
        network: network1
scenarios:
    scenario1:
        bindings:
            test: test
        deployer: deployer1
tokens:
    token1:
        address: 0x0000000000000000000000000000000000000001
        network: network1
    token2:
        address: 0x0000000000000000000000000000000000000002
        network: network1
orders:
    order1:
        inputs:
            - token: token1
        outputs:
            - token: token2
        deployer: deployer1
deployments:
    deployment1:
        scenario: scenario1
        order: order1
    deployment2:
        scenario: scenario1
        order: order1
gui:
    name: test
    description: test
    deployments:
        deployment1:
            name: test
            description: test
            deposits:
                - token: token1
                  presets:
                    - "1"
            fields:
                - binding: test
                  name: test
                  presets:
                    - value: test
"#;
        let yaml_two = r#"
gui:
    name: test
    description: test
    deployments:
        deployment1:
            name: test
            description: test
            deposits:
                - token: token1
                  presets:
                    - "1"
            fields:
                - binding: test
                  name: test
                  presets:
                    - value: test
"#;
        let error = GuiCfg::parse_from_yaml_optional(
            vec![get_document(yaml_one), get_document(yaml_two)],
            None,
        )
        .unwrap_err();

        assert_eq!(
            error,
            YamlError::KeyShadowing("deployment1".to_string(), "gui deployment".to_string())
        );
    }

    #[test]
    fn test_parse_deployment_keys() {
        let yaml = r#"
networks:
    network1:
        rpcs:
            - https://eth.llamarpc.com
        chain-id: 1
tokens:
    token1:
        address: 0x0000000000000000000000000000000000000001
        network: network1
    token2:
        address: 0x0000000000000000000000000000000000000002
        network: network1
gui:
    name: test
    description: test
"#;

        let error = GuiCfg::parse_deployment_keys(vec![get_document(yaml)]).unwrap_err();
        assert_eq!(
            error,
            YamlError::Field {
                kind: FieldErrorKind::Missing("deployments".to_string()),
                location: "gui".to_string(),
            }
        );

        let yaml = r#"
networks:
    network1:
        rpcs:
            - https://eth.llamarpc.com
        chain-id: 1
tokens:
    token1:
        address: 0x0000000000000000000000000000000000000001
        network: network1
    token2:
        address: 0x0000000000000000000000000000000000000002
        network: network1
gui:
    name: test
    description: test
    deployments: test
"#;

        let error = GuiCfg::parse_deployment_keys(vec![get_document(yaml)]).unwrap_err();
        assert_eq!(
            error,
            YamlError::Field {
                kind: FieldErrorKind::InvalidType {
                    field: "deployments".to_string(),
                    expected: "a map".to_string()
                },
                location: "gui".to_string(),
            }
        );

        let yaml = r#"
networks:
    network1:
        rpcs:
            - https://eth.llamarpc.com
        chain-id: 1
tokens:
    token1:
        address: 0x0000000000000000000000000000000000000001
        network: network1
    token2:
        address: 0x0000000000000000000000000000000000000002
        network: network1
gui:
    name: test
    description: test
    deployments:
      - test
"#;

        let error = GuiCfg::parse_deployment_keys(vec![get_document(yaml)]).unwrap_err();
        assert_eq!(
            error,
            YamlError::Field {
                kind: FieldErrorKind::InvalidType {
                    field: "deployments".to_string(),
                    expected: "a map".to_string()
                },
                location: "gui".to_string(),
            }
        );

        let yaml = r#"
networks:
    network1:
        rpcs:
            - https://eth.llamarpc.com
        chain-id: 1
tokens:
    token1:
        address: 0x0000000000000000000000000000000000000001
        network: network1
    token2:
        address: 0x0000000000000000000000000000000000000002
        network: network1
gui:
    name: test
    description: test
    deployments:
      - test: test
"#;

        let error = GuiCfg::parse_deployment_keys(vec![get_document(yaml)]).unwrap_err();
        assert_eq!(
            error,
            YamlError::Field {
                kind: FieldErrorKind::InvalidType {
                    field: "deployments".to_string(),
                    expected: "a map".to_string()
                },
                location: "gui".to_string(),
            }
        );

        let yaml = r#"
networks:
    network1:
        rpcs:
            - https://eth.llamarpc.com
        chain-id: 1
tokens:
    token1:
        address: 0x0000000000000000000000000000000000000001
        network: network1
    token2:
        address: 0x0000000000000000000000000000000000000002
        network: network1
gui:
    name: test
    description: test
    deployments:
      test: test
      test2: test2
"#;

        let keys = GuiCfg::parse_deployment_keys(vec![get_document(yaml)]).unwrap();
        assert_eq!(keys, vec!["test".to_string(), "test2".to_string()]);
    }

    #[test]
    fn test_check_gui_key_exists() {
        let yaml = r#"
        gui:
            name: test
            description: test
        "#;
        let res = GuiCfg::check_gui_key_exists(vec![get_document(yaml)]).unwrap();
        assert!(res);

        let yaml = r#"
        test: test
        "#;
        let res = GuiCfg::check_gui_key_exists(vec![get_document(yaml)]).unwrap();
        assert!(!res);
    }

    #[test]
    fn test_parse_deposit_validation() {
        let yaml_prefix = r#"
networks:
    network1:
        rpcs:
            - https://eth.llamarpc.com
        chain-id: 1
deployers:
    deployer1:
        address: 0x0000000000000000000000000000000000000000
        network: network1
scenarios:
    scenario1:
        bindings:
            test: test
        deployer: deployer1
tokens:
    token1:
        address: 0x0000000000000000000000000000000000000001
        network: network1
orders:
    order1:
        inputs:
            - token: token1
        outputs:
            - token: token1
        deployer: deployer1
deployments:
    deployment1:
        scenario: scenario1
        order: order1
"#;

        // Test deposit validation with all fields
        let yaml = r#"
gui:
    name: test
    description: test
    deployments:
        deployment1:
            name: test
            description: test
            deposits:
                - token: token1
                  validation:
                    minimum: "100"
                    exclusive-minimum: "50"
                    maximum: "1000"
                    exclusive-maximum: "2000"
            fields:
                - binding: test
                  name: test
"#;
        let gui = GuiCfg::parse_from_yaml_optional(
            vec![get_document(&format!("{yaml_prefix}{yaml}"))],
            None,
        )
        .unwrap()
        .unwrap();

        let deployment = gui.deployments.get("deployment1").unwrap();
        let deposit = &deployment.deposits[0];
        let validation = deposit.validation.as_ref().unwrap();

        assert_eq!(validation.minimum, Some("100".to_string()));
        assert_eq!(validation.exclusive_minimum, Some("50".to_string()));
        assert_eq!(validation.maximum, Some("1000".to_string()));
        assert_eq!(validation.exclusive_maximum, Some("2000".to_string()));

        // Test deposit validation with partial fields
        let yaml = r#"
gui:
    name: test
    description: test
    deployments:
        deployment1:
            name: test
            description: test
            deposits:
                - token: token1
                  validation:
                    minimum: "100"
                    maximum: "1000"
            fields:
                - binding: test
                  name: test
"#;
        let gui = GuiCfg::parse_from_yaml_optional(
            vec![get_document(&format!("{yaml_prefix}{yaml}"))],
            None,
        )
        .unwrap()
        .unwrap();

        let deposit = &gui.deployments.get("deployment1").unwrap().deposits[0];
        let validation = deposit.validation.as_ref().unwrap();

        assert_eq!(validation.minimum, Some("100".to_string()));
        assert_eq!(validation.exclusive_minimum, None);
        assert_eq!(validation.maximum, Some("1000".to_string()));
        assert_eq!(validation.exclusive_maximum, None);

        // Test deposit without validation
        let yaml = r#"
gui:
    name: test
    description: test
    deployments:
        deployment1:
            name: test
            description: test
            deposits:
                - token: token1
            fields:
                - binding: test
                  name: test
"#;
        let gui = GuiCfg::parse_from_yaml_optional(
            vec![get_document(&format!("{yaml_prefix}{yaml}"))],
            None,
        )
        .unwrap()
        .unwrap();

        let deposit = &gui.deployments.get("deployment1").unwrap().deposits[0];
        assert!(deposit.validation.is_none());
    }

    #[test]
    fn test_parse_field_validation_number() {
        let yaml_prefix = r#"
networks:
    network1:
        rpcs:
            - https://eth.llamarpc.com
        chain-id: 1
deployers:
    deployer1:
        address: 0x0000000000000000000000000000000000000000
        network: network1
scenarios:
    scenario1:
        bindings:
            test: test
        deployer: deployer1
tokens:
    token1:
        address: 0x0000000000000000000000000000000000000001
        network: network1
orders:
    order1:
        inputs:
            - token: token1
        outputs:
            - token: token1
        deployer: deployer1
deployments:
    deployment1:
        scenario: scenario1
        order: order1
"#;

        // Test number validation with all fields
        let yaml = r#"
gui:
    name: test
    description: test
    deployments:
        deployment1:
            name: test
            description: test
            deposits:
                - token: token1
            fields:
                - binding: test
                  name: test
                  validation:
                    type: number
                    minimum: "0"
                    exclusive-minimum: "-1"
                    maximum: "100"
                    exclusive-maximum: "101"
"#;
        let gui = GuiCfg::parse_from_yaml_optional(
            vec![get_document(&format!("{yaml_prefix}{yaml}"))],
            None,
        )
        .unwrap()
        .unwrap();

        let field = &gui.deployments.get("deployment1").unwrap().fields[0];
        if let Some(FieldValueValidationCfg::Number {
            minimum,
            exclusive_minimum,
            maximum,
            exclusive_maximum,
        }) = &field.validation
        {
            assert_eq!(*minimum, Some("0".to_string()));
            assert_eq!(*exclusive_minimum, Some("-1".to_string()));
            assert_eq!(*maximum, Some("100".to_string()));
            assert_eq!(*exclusive_maximum, Some("101".to_string()));
        } else {
            panic!("Expected Number validation type");
        }

        // Test number validation with partial fields
        let yaml = r#"
gui:
    name: test
    description: test
    deployments:
        deployment1:
            name: test
            description: test
            deposits:
                - token: token1
            fields:
                - binding: test
                  name: test
                  validation:
                    type: number
                    minimum: "0"
                    maximum: "100"
"#;
        let gui = GuiCfg::parse_from_yaml_optional(
            vec![get_document(&format!("{yaml_prefix}{yaml}"))],
            None,
        )
        .unwrap()
        .unwrap();

        let field = &gui.deployments.get("deployment1").unwrap().fields[0];
        if let Some(FieldValueValidationCfg::Number {
            minimum,
            exclusive_minimum,
            maximum,
            exclusive_maximum,
        }) = &field.validation
        {
            assert_eq!(*minimum, Some("0".to_string()));
            assert_eq!(*exclusive_minimum, None);
            assert_eq!(*maximum, Some("100".to_string()));
            assert_eq!(*exclusive_maximum, None);
        } else {
            panic!("Expected Number validation type");
        }
    }

    #[test]
    fn test_parse_field_validation_string() {
        let yaml_prefix = r#"
networks:
    network1:
        rpcs:
            - https://eth.llamarpc.com
        chain-id: 1
deployers:
    deployer1:
        address: 0x0000000000000000000000000000000000000000
        network: network1
scenarios:
    scenario1:
        bindings:
            test: test
        deployer: deployer1
tokens:
    token1:
        address: 0x0000000000000000000000000000000000000001
        network: network1
orders:
    order1:
        inputs:
            - token: token1
        outputs:
            - token: token1
        deployer: deployer1
deployments:
    deployment1:
        scenario: scenario1
        order: order1
"#;

        // Test string validation with all fields
        let yaml = r#"
gui:
    name: test
    description: test
    deployments:
        deployment1:
            name: test
            description: test
            deposits:
                - token: token1
            fields:
                - binding: test
                  name: test
                  validation:
                    type: string
                    min-length: 5
                    max-length: 50
"#;
        let gui = GuiCfg::parse_from_yaml_optional(
            vec![get_document(&format!("{yaml_prefix}{yaml}"))],
            None,
        )
        .unwrap()
        .unwrap();

        let field = &gui.deployments.get("deployment1").unwrap().fields[0];
        if let Some(FieldValueValidationCfg::String {
            min_length,
            max_length,
        }) = &field.validation
        {
            assert_eq!(*min_length, Some(5));
            assert_eq!(*max_length, Some(50));
        } else {
            panic!("Expected String validation type");
        }

        // Test string validation with partial fields
        let yaml = r#"
gui:
    name: test
    description: test
    deployments:
        deployment1:
            name: test
            description: test
            deposits:
                - token: token1
            fields:
                - binding: test
                  name: test
                  validation:
                    type: string
                    min-length: 1
"#;
        let gui = GuiCfg::parse_from_yaml_optional(
            vec![get_document(&format!("{yaml_prefix}{yaml}"))],
            None,
        )
        .unwrap()
        .unwrap();

        let field = &gui.deployments.get("deployment1").unwrap().fields[0];
        if let Some(FieldValueValidationCfg::String {
            min_length,
            max_length,
        }) = &field.validation
        {
            assert_eq!(*min_length, Some(1));
            assert_eq!(*max_length, None);
        } else {
            panic!("Expected String validation type");
        }

        // Test string validation with no length constraints
        let yaml = r#"
gui:
    name: test
    description: test
    deployments:
        deployment1:
            name: test
            description: test
            deposits:
                - token: token1
            fields:
                - binding: test
                  name: test
                  validation:
                    type: string
"#;
        let gui = GuiCfg::parse_from_yaml_optional(
            vec![get_document(&format!("{yaml_prefix}{yaml}"))],
            None,
        )
        .unwrap()
        .unwrap();

        let field = &gui.deployments.get("deployment1").unwrap().fields[0];
        if let Some(FieldValueValidationCfg::String {
            min_length,
            max_length,
        }) = &field.validation
        {
            assert_eq!(*min_length, None);
            assert_eq!(*max_length, None);
        } else {
            panic!("Expected String validation type");
        }
    }

    #[test]
    fn test_parse_field_validation_boolean() {
        let yaml_prefix = r#"
networks:
    network1:
        rpcs:
            - https://eth.llamarpc.com
        chain-id: 1
deployers:
    deployer1:
        address: 0x0000000000000000000000000000000000000000
        network: network1
scenarios:
    scenario1:
        bindings:
            test: test
        deployer: deployer1
tokens:
    token1:
        address: 0x0000000000000000000000000000000000000001
        network: network1
orders:
    order1:
        inputs:
            - token: token1
        outputs:
            - token: token1
        deployer: deployer1
deployments:
    deployment1:
        scenario: scenario1
        order: order1
"#;

        // Test boolean validation
        let yaml = r#"
gui:
    name: test
    description: test
    deployments:
        deployment1:
            name: test
            description: test
            deposits:
                - token: token1
            fields:
                - binding: test
                  name: test
                  validation:
                    type: boolean
"#;
        let gui = GuiCfg::parse_from_yaml_optional(
            vec![get_document(&format!("{yaml_prefix}{yaml}"))],
            None,
        )
        .unwrap()
        .unwrap();

        let field = &gui.deployments.get("deployment1").unwrap().fields[0];
        if let Some(FieldValueValidationCfg::Boolean) = &field.validation {
            // Boolean validation type correctly parsed
        } else {
            panic!("Expected Boolean validation type");
        }
    }

    #[test]
    fn test_parse_field_validation_errors() {
        let yaml_prefix = r#"
networks:
    network1:
        rpcs:
            - https://eth.llamarpc.com
        chain-id: 1
deployers:
    deployer1:
        address: 0x0000000000000000000000000000000000000000
        network: network1
scenarios:
    scenario1:
        bindings:
            test: test
        deployer: deployer1
tokens:
    token1:
        address: 0x0000000000000000000000000000000000000001
        network: network1
orders:
    order1:
        inputs:
            - token: token1
        outputs:
            - token: token1
        deployer: deployer1
deployments:
    deployment1:
        scenario: scenario1
        order: order1
"#;

        // Test missing type field
        let yaml = r#"
gui:
    name: test
    description: test
    deployments:
        deployment1:
            name: test
            description: test
            deposits:
                - token: token1
            fields:
                - binding: test
                  name: test
                  validation:
                    minimum: "0"
"#;
        let error = GuiCfg::parse_from_yaml_optional(
            vec![get_document(&format!("{yaml_prefix}{yaml}"))],
            None,
        )
        .unwrap_err();

        assert_eq!(
            error,
            YamlError::Field {
                kind: FieldErrorKind::InvalidType {
                    field: "type".to_string(),
                    expected: "a string".to_string()
                },
                location: "validation for field index '0' in gui deployment 'deployment1'"
                    .to_string(),
            }
        );

        // Test invalid type value
        let yaml = r#"
gui:
    name: test
    description: test
    deployments:
        deployment1:
            name: test
            description: test
            deposits:
                - token: token1
            fields:
                - binding: test
                  name: test
                  validation:
                    type: invalid-type
"#;
        let error = GuiCfg::parse_from_yaml_optional(
            vec![get_document(&format!("{yaml_prefix}{yaml}"))],
            None,
        )
        .unwrap_err();

        assert_eq!(
            error,
            YamlError::Field {
                kind: FieldErrorKind::InvalidType {
                    field: "type".to_string(),
                    expected: "one of: number, string, boolean".to_string()
                },
                location: "validation for field index '0' in gui deployment 'deployment1'"
                    .to_string(),
            }
        );

        // Test invalid min-length value for string
        let yaml = r#"
gui:
    name: test
    description: test
    deployments:
        deployment1:
            name: test
            description: test
            deposits:
                - token: token1
            fields:
                - binding: test
                  name: test
                  validation:
                    type: string
                    min-length: invalid
"#;
        let error = GuiCfg::parse_from_yaml_optional(
            vec![get_document(&format!("{yaml_prefix}{yaml}"))],
            None,
        )
        .unwrap_err();

        assert_eq!(
            error,
            YamlError::Field {
                kind: FieldErrorKind::InvalidType {
                    field: "min-length".to_string(),
                    expected: "a valid number".to_string()
                },
                location: "validation for field index '0' in gui deployment 'deployment1'"
                    .to_string(),
            }
        );

        // Test invalid max-length value for string
        let yaml = r#"
gui:
    name: test
    description: test
    deployments:
        deployment1:
            name: test
            description: test
            deposits:
                - token: token1
            fields:
                - binding: test
                  name: test
                  validation:
                    type: string
                    max-length: invalid
"#;
        let error = GuiCfg::parse_from_yaml_optional(
            vec![get_document(&format!("{yaml_prefix}{yaml}"))],
            None,
        )
        .unwrap_err();

        assert_eq!(
            error,
            YamlError::Field {
                kind: FieldErrorKind::InvalidType {
                    field: "max-length".to_string(),
                    expected: "a valid number".to_string()
                },
                location: "validation for field index '0' in gui deployment 'deployment1'"
                    .to_string(),
            }
        );
    }

    #[test]
    fn test_sanitize_documents_drops_unknown_gui_keys() {
        let yaml = r#"
gui:
    name: test-gui
    description: test description
    short-description: short desc
    unknown-key: should-be-dropped
    deployments:
        deployment1:
            name: test
            description: test desc
            deposits: []
            fields: []
            unknown-deployment-key: also-dropped
"#;
        let document = get_document(yaml);
        GuiCfg::sanitize_documents(std::slice::from_ref(&document)).unwrap();

        let doc_read = document.read().unwrap();
        let StrictYaml::Hash(ref root) = *doc_read else {
            panic!("expected root hash");
        };
<<<<<<< HEAD

        let scenario = ScenarioCfg {
            document: default_document(),
            documents: default_documents(),
            key: "scenario1".to_string(),
            bindings: HashMap::new(),
            deployer: mock_deployer(),
            runs: None,
            blocks: None,
=======
        let gui = root.get(&StrictYaml::String("gui".to_string())).unwrap();
        let StrictYaml::Hash(ref gui_hash) = *gui else {
            panic!("expected gui hash");
>>>>>>> 372fa689
        };

        assert!(gui_hash.contains_key(&StrictYaml::String("name".to_string())));
        assert!(gui_hash.contains_key(&StrictYaml::String("description".to_string())));
        assert!(gui_hash.contains_key(&StrictYaml::String("short-description".to_string())));
        assert!(gui_hash.contains_key(&StrictYaml::String("deployments".to_string())));
        assert!(!gui_hash.contains_key(&StrictYaml::String("unknown-key".to_string())));

        let deployments = gui_hash
            .get(&StrictYaml::String("deployments".to_string()))
            .unwrap();
        let StrictYaml::Hash(ref deployments_hash) = *deployments else {
            panic!("expected deployments hash");
        };
        let deployment1 = deployments_hash
            .get(&StrictYaml::String("deployment1".to_string()))
            .unwrap();
        let StrictYaml::Hash(ref deployment1_hash) = *deployment1 else {
            panic!("expected deployment1 hash");
        };

        assert!(deployment1_hash.contains_key(&StrictYaml::String("name".to_string())));
        assert!(deployment1_hash.contains_key(&StrictYaml::String("description".to_string())));
        assert!(deployment1_hash.contains_key(&StrictYaml::String("deposits".to_string())));
        assert!(deployment1_hash.contains_key(&StrictYaml::String("fields".to_string())));
        assert!(!deployment1_hash
            .contains_key(&StrictYaml::String("unknown-deployment-key".to_string())));
    }

    #[test]
    fn test_sanitize_documents_preserves_allowed_gui_key_order() {
        let yaml = r#"
gui:
    deployments:
        deployment1:
            fields: []
            deposits: []
            description: desc
            name: name
    short-description: short
    description: desc
    name: name
"#;
        let document = get_document(yaml);
        GuiCfg::sanitize_documents(std::slice::from_ref(&document)).unwrap();

        let doc_read = document.read().unwrap();
        let StrictYaml::Hash(ref root) = *doc_read else {
            panic!("expected root hash");
        };
        let gui = root.get(&StrictYaml::String("gui".to_string())).unwrap();
        let StrictYaml::Hash(ref gui_hash) = *gui else {
            panic!("expected gui hash");
        };

        let keys: Vec<String> = gui_hash
            .keys()
            .filter_map(|k| k.as_str().map(String::from))
            .collect();
        assert_eq!(
            keys,
            vec!["name", "description", "short-description", "deployments"]
        );

        let deployments = gui_hash
            .get(&StrictYaml::String("deployments".to_string()))
            .unwrap();
        let StrictYaml::Hash(ref deployments_hash) = *deployments else {
            panic!("expected deployments hash");
        };
        let deployment1 = deployments_hash
            .get(&StrictYaml::String("deployment1".to_string()))
            .unwrap();
        let StrictYaml::Hash(ref deployment1_hash) = *deployment1 else {
            panic!("expected deployment1 hash");
        };

        let dep_keys: Vec<String> = deployment1_hash
            .keys()
            .filter_map(|k| k.as_str().map(String::from))
            .collect();
        assert_eq!(dep_keys, vec!["name", "description", "deposits", "fields"]);
    }

    #[test]
    fn test_sanitize_documents_deployments_lexicographic_order() {
        let yaml = r#"
gui:
    name: test
    description: test
    deployments:
        zebra:
            name: z
            description: z
            deposits: []
            fields: []
        alpha:
            name: a
            description: a
            deposits: []
            fields: []
        beta:
            name: b
            description: b
            deposits: []
            fields: []
"#;
        let document = get_document(yaml);
        GuiCfg::sanitize_documents(std::slice::from_ref(&document)).unwrap();

        let doc_read = document.read().unwrap();
        let StrictYaml::Hash(ref root) = *doc_read else {
            panic!("expected root hash");
        };
        let gui = root.get(&StrictYaml::String("gui".to_string())).unwrap();
        let StrictYaml::Hash(ref gui_hash) = *gui else {
            panic!("expected gui hash");
        };
        let deployments = gui_hash
            .get(&StrictYaml::String("deployments".to_string()))
            .unwrap();
        let StrictYaml::Hash(ref deployments_hash) = *deployments else {
            panic!("expected deployments hash");
        };

        let keys: Vec<String> = deployments_hash
            .keys()
            .filter_map(|k| k.as_str().map(String::from))
            .collect();
        assert_eq!(keys, vec!["alpha", "beta", "zebra"]);
    }

    #[test]
    fn test_sanitize_documents_handles_missing_gui_section() {
        let yaml = r#"
other: value
"#;
        let document = get_document(yaml);
        GuiCfg::sanitize_documents(std::slice::from_ref(&document)).unwrap();

        let doc_read = document.read().unwrap();
        let StrictYaml::Hash(ref root) = *doc_read else {
            panic!("expected root hash");
        };
        assert!(!root.contains_key(&StrictYaml::String("gui".to_string())));
    }

    #[test]
    fn test_sanitize_documents_handles_non_hash_root() {
        let yaml = r#"just a string"#;
        let document = get_document(yaml);
        GuiCfg::sanitize_documents(std::slice::from_ref(&document)).unwrap();
    }

    #[test]
    fn test_sanitize_documents_skips_non_hash_gui() {
        let yaml = r#"
gui: not-a-hash
"#;
        let document = get_document(yaml);
        GuiCfg::sanitize_documents(std::slice::from_ref(&document)).unwrap();

        let doc_read = document.read().unwrap();
        let StrictYaml::Hash(ref root) = *doc_read else {
            panic!("expected root hash");
        };
        let gui = root.get(&StrictYaml::String("gui".to_string())).unwrap();
        assert_eq!(gui.as_str(), Some("not-a-hash"));
    }

    #[test]
    fn test_sanitize_documents_drops_non_hash_deployments() {
        let yaml = r#"
gui:
    name: test
    description: test
    deployments:
        valid:
            name: valid
            description: valid desc
            deposits: []
            fields: []
        invalid: not-a-hash
"#;
        let document = get_document(yaml);
        GuiCfg::sanitize_documents(std::slice::from_ref(&document)).unwrap();

        let doc_read = document.read().unwrap();
        let StrictYaml::Hash(ref root) = *doc_read else {
            panic!("expected root hash");
        };
        let gui = root.get(&StrictYaml::String("gui".to_string())).unwrap();
        let StrictYaml::Hash(ref gui_hash) = *gui else {
            panic!("expected gui hash");
        };
        let deployments = gui_hash
            .get(&StrictYaml::String("deployments".to_string()))
            .unwrap();
        let StrictYaml::Hash(ref deployments_hash) = *deployments else {
            panic!("expected deployments hash");
        };

        assert!(deployments_hash.contains_key(&StrictYaml::String("valid".to_string())));
        assert!(!deployments_hash.contains_key(&StrictYaml::String("invalid".to_string())));
        assert_eq!(deployments_hash.len(), 1);
    }
}<|MERGE_RESOLUTION|>--- conflicted
+++ resolved
@@ -2915,21 +2915,9 @@
         let StrictYaml::Hash(ref root) = *doc_read else {
             panic!("expected root hash");
         };
-<<<<<<< HEAD
-
-        let scenario = ScenarioCfg {
-            document: default_document(),
-            documents: default_documents(),
-            key: "scenario1".to_string(),
-            bindings: HashMap::new(),
-            deployer: mock_deployer(),
-            runs: None,
-            blocks: None,
-=======
         let gui = root.get(&StrictYaml::String("gui".to_string())).unwrap();
         let StrictYaml::Hash(ref gui_hash) = *gui else {
             panic!("expected gui hash");
->>>>>>> 372fa689
         };
 
         assert!(gui_hash.contains_key(&StrictYaml::String("name".to_string())));
