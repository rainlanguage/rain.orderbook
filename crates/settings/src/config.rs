use crate::*;
use alloy_primitives::U256;
use serde::{Deserialize, Serialize};
use std::collections::HashMap;
use std::sync::Arc;
use thiserror::Error;
use typeshare::typeshare;
use url::Url;

#[typeshare]
<<<<<<< HEAD
#[derive(Debug, Serialize, Deserialize, Default, Clone, PartialEq)]
=======
#[derive(Debug, Serialize, Deserialize, Default, Clone)]
>>>>>>> f84eec00
pub struct Config {
    #[typeshare(typescript(type = "Record<string, Network>"))]
    pub networks: HashMap<String, Arc<Network>>,
    #[typeshare(typescript(type = "Record<string, string>"))]
    pub subgraphs: HashMap<String, Arc<Subgraph>>,
    #[typeshare(typescript(type = "Record<string, Orderbook>"))]
    pub orderbooks: HashMap<String, Arc<Orderbook>>,
    #[typeshare(typescript(type = "Record<string, Token>"))]
    pub tokens: HashMap<String, Arc<Token>>,
    #[typeshare(typescript(type = "Record<string, Deployer>"))]
    pub deployers: HashMap<String, Arc<Deployer>>,
    #[typeshare(typescript(type = "Record<string, Order>"))]
    pub orders: HashMap<String, Arc<Order>>,
    #[typeshare(typescript(type = "Record<string, Scenario>"))]
    pub scenarios: HashMap<String, Arc<Scenario>>,
    #[typeshare(typescript(type = "Record<string, Chart>"))]
    pub charts: HashMap<String, Arc<Chart>>,
    #[typeshare(typescript(type = "Record<string, Deployment>"))]
    pub deployments: HashMap<String, Arc<Deployment>>,
}

pub type Subgraph = Url;
pub type Vault = U256;

#[derive(Error, Debug)]
pub enum ParseConfigStringError {
    #[error(transparent)]
    ParseNetworkStringError(#[from] ParseNetworkStringError),
    #[error(transparent)]
    ParseOrderbookStringError(#[from] ParseOrderbookStringError),
    #[error(transparent)]
    ParseTokenStringError(#[from] ParseTokenStringError),
    #[error(transparent)]
    ParseOrderStringError(#[from] ParseOrderStringError),
    #[error(transparent)]
    ParseDeployerStringError(#[from] ParseDeployerStringError),
    #[error(transparent)]
    ParseScenarioStringError(#[from] ParseScenarioStringError),
    #[error(transparent)]
    ParseChartStringError(#[from] ParseChartStringError),
    #[error(transparent)]
    ParseDeploymentStringError(#[from] ParseDeploymentStringError),
    #[error("Failed to parse subgraph {}", 0)]
    SubgraphParseError(url::ParseError),
    #[error(transparent)]
    YamlDeserializerError(#[from] serde_yaml::Error),
}

impl TryFrom<ConfigString> for Config {
    type Error = ParseConfigStringError;

    fn try_from(item: ConfigString) -> Result<Self, Self::Error> {
        let networks = item
            .networks
            .into_iter()
            .map(|(name, network)| Ok((name, Arc::new(network.try_into()?))))
            .collect::<Result<HashMap<String, Arc<Network>>, ParseConfigStringError>>()?;

        let subgraphs = item
            .subgraphs
            .into_iter()
            .map(|(name, subgraph)| {
                Ok((
                    name,
                    Arc::new(
                        subgraph
                            .parse()
                            .map_err(ParseConfigStringError::SubgraphParseError)?,
                    ),
                ))
            })
            .collect::<Result<HashMap<String, Arc<Subgraph>>, ParseConfigStringError>>()?;

        let orderbooks = item
            .orderbooks
            .into_iter()
            .map(|(name, orderbook)| {
                Ok((
                    name.clone(),
                    Arc::new(orderbook.try_into_orderbook(name, &networks, &subgraphs)?),
                ))
            })
            .collect::<Result<HashMap<String, Arc<Orderbook>>, ParseConfigStringError>>()?;

        let tokens = item
            .tokens
            .into_iter()
            .map(|(name, token)| Ok((name, Arc::new(token.try_into_token(&networks)?))))
            .collect::<Result<HashMap<String, Arc<Token>>, ParseConfigStringError>>()?;

        let deployers = item
            .deployers
            .into_iter()
            .map(|(name, deployer)| {
                Ok((
                    name.clone(),
                    Arc::new(deployer.try_into_deployer(name, &networks)?),
                ))
            })
            .collect::<Result<HashMap<String, Arc<Deployer>>, ParseConfigStringError>>()?;

        let orders = item
            .orders
            .into_iter()
            .map(|(name, order)| {
                Ok((
                    name,
                    Arc::new(order.try_into_order(&networks, &deployers, &orderbooks, &tokens)?),
                ))
            })
            .collect::<Result<HashMap<String, Arc<Order>>, ParseConfigStringError>>()?;

        // Initialize an empty HashMap for all scenarios
        let mut scenarios = HashMap::new();

        // Directly iterate over scenarios if it's a HashMap
        for (name, scenario_string) in item.scenarios {
            let scenario_map = scenario_string.try_into_scenarios(
                name.clone(),
                &ScenarioParent::default(),
                &deployers,
            )?;

            // Merge the scenarios
            scenarios.extend(scenario_map);
        }

        let deployments = item
            .deployments
            .into_iter()
            .map(|(name, deployment)| {
                Ok((
                    name,
                    Arc::new(deployment.try_into_deployment(&scenarios, &orders)?),
                ))
            })
            .collect::<Result<HashMap<String, Arc<Deployment>>, ParseConfigStringError>>()?;

        let charts = item
            .charts
            .into_iter()
            .map(|(name, chart)| {
                Ok((
                    name.clone(),
                    Arc::new(chart.try_into_chart(name, &scenarios)?),
                ))
            })
            .collect::<Result<HashMap<String, Arc<Chart>>, ParseConfigStringError>>()?;

        let config = Config {
            networks,
            subgraphs,
            orderbooks,
            tokens,
            deployers,
            orders,
            scenarios,
            charts,
            deployments,
        };

        Ok(config)
    }
}

impl TryFrom<String> for Config {
    type Error = ParseConfigStringError;
    fn try_from(val: String) -> Result<Config, Self::Error> {
        std::convert::TryInto::<ConfigString>::try_into(val)?.try_into()
    }
}

impl TryFrom<&str> for Config {
    type Error = ParseConfigStringError;
    fn try_from(val: &str) -> Result<Config, Self::Error> {
        std::convert::TryInto::<ConfigString>::try_into(val)?.try_into()
    }
}

#[cfg(test)]
mod tests {
    use super::*;
    use alloy_primitives::Address;
    use std::collections::HashMap;
    use url::Url;

    #[test]
    fn test_basic_conversion() {
        let mut networks = HashMap::new();
        networks.insert(
            "mainnet".to_string(),
            NetworkString {
                rpc: "https://mainnet.node".to_string(),
                chain_id: "1".to_string(),
                label: Some("Ethereum Mainnet".to_string()),
                network_id: Some("1".to_string()),
                currency: Some("ETH".to_string()),
            },
        );

        let mut subgraphs = HashMap::new();
        subgraphs.insert(
            "mainnet".to_string(),
            "https://mainnet.subgraph".to_string(),
        );

        let mut orderbooks = HashMap::new();
        orderbooks.insert(
            "mainnetOrderbook".to_string(),
            OrderbookString {
                address: "0x1234567890123456789012345678901234567890".to_string(),
                network: Some("mainnet".to_string()),
                subgraph: Some("mainnet".to_string()),
                label: Some("Mainnet Orderbook".to_string()),
            },
        );

        let mut tokens = HashMap::new();
        tokens.insert(
            "ETH".to_string(),
            TokenString {
                network: "mainnet".to_string(),
                address: "0x7890123456789012345678901234567890123456".to_string(),
                decimals: Some("18".to_string()),
                label: Some("Ethereum".to_string()),
                symbol: Some("ETH".to_string()),
            },
        );

        let mut deployers = HashMap::new();
        deployers.insert(
            "mainDeployer".to_string(),
            DeployerString {
                address: "0xabcdef0123456789ABCDEF0123456789ABCDEF01".to_string(),
                network: Some("mainnet".to_string()),
                label: Some("Mainnet Deployer".to_string()),
            },
        );

        let orders = HashMap::new();
        let scenarios = HashMap::new();
        let charts = HashMap::new();
        let deployments = HashMap::new();

        let config_string = ConfigString {
            networks,
            subgraphs,
            orderbooks,
            tokens,
            deployers,
            orders,
            scenarios,
            charts,
            deployments,
        };

        let config_result = Config::try_from(config_string);
        assert!(config_result.is_ok());

        let config = config_result.unwrap();

        // Verify networks
        assert_eq!(config.networks.len(), 1);
        let mainnet_network = config.networks.get("mainnet").unwrap();
        assert_eq!(
            mainnet_network.rpc,
            Url::parse("https://mainnet.node").unwrap()
        );
        assert_eq!(mainnet_network.chain_id, 1);

        // Verify subgraphs
        assert_eq!(config.subgraphs.len(), 1);
        let mainnet_subgraph = config.subgraphs.get("mainnet").unwrap();
        assert_eq!(mainnet_subgraph.as_str(), "https://mainnet.subgraph/");

        // Verify orderbooks
        assert_eq!(config.orderbooks.len(), 1);
        let mainnet_orderbook = config.orderbooks.get("mainnetOrderbook").unwrap();
        assert_eq!(
            mainnet_orderbook.address,
            "0x1234567890123456789012345678901234567890"
                .parse::<Address>()
                .unwrap()
        );

        // Verify tokens
        assert_eq!(config.tokens.len(), 1);
        let eth_token = config.tokens.get("ETH").unwrap();
        assert_eq!(
            eth_token.address,
            "0x7890123456789012345678901234567890123456"
                .parse::<Address>()
                .unwrap()
        );
        assert_eq!(eth_token.decimals, Some(18));

        // Verify deployers
        assert_eq!(config.deployers.len(), 1);
        let main_deployer = config.deployers.get("mainDeployer").unwrap();
        assert_eq!(
            main_deployer.address,
            "0xabcdef0123456789ABCDEF0123456789ABCDEF01"
                .parse::<Address>()
                .unwrap()
        );
    }
}<|MERGE_RESOLUTION|>--- conflicted
+++ resolved
@@ -8,11 +8,7 @@
 use url::Url;
 
 #[typeshare]
-<<<<<<< HEAD
 #[derive(Debug, Serialize, Deserialize, Default, Clone, PartialEq)]
-=======
-#[derive(Debug, Serialize, Deserialize, Default, Clone)]
->>>>>>> f84eec00
 pub struct Config {
     #[typeshare(typescript(type = "Record<string, Network>"))]
     pub networks: HashMap<String, Arc<Network>>,
