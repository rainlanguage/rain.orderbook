use crate::*;
use alloy::primitives::hex::FromHexError;
use alloy::primitives::Address;
use serde::{Deserialize, Serialize};
use std::collections::HashMap;
use std::str::FromStr;
use std::sync::{Arc, RwLock};
use strict_yaml_rust::StrictYaml;
use thiserror::Error;
use typeshare::typeshare;
use yaml::context::Context;
use yaml::{
    default_document, optional_string, require_hash, require_string, YamlError, YamlParsableHash,
};

#[typeshare]
#[derive(Debug, Serialize, Deserialize, Clone)]
#[serde(rename_all = "kebab-case")]
pub struct Orderbook {
    #[serde(skip, default = "default_document")]
    pub document: Arc<RwLock<StrictYaml>>,
    pub key: String,
    #[typeshare(typescript(type = "string"))]
    pub address: Address,
    #[typeshare(typescript(type = "Network"))]
    pub network: Arc<Network>,
    #[typeshare(typescript(type = "string"))]
    pub subgraph: Arc<Subgraph>,
    pub label: Option<String>,
}

impl Orderbook {
    pub fn validate_address(address: &str) -> Result<Address, ParseOrderbookConfigSourceError> {
        Address::from_str(address).map_err(ParseOrderbookConfigSourceError::AddressParseError)
    }

    pub fn parse_network_key(
        documents: Vec<Arc<RwLock<StrictYaml>>>,
        orderbook_key: &str,
    ) -> Result<String, YamlError> {
        for document in &documents {
            let document_read = document.read().map_err(|_| YamlError::ReadLockError)?;

            if let Ok(orderbooks_hash) = require_hash(&document_read, Some("orderbooks"), None) {
                if let Some(orderbook_yaml) =
                    orderbooks_hash.get(&StrictYaml::String(orderbook_key.to_string()))
                {
                    return require_string(orderbook_yaml, Some("network"), None)
                        .or_else(|_| Ok(orderbook_key.to_string()));
                }
            }
        }
        Err(YamlError::ParseError(format!(
            "network key not found for orderbook: {orderbook_key}"
        )))
    }
}

impl YamlParsableHash for Orderbook {
    fn parse_all_from_yaml(
        documents: Vec<Arc<RwLock<StrictYaml>>>,
        _: Option<&Context>,
    ) -> Result<HashMap<String, Self>, YamlError> {
        let mut orderbooks = HashMap::new();

        for document in &documents {
            let document_read = document.read().map_err(|_| YamlError::ReadLockError)?;

            let orderbooks_hash = require_hash(
                &document_read,
                Some("orderbooks"),
                Some("missing field: orderbooks".to_string()),
            )?;

            for (key_yaml, orderbook_yaml) in orderbooks_hash {
                let orderbook_key = key_yaml.as_str().unwrap_or_default().to_string();

                let address = Orderbook::validate_address(&require_string(
                    orderbook_yaml,
                    Some("address"),
                    Some(format!(
                        "address string missing in orderbook: {orderbook_key}"
                    )),
                )?)?;

                let network_name = match optional_string(orderbook_yaml, "network") {
                    Some(network_name) => network_name,
                    None => orderbook_key.clone(),
                };
                let network = Network::parse_from_yaml(documents.clone(), &network_name, None)?;

                let subgraph_name = match optional_string(orderbook_yaml, "subgraph") {
                    Some(subgraph_name) => subgraph_name,
                    None => orderbook_key.clone(),
                };
<<<<<<< HEAD
                let subgraph = Subgraph::parse_from_yaml(document.clone(), &subgraph_name)?;
=======
                let subgraph = Arc::new(Subgraph::parse_from_yaml(
                    documents.clone(),
                    &subgraph_name,
                    None,
                )?);
>>>>>>> 2bbc4f22

                let label = optional_string(orderbook_yaml, "label");

                let orderbook = Orderbook {
                    document: document.clone(),
                    key: orderbook_key.clone(),
                    address,
                    network: Arc::new(network),
                    subgraph: Arc::new(subgraph),
                    label,
                };

                if orderbooks.contains_key(&orderbook_key) {
                    return Err(YamlError::KeyShadowing(orderbook_key));
                }
                orderbooks.insert(orderbook_key, orderbook);
            }
        }

        Ok(orderbooks)
    }
}

impl Default for Orderbook {
    fn default() -> Self {
        Self {
            document: Arc::new(RwLock::new(StrictYaml::String("".to_string()))),
            key: "".to_string(),
            address: Address::ZERO,
            network: Arc::new(Network::default()),
            subgraph: Arc::new(Subgraph::parse("https://subgraph.com").unwrap()),
            label: None,
        }
    }
}
impl PartialEq for Orderbook {
    fn eq(&self, other: &Self) -> bool {
        self.key == other.key
            && self.address == other.address
            && self.network == other.network
            && self.subgraph == other.subgraph
            && self.label == other.label
    }
}

#[derive(Error, Debug, PartialEq)]
pub enum ParseOrderbookConfigSourceError {
    #[error("Failed to parse address")]
    AddressParseError(FromHexError),
    #[error("Network not found for Orderbook: {0}")]
    NetworkNotFoundError(String),
    #[error("Subgraph not found: {0}")]
    SubgraphNotFoundError(String),
}

impl OrderbookConfigSource {
    pub fn try_into_orderbook(
        self,
        name: String,
        networks: &HashMap<String, Arc<Network>>,
        subgraphs: &HashMap<String, Arc<Subgraph>>,
    ) -> Result<Orderbook, ParseOrderbookConfigSourceError> {
        let network_ref = match self.network {
            Some(network_name) => networks
                .get(&network_name)
                .ok_or(ParseOrderbookConfigSourceError::NetworkNotFoundError(
                    network_name.clone(),
                ))
                .map(Arc::clone)?,
            None => networks
                .get(&name)
                .ok_or(ParseOrderbookConfigSourceError::NetworkNotFoundError(
                    name.clone(),
                ))
                .map(Arc::clone)?,
        };

        let subgraph_ref = match self.subgraph {
            Some(subgraph_name) => subgraphs
                .get(&subgraph_name)
                .ok_or(ParseOrderbookConfigSourceError::SubgraphNotFoundError(
                    subgraph_name.clone(),
                ))
                .map(Arc::clone)?,
            None => subgraphs
                .get(&name)
                .ok_or(ParseOrderbookConfigSourceError::SubgraphNotFoundError(
                    name.clone(),
                ))
                .map(Arc::clone)?,
        };

        Ok(Orderbook {
            document: Arc::new(RwLock::new(StrictYaml::String("".to_string()))),
            key: name,
            address: self.address,
            network: network_ref,
            subgraph: subgraph_ref,
            label: self.label,
        })
    }
}

#[cfg(test)]
mod tests {
    use super::*;
    use crate::test::*;
    use alloy::primitives::Address;
    use strict_yaml_rust::StrictYamlLoader;

    fn setup() -> (
        HashMap<String, Arc<Network>>,
        HashMap<String, Arc<Subgraph>>,
    ) {
        let network = mock_network();
        let subgraph = mock_subgraph();

        let mut networks = HashMap::new();
        networks.insert("TestNetwork".to_string(), network);

        let mut subgraphs = HashMap::new();
        subgraphs.insert("TestSubgraph".to_string(), subgraph);

        (networks, subgraphs)
    }

    #[test]
    fn test_orderbook_creation_success() {
        let (networks, subgraphs) = setup();
        let address = "0x1234567890123456789012345678901234567890"
            .parse::<Address>()
            .unwrap();
        let orderbook_string = OrderbookConfigSource {
            address,
            network: Some("TestNetwork".to_string()),
            subgraph: Some("TestSubgraph".to_string()),
            label: Some("TestLabel".to_string()),
        };

        let orderbook =
            orderbook_string.try_into_orderbook("TestName".to_string(), &networks, &subgraphs);

        assert!(orderbook.is_ok());
        let orderbook = orderbook.unwrap();

        assert_eq!(orderbook.address, address);
        assert_eq!(
            Arc::as_ptr(&orderbook.network),
            Arc::as_ptr(networks.get("TestNetwork").unwrap())
        );
        assert_eq!(
            Arc::as_ptr(&orderbook.subgraph),
            Arc::as_ptr(subgraphs.get("TestSubgraph").unwrap())
        );
        assert_eq!(orderbook.label, Some("TestLabel".to_string()));
    }

    #[test]
    fn test_orderbook_creation_with_missing_network() {
        let (networks, subgraphs) = setup();
        let orderbook_string = OrderbookConfigSource {
            address: Address::random(),
            network: Some("NonExistingNetwork".to_string()),
            subgraph: Some("TestSubgraph".to_string()),
            label: None,
        };

        let result =
            orderbook_string.try_into_orderbook("TestName".to_string(), &networks, &subgraphs);

        assert!(result.is_err());
        assert_eq!(
            result.unwrap_err(),
            ParseOrderbookConfigSourceError::NetworkNotFoundError("NonExistingNetwork".to_string())
        );
    }

    #[test]
    fn test_orderbook_creation_with_missing_subgraph() {
        let (networks, subgraphs) = setup();
        let orderbook_string = OrderbookConfigSource {
            address: Address::random(),
            network: Some("TestNetwork".to_string()),
            subgraph: Some("NonExistingSubgraph".to_string()),
            label: None,
        };

        let result =
            orderbook_string.try_into_orderbook("TestName".to_string(), &networks, &subgraphs);

        assert!(result.is_err());
        assert_eq!(
            result.unwrap_err(),
            ParseOrderbookConfigSourceError::SubgraphNotFoundError(
                "NonExistingSubgraph".to_string()
            )
        );
    }

    fn get_document(yaml: &str) -> Arc<RwLock<StrictYaml>> {
        let document = StrictYamlLoader::load_from_str(yaml).unwrap()[0].clone();
        Arc::new(RwLock::new(document))
    }

    #[test]
    fn test_parse_orderbooks_from_yaml() {
        let yaml = r#"
test: test
"#;
        let error = Orderbook::parse_all_from_yaml(vec![get_document(yaml)], None).unwrap_err();
        assert_eq!(
            error,
            YamlError::ParseError("missing field: orderbooks".to_string())
        );

        let yaml = r#"
orderbooks:
    TestOrderbook:
"#;
        let error = Orderbook::parse_all_from_yaml(vec![get_document(yaml)], None).unwrap_err();
        assert_eq!(
            error,
            YamlError::ParseError("address string missing in orderbook: TestOrderbook".to_string())
        );

        let yaml = r#"
orderbooks:
    TestOrderbook:
        address: 0x1234567890123456789012345678901234567890
        network: TestNetwork
"#;
        let error = Orderbook::parse_all_from_yaml(vec![get_document(yaml)], None).unwrap_err();
        assert_eq!(
            error,
            YamlError::ParseError("missing field: networks".to_string())
        );

        let yaml = r#"
networks:
    SomeNetwork:
        rpc: https://rpc.com
        chain-id: 1
orderbooks:
    TestOrderbook:
        address: 0x1234567890123456789012345678901234567890
        network: TestNetwork
"#;
        let error = Orderbook::parse_all_from_yaml(vec![get_document(yaml)], None).unwrap_err();
        assert_eq!(error, YamlError::KeyNotFound("TestNetwork".to_string()));

        let yaml = r#"
networks:
    TestNetwork:
        rpc: https://rpc.com
        chain-id: 1
orderbooks:
    TestOrderbook:
        address: 0x1234567890123456789012345678901234567890
        network: TestNetwork
"#;
        let error = Orderbook::parse_all_from_yaml(vec![get_document(yaml)], None).unwrap_err();
        assert_eq!(
            error,
            YamlError::ParseError("missing field: subgraphs".to_string())
        );

        let yaml = r#"
networks:
    TestNetwork:
        rpc: https://rpc.com
        chain-id: 1
subgraphs:
    SomeSubgraph: https://subgraph.com
orderbooks:
    TestOrderbook:
        address: 0x1234567890123456789012345678901234567890
        network: TestNetwork
        subgraph: TestSubgraph
"#;
        let error = Orderbook::parse_all_from_yaml(vec![get_document(yaml)], None).unwrap_err();
        assert_eq!(error, YamlError::KeyNotFound("TestSubgraph".to_string()));
    }

    #[test]
    fn test_parse_orderbooks_from_yaml_multiple_files() {
        let yaml_one = r#"
networks:
    TestNetwork:
        rpc: https://rpc.com
        chain-id: 1
subgraphs:
    TestSubgraph: https://subgraph.com
orderbooks:
    OrderbookOne:
        address: 0x1234567890123456789012345678901234567890
        network: TestNetwork
        subgraph: TestSubgraph
"#;
        let yaml_two = r#"
orderbooks:
    OrderbookTwo:
        address: 0x0987654321098765432109876543210987654321
        network: TestNetwork
        subgraph: TestSubgraph
"#;

        let documents = vec![get_document(yaml_one), get_document(yaml_two)];
        let orderbooks = Orderbook::parse_all_from_yaml(documents, None).unwrap();

        assert_eq!(orderbooks.len(), 2);
        assert!(orderbooks.contains_key("OrderbookOne"));
        assert!(orderbooks.contains_key("OrderbookTwo"));

        assert_eq!(
            orderbooks.get("OrderbookOne").unwrap().address.to_string(),
            "0x1234567890123456789012345678901234567890"
        );
        assert_eq!(
            orderbooks.get("OrderbookTwo").unwrap().address.to_string(),
            "0x0987654321098765432109876543210987654321"
        );
    }

    #[test]
    fn test_parse_orderbooks_from_yaml_duplicate_key() {
        let yaml_one = r#"
networks:
    TestNetwork:
        rpc: https://rpc.com
        chain-id: 1
subgraphs:
    TestSubgraph: https://subgraph.com
orderbooks:
    DuplicateOrderbook:
        address: 0x1234567890123456789012345678901234567890
        network: TestNetwork
        subgraph: TestSubgraph
"#;
        let yaml_two = r#"
orderbooks:
    DuplicateOrderbook:
        address: 0x0987654321098765432109876543210987654321
        network: TestNetwork
        subgraph: TestSubgraph
"#;

        let documents = vec![get_document(yaml_one), get_document(yaml_two)];
        let error = Orderbook::parse_all_from_yaml(documents, None).unwrap_err();

        assert_eq!(
            error,
            YamlError::KeyShadowing("DuplicateOrderbook".to_string())
        );
    }

    #[test]
    fn test_parse_orderbook_from_yaml_network_key() {
        let yaml = r#"
networks:
    mainnet:
        rpc: https://rpc.com
        chain-id: 1
orderbooks:
    mainnet:
        address: 0x1234567890123456789012345678901234567890
        network: mainnet
"#;

        let documents = vec![get_document(yaml)];
        let network_key = Orderbook::parse_network_key(documents, "mainnet").unwrap();
        assert_eq!(network_key, "mainnet");

        let yaml = r#"
networks:
    mainnet:
        rpc: https://rpc.com
        chain-id: 1
orderbooks:
    mainnet:
        address: 0x1234567890123456789012345678901234567890
"#;
        let documents = vec![get_document(yaml)];
        let network_key = Orderbook::parse_network_key(documents, "mainnet").unwrap();
        assert_eq!(network_key, "mainnet");
    }
}<|MERGE_RESOLUTION|>--- conflicted
+++ resolved
@@ -6,6 +6,7 @@
 use std::str::FromStr;
 use std::sync::{Arc, RwLock};
 use strict_yaml_rust::StrictYaml;
+use subgraph::Subgraph;
 use thiserror::Error;
 use typeshare::typeshare;
 use yaml::context::Context;
@@ -93,15 +94,11 @@
                     Some(subgraph_name) => subgraph_name,
                     None => orderbook_key.clone(),
                 };
-<<<<<<< HEAD
-                let subgraph = Subgraph::parse_from_yaml(document.clone(), &subgraph_name)?;
-=======
                 let subgraph = Arc::new(Subgraph::parse_from_yaml(
                     documents.clone(),
                     &subgraph_name,
                     None,
                 )?);
->>>>>>> 2bbc4f22
 
                 let label = optional_string(orderbook_yaml, "label");
 
@@ -110,7 +107,7 @@
                     key: orderbook_key.clone(),
                     address,
                     network: Arc::new(network),
-                    subgraph: Arc::new(subgraph),
+                    subgraph,
                     label,
                 };
 
@@ -132,7 +129,7 @@
             key: "".to_string(),
             address: Address::ZERO,
             network: Arc::new(Network::default()),
-            subgraph: Arc::new(Subgraph::parse("https://subgraph.com").unwrap()),
+            subgraph: Arc::new(Subgraph::default()),
             label: None,
         }
     }
