--- conflicted
+++ resolved
@@ -1,49 +1,45 @@
 use crate::*;
 use alloy::primitives::Address;
 use serde::{Deserialize, Serialize};
-use std::{collections::HashMap, sync::Arc};
+use std::{
+    collections::HashMap,
+    str::FromStr,
+    sync::{Arc, RwLock},
+};
+use strict_yaml_rust::StrictYaml;
 use thiserror::Error;
 use typeshare::typeshare;
-<<<<<<< HEAD
-=======
 use yaml::{
     context::Context, default_document, optional_string, require_hash, require_string, YamlError,
     YamlParsableHash,
 };
->>>>>>> 2bbc4f22
 
 #[cfg(target_family = "wasm")]
 use rain_orderbook_bindings::{impl_all_wasm_traits, wasm_traits::prelude::*};
 
 #[typeshare]
-#[derive(Debug, PartialEq, Serialize, Deserialize, Clone)]
+#[derive(Debug, Serialize, Deserialize, Clone)]
 #[cfg_attr(target_family = "wasm", derive(Tsify))]
-<<<<<<< HEAD
-pub struct Deployer {
-=======
 #[serde(rename_all = "kebab-case")]
 pub struct Deployer {
     #[serde(skip, default = "default_document")]
     pub document: Arc<RwLock<StrictYaml>>,
     pub key: String,
->>>>>>> 2bbc4f22
     #[typeshare(typescript(type = "string"))]
     #[cfg_attr(target_family = "wasm", tsify(type = "string"))]
     pub address: Address,
     #[typeshare(typescript(type = "Network"))]
     pub network: Arc<Network>,
-    pub label: Option<String>,
 }
 impl Deployer {
     pub fn dummy() -> Self {
         Deployer {
+            document: Arc::new(RwLock::new(StrictYaml::String("".to_string()))),
+            key: "".to_string(),
             address: Address::default(),
             network: Arc::new(Network::dummy()),
-            label: None,
         }
     }
-<<<<<<< HEAD
-=======
 
     pub fn validate_address(value: &str) -> Result<Address, ParseDeployerConfigSourceError> {
         Address::from_str(value).map_err(ParseDeployerConfigSourceError::AddressParseError)
@@ -69,10 +65,22 @@
             "network key not found for deployer: {deployer_key}"
         )))
     }
->>>>>>> 2bbc4f22
-}
+}
+
 #[cfg(target_family = "wasm")]
 impl_all_wasm_traits!(Deployer);
+
+impl Default for Deployer {
+    fn default() -> Self {
+        Deployer::dummy()
+    }
+}
+
+impl PartialEq for Deployer {
+    fn eq(&self, other: &Self) -> bool {
+        self.address == other.address && self.network == other.network
+    }
+}
 
 #[derive(Error, Debug, PartialEq)]
 pub enum ParseDeployerConfigSourceError {
@@ -104,15 +112,14 @@
         };
 
         Ok(Deployer {
+            document: Arc::new(RwLock::new(StrictYaml::String("".to_string()))),
+            key: name,
             address: self.address,
             network: network_ref,
-            label: self.label,
         })
     }
 }
 
-<<<<<<< HEAD
-=======
 impl YamlParsableHash for Deployer {
     fn parse_all_from_yaml(
         documents: Vec<Arc<RwLock<StrictYaml>>>,
@@ -166,11 +173,11 @@
     }
 }
 
->>>>>>> 2bbc4f22
 #[cfg(test)]
 mod tests {
     use super::*;
     use crate::test::*;
+    use crate::yaml::tests::get_document;
 
     #[test]
     fn test_try_into_deployer_success() {
@@ -191,7 +198,6 @@
             deployer.network.as_ref().label,
             Some(network_name.to_string())
         );
-        assert_eq!(deployer.label, Some("Test Deployer".to_string()));
     }
 
     #[test]
@@ -232,8 +238,6 @@
             Some(network_name.to_string())
         );
     }
-<<<<<<< HEAD
-=======
 
     #[test]
     fn test_parse_deployers_from_yaml_multiple_files() {
@@ -329,5 +333,4 @@
         let network_key = Deployer::parse_network_key(documents, "mainnet").unwrap();
         assert_eq!(network_key, "mainnet");
     }
->>>>>>> 2bbc4f22
 }