use crate::*;
use alloy::primitives::Address;
use serde::{Deserialize, Serialize};
use std::{collections::HashMap, sync::Arc};
use thiserror::Error;
use typeshare::typeshare;

#[typeshare]
#[derive(Debug, PartialEq, Serialize, Deserialize, Clone)]
pub struct Deployer {
    #[typeshare(typescript(type = "string"))]
    pub address: Address,
    #[typeshare(typescript(type = "Network"))]
    pub network: Arc<Network>,
    pub label: Option<String>,
}

#[derive(Error, Debug, PartialEq)]
pub enum ParseDeployerConfigSourceError {
    #[error("Failed to parse address")]
    AddressParseError(alloy::primitives::hex::FromHexError),
    #[error("Network not found for Deployer: {0}")]
    NetworkNotFoundError(String),
}

impl DeployerConfigSource {
    pub fn try_into_deployer(
        self,
        name: String,
        networks: &HashMap<String, Arc<Network>>,
    ) -> Result<Deployer, ParseDeployerConfigSourceError> {
        let network_ref = match self.network {
            Some(network_name) => networks
                .get(&network_name)
                .ok_or(ParseDeployerConfigSourceError::NetworkNotFoundError(
                    network_name.clone(),
                ))
                .map(Arc::clone)?,
            None => networks
                .get(&name)
                .ok_or(ParseDeployerConfigSourceError::NetworkNotFoundError(
                    name.clone(),
                ))
                .map(Arc::clone)?,
        };

        Ok(Deployer {
            address: self.address,
            network: network_ref,
            label: self.label,
        })
    }
}

#[cfg(test)]
mod tests {
    use super::*;
    use crate::test::*;

<<<<<<< HEAD
    // Mock a simple Network struct for testing purposes
    #[derive(Debug, Clone)]
    #[allow(dead_code)]
    struct MockNetwork {
        name: String,
    }

    impl PartialEq for MockNetwork {
        fn eq(&self, other: &Self) -> bool {
            self.name == other.name
        }
    }

=======
>>>>>>> 0ee861f5
    #[test]
    fn test_try_into_deployer_success() {
        let address = Address::repeat_byte(0x01); // Generate a random address for testing
        let network_name = "Local Testnet";
        let networks = HashMap::from([(network_name.to_string(), mock_network())]);
        let deployer_string = DeployerConfigSource {
            address,
            network: Some(network_name.to_string()),
            label: Some("Test Deployer".to_string()),
        };

        let result = deployer_string.try_into_deployer(network_name.to_string(), &networks);
        assert!(result.is_ok());
        let deployer = result.unwrap();
        assert_eq!(deployer.address, address);
        assert_eq!(
            deployer.network.as_ref().label,
            Some(network_name.to_string())
        );
        assert_eq!(deployer.label, Some("Test Deployer".to_string()));
    }

    #[test]
    fn test_try_into_deployer_network_not_found_error() {
        let address = Address::repeat_byte(0x01);
        let invalid_network_name = "unknownnet";
        let networks = HashMap::new(); // Empty networks map
        let deployer_string = DeployerConfigSource {
            address,
            network: Some(invalid_network_name.to_string()),
            label: None,
        };

        let result = deployer_string.try_into_deployer(invalid_network_name.to_string(), &networks);
        assert!(matches!(
            result,
            Err(ParseDeployerConfigSourceError::NetworkNotFoundError(_))
        ));
    }

    #[test]
    fn test_try_into_deployer_no_network_specified() {
        let address = Address::repeat_byte(0x01);
        let network_name = "Local Testnet";
        let networks = HashMap::from([(network_name.to_string(), mock_network())]);
        let deployer_string = DeployerConfigSource {
            address,
            network: None, // No network specified
            label: None,
        };

        // Expecting to use the network name as provided in the name parameter of try_into_deployer
        let result = deployer_string.try_into_deployer(network_name.to_string(), &networks);
        assert!(result.is_ok());
        let deployer = result.unwrap();
        assert_eq!(
            deployer.network.as_ref().label,
            Some(network_name.to_string())
        );
    }
}<|MERGE_RESOLUTION|>--- conflicted
+++ resolved
@@ -57,22 +57,6 @@
     use super::*;
     use crate::test::*;
 
-<<<<<<< HEAD
-    // Mock a simple Network struct for testing purposes
-    #[derive(Debug, Clone)]
-    #[allow(dead_code)]
-    struct MockNetwork {
-        name: String,
-    }
-
-    impl PartialEq for MockNetwork {
-        fn eq(&self, other: &Self) -> bool {
-            self.name == other.name
-        }
-    }
-
-=======
->>>>>>> 0ee861f5
     #[test]
     fn test_try_into_deployer_success() {
         let address = Address::repeat_byte(0x01); // Generate a random address for testing
