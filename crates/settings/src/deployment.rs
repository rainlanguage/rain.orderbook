--- conflicted
+++ resolved
@@ -231,14 +231,6 @@
 #[cfg(test)]
 mod tests {
     use super::*;
-<<<<<<< HEAD
-    use crate::{
-        test::{mock_deployer, mock_network, mock_orderbook},
-        yaml::default_documents,
-    };
-=======
-
->>>>>>> 372fa689
     use yaml::tests::get_document;
 
     #[test]
@@ -580,33 +572,6 @@
     }
 
     #[test]
-<<<<<<< HEAD
-    fn test_to_yaml_hash_serializes_deployments() {
-        let deployer = mock_deployer();
-        let network = mock_network();
-
-        let deployment_with_optionals = DeploymentCfg {
-            document: default_document(),
-            key: "with-optionals".to_string(),
-            scenario: Arc::new(ScenarioCfg {
-                document: default_document(),
-                documents: default_documents(),
-                key: "scenario-with-runs".to_string(),
-                bindings: HashMap::new(),
-                runs: Some(3),
-                blocks: None,
-                deployer: deployer.clone(),
-            }),
-            order: Arc::new(OrderCfg {
-                document: default_document(),
-                key: "order-with-orderbook".to_string(),
-                inputs: vec![],
-                outputs: vec![],
-                network: network.clone(),
-                deployer: Some(deployer.clone()),
-                orderbook: Some(mock_orderbook()),
-            }),
-=======
     fn test_sanitize_documents_drops_unknown_keys() {
         let yaml = r#"
 deployments:
@@ -691,7 +656,6 @@
         let doc_read = document.read().unwrap();
         let StrictYaml::Hash(ref root) = *doc_read else {
             panic!("expected root hash");
->>>>>>> 372fa689
         };
         let deployments = root
             .get(&StrictYaml::String("deployments".to_string()))
@@ -721,29 +685,6 @@
         let document = get_document(yaml);
         DeploymentCfg::sanitize_documents(std::slice::from_ref(&document)).unwrap();
 
-<<<<<<< HEAD
-        let deployment_without_optionals = DeploymentCfg {
-            document: default_document(),
-            key: "without-optionals".to_string(),
-            scenario: Arc::new(ScenarioCfg {
-                document: default_document(),
-                documents: default_documents(),
-                key: "scenario-no-optionals".to_string(),
-                bindings: HashMap::new(),
-                runs: None,
-                blocks: None,
-                deployer: deployer.clone(),
-            }),
-            order: Arc::new(OrderCfg {
-                document: default_document(),
-                key: "order-no-optionals".to_string(),
-                inputs: vec![],
-                outputs: vec![],
-                network: network.clone(),
-                deployer: None,
-                orderbook: None,
-            }),
-=======
         let doc_read = document.read().unwrap();
         let StrictYaml::Hash(ref root) = *doc_read else {
             panic!("expected root hash");
@@ -753,7 +694,6 @@
             .unwrap();
         let StrictYaml::Hash(ref deployments_hash) = *deployments else {
             panic!("expected deployments hash");
->>>>>>> 372fa689
         };
 
         let keys: Vec<String> = deployments_hash
