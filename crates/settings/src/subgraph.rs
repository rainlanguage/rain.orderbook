--- conflicted
+++ resolved
@@ -1,48 +1,12 @@
-<<<<<<< HEAD
-use crate::config::Subgraph;
-use crate::yaml::{require_hash, require_string, YamlError, YamlParsableHash};
-=======
 use crate::yaml::{
     context::Context, default_document, require_hash, require_string, YamlError, YamlParsableHash,
 };
 use serde::{Deserialize, Serialize};
->>>>>>> 2bbc4f22
 use std::{
     collections::HashMap,
     sync::{Arc, RwLock},
 };
 use strict_yaml_rust::StrictYaml;
-<<<<<<< HEAD
-use url::Url;
-
-impl YamlParsableHash for Subgraph {
-    fn parse_all_from_yaml(
-        document: Arc<RwLock<StrictYaml>>,
-    ) -> Result<HashMap<String, Url>, YamlError> {
-        let document_read = document.read().map_err(|_| YamlError::ReadLockError)?;
-        let subgraphs_hash = require_hash(
-            &document_read,
-            Some("subgraphs"),
-            Some("missing field: subgraphs".to_string()),
-        )?;
-
-        subgraphs_hash
-            .iter()
-            .map(|(key_yaml, subgraph_yaml)| {
-                let subgraph_key = key_yaml.as_str().unwrap_or_default().to_string();
-
-                let url = Url::parse(&require_string(
-                    subgraph_yaml,
-                    None,
-                    Some(format!(
-                        "subgraph value must be a string for key: {subgraph_key}"
-                    )),
-                )?)?;
-
-                Ok((subgraph_key, url))
-            })
-            .collect()
-=======
 use typeshare::typeshare;
 use url::{ParseError, Url};
 
@@ -106,7 +70,22 @@
         }
 
         Ok(subgraphs)
->>>>>>> 2bbc4f22
+    }
+}
+
+impl Default for Subgraph {
+    fn default() -> Self {
+        Self {
+            document: Arc::new(RwLock::new(StrictYaml::String("".to_string()))),
+            key: "".to_string(),
+            url: Url::parse("https://subgraph.com").unwrap(),
+        }
+    }
+}
+
+impl PartialEq for Subgraph {
+    fn eq(&self, other: &Self) -> bool {
+        self.key == other.key && self.url == other.url
     }
 }
 
@@ -151,8 +130,6 @@
                 "subgraph value must be a string for key: TestSubgraph".to_string()
             )
         );
-<<<<<<< HEAD
-=======
 
         let yaml = r#"
 subgraphs:
@@ -161,7 +138,6 @@
         let result = Subgraph::parse_all_from_yaml(vec![get_document(yaml)], None).unwrap();
         assert_eq!(result.len(), 1);
         assert!(result.contains_key("TestSubgraph"));
->>>>>>> 2bbc4f22
     }
 
     #[test]
