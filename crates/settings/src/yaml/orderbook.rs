use super::*;
<<<<<<< HEAD
use crate::{Network, Orderbook, Subgraph, Token};
use std::sync::{Arc, RwLock};
=======
use crate::{
    metaboard::Metaboard, raindex_version::RaindexVersion, sentry::Sentry, subgraph::Subgraph,
    Deployer, Network, Orderbook, Token,
};
use serde::{
    de::{self, Deserializer, SeqAccess, Visitor},
    ser::{Serialize, SerializeSeq, Serializer},
    Deserialize,
};
use std::{
    fmt,
    sync::{Arc, RwLock},
};
>>>>>>> 2bbc4f22

#[cfg(target_family = "wasm")]
use rain_orderbook_bindings::{impl_all_wasm_traits, wasm_traits::prelude::*};

#[derive(Debug, Clone, Default)]
#[cfg_attr(target_family = "wasm", derive(Tsify))]
pub struct OrderbookYaml {
    pub documents: Vec<Arc<RwLock<StrictYaml>>>,
}
#[cfg(target_family = "wasm")]
impl_all_wasm_traits!(OrderbookYaml);

impl YamlParsable for OrderbookYaml {
    fn new(sources: Vec<String>, validate: bool) -> Result<Self, YamlError> {
        let mut documents = Vec::new();

        for source in sources {
            let docs = StrictYamlLoader::load_from_str(&source)?;
            if docs.is_empty() {
                return Err(YamlError::EmptyFile);
            }
            let doc = docs[0].clone();
            let document = Arc::new(RwLock::new(doc));

            documents.push(document);
        }

        if validate {
            Network::parse_all_from_yaml(documents.clone(), None)?;
            Token::parse_all_from_yaml(documents.clone(), None)?;
            Subgraph::parse_all_from_yaml(documents.clone(), None)?;
            Orderbook::parse_all_from_yaml(documents.clone(), None)?;
            Deployer::parse_all_from_yaml(documents.clone(), None)?;
            Metaboard::parse_all_from_yaml(documents.clone(), None)?;
        }

        Ok(OrderbookYaml { documents })
    }

    fn from_documents(documents: Vec<Arc<RwLock<StrictYaml>>>) -> Self {
        OrderbookYaml { documents }
    }
}

impl OrderbookYaml {
    pub fn get_network_keys(&self) -> Result<Vec<String>, YamlError> {
        let networks = Network::parse_all_from_yaml(self.documents.clone(), None)?;
        Ok(networks.keys().cloned().collect())
    }
    pub fn get_network(&self, key: &str) -> Result<Network, YamlError> {
        Network::parse_from_yaml(self.documents.clone(), key, None)
    }

    pub fn get_token_keys(&self) -> Result<Vec<String>, YamlError> {
        let tokens = Token::parse_all_from_yaml(self.documents.clone(), None)?;
        Ok(tokens.keys().cloned().collect())
    }
    pub fn get_token(&self, key: &str) -> Result<Token, YamlError> {
        Token::parse_from_yaml(self.documents.clone(), key, None)
    }

    pub fn get_subgraph_keys(&self) -> Result<Vec<String>, YamlError> {
        let subgraphs = Subgraph::parse_all_from_yaml(self.documents.clone(), None)?;
        Ok(subgraphs.keys().cloned().collect())
    }
    pub fn get_subgraph(&self, key: &str) -> Result<Subgraph, YamlError> {
        Subgraph::parse_from_yaml(self.documents.clone(), key, None)
    }

    pub fn get_orderbook_keys(&self) -> Result<Vec<String>, YamlError> {
        let orderbooks = Orderbook::parse_all_from_yaml(self.documents.clone(), None)?;
        Ok(orderbooks.keys().cloned().collect())
    }
    pub fn get_orderbook(&self, key: &str) -> Result<Orderbook, YamlError> {
        Orderbook::parse_from_yaml(self.documents.clone(), key, None)
    }
<<<<<<< HEAD
=======

    pub fn get_metaboard_keys(&self) -> Result<Vec<String>, YamlError> {
        let metaboards = Metaboard::parse_all_from_yaml(self.documents.clone(), None)?;
        Ok(metaboards.keys().cloned().collect())
    }
    pub fn get_metaboard(&self, key: &str) -> Result<Metaboard, YamlError> {
        Metaboard::parse_from_yaml(self.documents.clone(), key, None)
    }
    pub fn add_metaboard(&self, key: &str, value: &str) -> Result<(), YamlError> {
        Metaboard::add_record_to_yaml(self.documents[0].clone(), key, value)
    }

    pub fn get_deployer_keys(&self) -> Result<Vec<String>, YamlError> {
        let deployers = Deployer::parse_all_from_yaml(self.documents.clone(), None)?;
        Ok(deployers.keys().cloned().collect())
    }
    pub fn get_deployer(&self, key: &str) -> Result<Deployer, YamlError> {
        Deployer::parse_from_yaml(self.documents.clone(), key, None)
    }

    pub fn get_sentry(&self) -> Result<bool, YamlError> {
        let value = Sentry::parse_from_yaml_optional(self.documents[0].clone())?;
        Ok(value.map_or(false, |v| v == "true"))
    }

    pub fn get_raindex_version(&self) -> Result<Option<String>, YamlError> {
        let value = RaindexVersion::parse_from_yaml_optional(self.documents[0].clone())?;
        Ok(value)
    }
}

impl Serialize for OrderbookYaml {
    fn serialize<S>(&self, serializer: S) -> Result<S::Ok, S::Error>
    where
        S: Serializer,
    {
        let mut seq = serializer.serialize_seq(Some(self.documents.len()))?;
        for doc in &self.documents {
            let yaml_str = Self::get_yaml_string(doc.clone()).map_err(serde::ser::Error::custom)?;
            seq.serialize_element(&yaml_str)?;
        }
        seq.end()
    }
}

impl<'de> Deserialize<'de> for OrderbookYaml {
    fn deserialize<D>(deserializer: D) -> Result<Self, D::Error>
    where
        D: Deserializer<'de>,
    {
        struct OrderbookYamlVisitor;

        impl<'de> Visitor<'de> for OrderbookYamlVisitor {
            type Value = OrderbookYaml;

            fn expecting(&self, formatter: &mut fmt::Formatter) -> fmt::Result {
                formatter.write_str("a sequence of YAML documents as strings")
            }

            fn visit_seq<A>(self, mut seq: A) -> Result<Self::Value, A::Error>
            where
                A: SeqAccess<'de>,
            {
                let mut documents = Vec::new();

                while let Some(doc_str) = seq.next_element::<String>()? {
                    let docs =
                        StrictYamlLoader::load_from_str(&doc_str).map_err(de::Error::custom)?;
                    if docs.is_empty() {
                        return Err(de::Error::custom("Empty YAML document"));
                    }
                    let doc = docs[0].clone();
                    documents.push(Arc::new(RwLock::new(doc)));
                }

                Ok(OrderbookYaml { documents })
            }
        }

        deserializer.deserialize_seq(OrderbookYamlVisitor)
    }
>>>>>>> 2bbc4f22
}

#[cfg(test)]
mod tests {
    use std::str::FromStr;

    use alloy::primitives::Address;
    use url::Url;

    use super::*;

    const FULL_YAML: &str = r#"
    networks:
        mainnet:
            rpc: https://mainnet.infura.io
            chain-id: 1
            label: Ethereum Mainnet
            network-id: 1
            currency: ETH
    subgraphs:
        mainnet: https://api.thegraph.com/subgraphs/name/xyz
        secondary: https://api.thegraph.com/subgraphs/name/abc
    metaboards:
        board1: https://meta.example.com/board1
        board2: https://meta.example.com/board2
    orderbooks:
        orderbook1:
            address: 0x0000000000000000000000000000000000000002
            network: mainnet
            subgraph: mainnet
            label: Primary Orderbook
    tokens:
        token1:
            network: mainnet
            address: 0xf39Fd6e51aad88F6F4ce6aB8827279cffFb92266
            decimals: 18
            label: Wrapped Ether
            symbol: WETH
    deployers:
        deployer1:
            address: 0x3456789012abcdef
            network: mainnet
            label: Main Deployer
    accounts:
        admin: 0x4567890123abcdef
        user: 0x5678901234abcdef
    sentry: true
    raindex-version: 1.0.0
    "#;

    const _YAML_WITHOUT_OPTIONAL_FIELDS: &str = r#"
    networks:
        mainnet:
            rpc: https://mainnet.infura.io
            chain-id: 1
    subgraphs:
        mainnet: https://api.thegraph.com/subgraphs/name/xyz
    metaboards:
        board1: https://meta.example.com/board1
    orderbooks:
        orderbook1:
            address: 0x1234567890abcdef
    tokens:
        token1:
            network: mainnet
            address: 0x2345678901abcdef
    deployers:
        deployer1:
            address: 0x3456789012abcdef
    "#;

    #[test]
    fn test_full_yaml() {
        let ob_yaml = OrderbookYaml::new(vec![FULL_YAML.to_string()], false).unwrap();

        assert_eq!(ob_yaml.get_network_keys().unwrap().len(), 1);
        let network = ob_yaml.get_network("mainnet").unwrap();
        assert_eq!(
            network.rpc,
            Url::parse("https://mainnet.infura.io").unwrap()
        );
        assert_eq!(network.chain_id, 1);
        assert_eq!(network.label, Some("Ethereum Mainnet".to_string()));
        assert_eq!(network.network_id, Some(1));
        assert_eq!(network.currency, Some("ETH".to_string()));
        assert_eq!(
            Network::parse_rpc(ob_yaml.documents.clone(), "mainnet").unwrap(),
            Url::parse("https://mainnet.infura.io").unwrap()
        );

        assert_eq!(ob_yaml.get_token_keys().unwrap().len(), 1);
        let token = ob_yaml.get_token("token1").unwrap();
        assert_eq!(
            token.address,
            Address::from_str("0xf39Fd6e51aad88F6F4ce6aB8827279cffFb92266").unwrap()
        );
        assert_eq!(token.decimals, Some(18));
        assert_eq!(token.label, Some("Wrapped Ether".to_string()));
        assert_eq!(token.symbol, Some("WETH".to_string()));
        assert_eq!(
            Token::parse_network_key(ob_yaml.documents.clone(), "token1").unwrap(),
            "mainnet"
        );

        assert_eq!(ob_yaml.get_subgraph_keys().unwrap().len(), 2);
        let subgraph = ob_yaml.get_subgraph("mainnet").unwrap();
        assert_eq!(
            subgraph,
            Url::parse("https://api.thegraph.com/subgraphs/name/xyz").unwrap()
        );

        assert_eq!(ob_yaml.get_orderbook_keys().unwrap().len(), 1);
        let orderbook = ob_yaml.get_orderbook("orderbook1").unwrap();
        assert_eq!(
            orderbook.address,
            Address::from_str("0x0000000000000000000000000000000000000002").unwrap()
        );
        assert_eq!(orderbook.network, network.into());
        assert_eq!(orderbook.subgraph, subgraph.into());
        assert_eq!(orderbook.label, Some("Primary Orderbook".to_string()));
<<<<<<< HEAD
=======
        assert_eq!(
            Orderbook::parse_network_key(ob_yaml.documents.clone(), "orderbook1").unwrap(),
            "mainnet"
        );

        assert_eq!(ob_yaml.get_metaboard_keys().unwrap().len(), 2);
        assert_eq!(
            ob_yaml.get_metaboard("board1").unwrap().url,
            Url::parse("https://meta.example.com/board1").unwrap()
        );
        assert_eq!(
            ob_yaml.get_metaboard("board2").unwrap().url,
            Url::parse("https://meta.example.com/board2").unwrap()
        );

        assert_eq!(ob_yaml.get_deployer_keys().unwrap().len(), 1);
        let deployer = ob_yaml.get_deployer("deployer1").unwrap();
        assert_eq!(
            deployer.address,
            Address::from_str("0x0000000000000000000000000000000000000002").unwrap()
        );
        assert_eq!(deployer.network, network.into());
        assert_eq!(
            Deployer::parse_network_key(ob_yaml.documents.clone(), "deployer1").unwrap(),
            "mainnet"
        );

        assert!(ob_yaml.get_sentry().unwrap());

        assert_eq!(
            ob_yaml.get_raindex_version().unwrap(),
            Some("1.0.0".to_string())
        );
>>>>>>> 2bbc4f22
    }

    #[test]
    fn test_update_network_rpc() {
        let ob_yaml = OrderbookYaml::new(vec![FULL_YAML.to_string()], false).unwrap();

        let mut network = ob_yaml.get_network("mainnet").unwrap();
        assert_eq!(
            network.rpc,
            Url::parse("https://mainnet.infura.io").unwrap()
        );

        let network = network
            .update_rpc("https://some-random-rpc-address.com")
            .unwrap();
        assert_eq!(
            network.rpc,
            Url::parse("https://some-random-rpc-address.com").unwrap()
        );

        let network = ob_yaml.get_network("mainnet").unwrap();
        assert_eq!(
            network.rpc,
            Url::parse("https://some-random-rpc-address.com").unwrap()
        );
    }

    #[test]
    fn test_update_token_address() {
        let ob_yaml = OrderbookYaml::new(vec![FULL_YAML.to_string()], false).unwrap();

        let mut token = ob_yaml.get_token("token1").unwrap();
        assert_eq!(
            token.address,
            Address::from_str("0xf39Fd6e51aad88F6F4ce6aB8827279cffFb92266").unwrap()
        );

        let token = token
            .update_address("0x0000000000000000000000000000000000000001")
            .unwrap();
        assert_eq!(
            token.address,
            Address::from_str("0x0000000000000000000000000000000000000001").unwrap()
        );

        let token = ob_yaml.get_token("token1").unwrap();
        assert_eq!(
            token.address,
            Address::from_str("0x0000000000000000000000000000000000000001").unwrap()
        );
    }

    #[test]
    fn test_add_token_to_yaml() {
        let yaml = r#"
networks:
    mainnet:
        rpc: "https://mainnet.infura.io"
        chain-id: "1"
"#;
        let ob_yaml = OrderbookYaml::new(vec![yaml.to_string()], false).unwrap();

        Token::add_record_to_yaml(
            ob_yaml.documents.clone(),
            "test-token",
            "mainnet",
            "0x0000000000000000000000000000000000000001",
            Some("18"),
            Some("Test Token"),
            Some("TTK"),
        )
        .unwrap();

        let token = ob_yaml.get_token("test-token").unwrap();
        assert_eq!(token.key, "test-token");
        assert_eq!(token.network.key, "mainnet");
        assert_eq!(
            token.address,
            Address::from_str("0x0000000000000000000000000000000000000001").unwrap()
        );
        assert_eq!(token.decimals, Some(18));
        assert_eq!(token.label, Some("Test Token".to_string()));
        assert_eq!(token.symbol, Some("TTK".to_string()));
    }

    #[test]
    fn test_remove_token_from_yaml() {
        let ob_yaml = OrderbookYaml::new(vec![FULL_YAML.to_string()], false).unwrap();

        assert!(ob_yaml.get_token("token1").is_ok());
        Token::remove_record_from_yaml(ob_yaml.documents.clone(), "token1").unwrap();
        assert!(ob_yaml.get_token("token1").is_err());
    }

    #[test]
    fn test_add_metaboard_to_yaml() {
        let yaml = r#"
test: test
"#;
        let ob_yaml = OrderbookYaml::new(vec![yaml.to_string()], false).unwrap();

        ob_yaml
            .add_metaboard("test-metaboard", "https://test-metaboard.com")
            .unwrap();

        assert_eq!(
            ob_yaml.get_metaboard_keys().unwrap(),
            vec!["test-metaboard".to_string()]
        );
        assert_eq!(
            ob_yaml.get_metaboard("test-metaboard").unwrap().url,
            Url::parse("https://test-metaboard.com").unwrap()
        );
    }
}<|MERGE_RESOLUTION|>--- conflicted
+++ resolved
@@ -1,8 +1,4 @@
 use super::*;
-<<<<<<< HEAD
-use crate::{Network, Orderbook, Subgraph, Token};
-use std::sync::{Arc, RwLock};
-=======
 use crate::{
     metaboard::Metaboard, raindex_version::RaindexVersion, sentry::Sentry, subgraph::Subgraph,
     Deployer, Network, Orderbook, Token,
@@ -16,7 +12,6 @@
     fmt,
     sync::{Arc, RwLock},
 };
->>>>>>> 2bbc4f22
 
 #[cfg(target_family = "wasm")]
 use rain_orderbook_bindings::{impl_all_wasm_traits, wasm_traits::prelude::*};
@@ -93,8 +88,6 @@
     pub fn get_orderbook(&self, key: &str) -> Result<Orderbook, YamlError> {
         Orderbook::parse_from_yaml(self.documents.clone(), key, None)
     }
-<<<<<<< HEAD
-=======
 
     pub fn get_metaboard_keys(&self) -> Result<Vec<String>, YamlError> {
         let metaboards = Metaboard::parse_all_from_yaml(self.documents.clone(), None)?;
@@ -176,17 +169,14 @@
 
         deserializer.deserialize_seq(OrderbookYamlVisitor)
     }
->>>>>>> 2bbc4f22
 }
 
 #[cfg(test)]
 mod tests {
+    use super::*;
+    use alloy::primitives::Address;
     use std::str::FromStr;
-
-    use alloy::primitives::Address;
     use url::Url;
-
-    use super::*;
 
     const FULL_YAML: &str = r#"
     networks:
@@ -217,9 +207,8 @@
             symbol: WETH
     deployers:
         deployer1:
-            address: 0x3456789012abcdef
+            address: 0x0000000000000000000000000000000000000002
             network: mainnet
-            label: Main Deployer
     accounts:
         admin: 0x4567890123abcdef
         user: 0x5678901234abcdef
@@ -284,7 +273,7 @@
         assert_eq!(ob_yaml.get_subgraph_keys().unwrap().len(), 2);
         let subgraph = ob_yaml.get_subgraph("mainnet").unwrap();
         assert_eq!(
-            subgraph,
+            subgraph.url,
             Url::parse("https://api.thegraph.com/subgraphs/name/xyz").unwrap()
         );
 
@@ -294,11 +283,9 @@
             orderbook.address,
             Address::from_str("0x0000000000000000000000000000000000000002").unwrap()
         );
-        assert_eq!(orderbook.network, network.into());
+        assert_eq!(orderbook.network, network.clone().into());
         assert_eq!(orderbook.subgraph, subgraph.into());
         assert_eq!(orderbook.label, Some("Primary Orderbook".to_string()));
-<<<<<<< HEAD
-=======
         assert_eq!(
             Orderbook::parse_network_key(ob_yaml.documents.clone(), "orderbook1").unwrap(),
             "mainnet"
@@ -332,7 +319,6 @@
             ob_yaml.get_raindex_version().unwrap(),
             Some("1.0.0".to_string())
         );
->>>>>>> 2bbc4f22
     }
 
     #[test]
