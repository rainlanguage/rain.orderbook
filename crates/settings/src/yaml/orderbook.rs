use super::*;
<<<<<<< HEAD
use crate::{
    metaboard::YamlMetaboard, subgraph::YamlSubgraph, Deployer, Metaboard, Network, Orderbook,
    Subgraph, Token,
};
=======
use crate::{metaboard::Metaboard, subgraph::Subgraph, Network, Orderbook, Token};
>>>>>>> 9d3ca219
use std::sync::{Arc, RwLock};
use strict_yaml_rust::StrictYamlEmitter;

#[derive(Debug, Clone)]
pub struct OrderbookYaml {
    pub document: Arc<RwLock<StrictYaml>>,
}

impl OrderbookYaml {
    pub fn new(source: String, validate: bool) -> Result<Self, YamlError> {
        let docs = StrictYamlLoader::load_from_str(&source)?;
        if docs.is_empty() {
            return Err(YamlError::EmptyFile);
        }
        let doc = docs[0].clone();
        let document = Arc::new(RwLock::new(doc));

        if validate {
            Network::parse_all_from_yaml(document.clone())?;
        }
        Ok(OrderbookYaml { document })
    }

    pub fn get_yaml_string(&self) -> Result<String, YamlError> {
        let document = self.document.read().unwrap();
        let mut out_str = String::new();
        let mut emitter = StrictYamlEmitter::new(&mut out_str);
        emitter.dump(&document)?;
        Ok(out_str)
    }

    pub fn get_network_keys(&self) -> Result<Vec<String>, YamlError> {
        let networks = Network::parse_all_from_yaml(self.document.clone())?;
        Ok(networks.keys().cloned().collect())
    }
    pub fn get_network(&self, key: &str) -> Result<Network, YamlError> {
        Network::parse_from_yaml(self.document.clone(), key)
    }

    pub fn get_token_keys(&self) -> Result<Vec<String>, YamlError> {
        let tokens = Token::parse_all_from_yaml(self.document.clone())?;
        Ok(tokens.keys().cloned().collect())
    }
    pub fn get_token(&self, key: &str) -> Result<Token, YamlError> {
        Token::parse_from_yaml(self.document.clone(), key)
    }

    pub fn get_subgraph_keys(&self) -> Result<Vec<String>, YamlError> {
        let subgraphs = YamlSubgraph::parse_all_from_yaml(self.document.clone())?;
        Ok(subgraphs.keys().cloned().collect())
    }
    pub fn get_subgraph(&self, key: &str) -> Result<Subgraph, YamlError> {
        let yaml_subgraph = YamlSubgraph::parse_from_yaml(self.document.clone(), key)?;
        Ok(yaml_subgraph.into())
    }

    pub fn get_orderbook_keys(&self) -> Result<Vec<String>, YamlError> {
        let orderbooks = Orderbook::parse_all_from_yaml(self.document.clone())?;
        Ok(orderbooks.keys().cloned().collect())
    }
    pub fn get_orderbook(&self, key: &str) -> Result<Orderbook, YamlError> {
        Orderbook::parse_from_yaml(self.document.clone(), key)
    }

    pub fn get_metaboard_keys(&self) -> Result<Vec<String>, YamlError> {
<<<<<<< HEAD
        let metaboards = YamlMetaboard::parse_all_from_yaml(self.document.clone())?;
        Ok(metaboards.keys().cloned().collect())
    }
    pub fn get_metaboard(&self, key: &str) -> Result<Metaboard, YamlError> {
        let yaml_metaboard = YamlMetaboard::parse_from_yaml(self.document.clone(), key)?;
        Ok(yaml_metaboard.into())
    }

    pub fn get_deployer_keys(&self) -> Result<Vec<String>, YamlError> {
        let deployers = Deployer::parse_all_from_yaml(self.document.clone())?;
        Ok(deployers.keys().cloned().collect())
    }
    pub fn get_deployer(&self, key: &str) -> Result<Deployer, YamlError> {
        Deployer::parse_from_yaml(self.document.clone(), key)
=======
        let metaboards = Metaboard::parse_all_from_yaml(self.document.clone())?;
        Ok(metaboards.keys().cloned().collect())
    }
    pub fn get_metaboard(&self, key: &str) -> Result<Metaboard, YamlError> {
        Metaboard::parse_from_yaml(self.document.clone(), key)
>>>>>>> 9d3ca219
    }
}

#[cfg(test)]
mod tests {
    use super::*;
    use alloy::primitives::Address;
    use std::str::FromStr;
    use url::Url;

    const FULL_YAML: &str = r#"
    networks:
        mainnet:
            rpc: https://mainnet.infura.io
            chain-id: 1
            label: Ethereum Mainnet
            network-id: 1
            currency: ETH
    subgraphs:
        mainnet: https://api.thegraph.com/subgraphs/name/xyz
        secondary: https://api.thegraph.com/subgraphs/name/abc
    metaboards:
        board1: https://meta.example.com/board1
        board2: https://meta.example.com/board2
    orderbooks:
        orderbook1:
            address: 0x0000000000000000000000000000000000000002
            network: mainnet
            subgraph: mainnet
            label: Primary Orderbook
    tokens:
        token1:
            network: mainnet
            address: 0xf39Fd6e51aad88F6F4ce6aB8827279cffFb92266
            decimals: 18
            label: Wrapped Ether
            symbol: WETH
    deployers:
        deployer1:
            address: 0x0000000000000000000000000000000000000002
            network: mainnet
    accounts:
        admin: 0x4567890123abcdef
        user: 0x5678901234abcdef
    sentry: true
    "#;

    const _YAML_WITHOUT_OPTIONAL_FIELDS: &str = r#"
    networks:
        mainnet:
            rpc: https://mainnet.infura.io
            chain-id: 1
    subgraphs:
        mainnet: https://api.thegraph.com/subgraphs/name/xyz
    metaboards:
        board1: https://meta.example.com/board1
    orderbooks:
        orderbook1:
            address: 0x1234567890abcdef
    tokens:
        token1:
            network: mainnet
            address: 0x2345678901abcdef
    deployers:
        deployer1:
            address: 0x3456789012abcdef
    "#;

    #[test]
    fn test_full_yaml() {
        let ob_yaml = OrderbookYaml::new(FULL_YAML.to_string(), false).unwrap();

        assert_eq!(ob_yaml.get_network_keys().unwrap().len(), 1);
        let network = ob_yaml.get_network("mainnet").unwrap();
        assert_eq!(
            network.rpc,
            Url::parse("https://mainnet.infura.io").unwrap()
        );
        assert_eq!(network.chain_id, 1);
        assert_eq!(network.label, Some("Ethereum Mainnet".to_string()));
        assert_eq!(network.network_id, Some(1));
        assert_eq!(network.currency, Some("ETH".to_string()));

        assert_eq!(ob_yaml.get_token_keys().unwrap().len(), 1);
        let token = ob_yaml.get_token("token1").unwrap();
        assert_eq!(
            token.address,
            Address::from_str("0xf39Fd6e51aad88F6F4ce6aB8827279cffFb92266").unwrap()
        );
        assert_eq!(token.decimals, Some(18));
        assert_eq!(token.label, Some("Wrapped Ether".to_string()));
        assert_eq!(token.symbol, Some("WETH".to_string()));

        assert_eq!(ob_yaml.get_subgraph_keys().unwrap().len(), 2);
        let subgraph = ob_yaml.get_subgraph("mainnet").unwrap();
        assert_eq!(
            subgraph.url,
            Url::parse("https://api.thegraph.com/subgraphs/name/xyz").unwrap()
        );

        assert_eq!(ob_yaml.get_orderbook_keys().unwrap().len(), 1);
        let orderbook = ob_yaml.get_orderbook("orderbook1").unwrap();
        assert_eq!(
            orderbook.address,
            Address::from_str("0x0000000000000000000000000000000000000002").unwrap()
        );
        assert_eq!(orderbook.network, network.clone().into());
        assert_eq!(orderbook.subgraph, subgraph.into());
        assert_eq!(orderbook.label, Some("Primary Orderbook".to_string()));

        assert_eq!(ob_yaml.get_metaboard_keys().unwrap().len(), 2);
<<<<<<< HEAD
        let metaboard = ob_yaml.get_metaboard("board1").unwrap();
        assert_eq!(
            metaboard,
            Url::parse("https://meta.example.com/board1").unwrap()
        );
        let metaboard = ob_yaml.get_metaboard("board2").unwrap();
        assert_eq!(
            metaboard,
            Url::parse("https://meta.example.com/board2").unwrap()
        );

        assert_eq!(ob_yaml.get_deployer_keys().unwrap().len(), 1);
        let deployer = ob_yaml.get_deployer("deployer1").unwrap();
        assert_eq!(
            deployer.address,
            Address::from_str("0x0000000000000000000000000000000000000002").unwrap()
        );
        assert_eq!(deployer.network, network.into());
=======
        assert_eq!(
            ob_yaml.get_metaboard("board1").unwrap().url,
            Url::parse("https://meta.example.com/board1").unwrap()
        );
        assert_eq!(
            ob_yaml.get_metaboard("board2").unwrap().url,
            Url::parse("https://meta.example.com/board2").unwrap()
        );
>>>>>>> 9d3ca219
    }

    #[test]
    fn test_update_network_rpc() {
        let ob_yaml = OrderbookYaml::new(FULL_YAML.to_string(), false).unwrap();

        let mut network = ob_yaml.get_network("mainnet").unwrap();
        assert_eq!(
            network.rpc,
            Url::parse("https://mainnet.infura.io").unwrap()
        );

        let network = network
            .update_rpc("https://some-random-rpc-address.com")
            .unwrap();
        assert_eq!(
            network.rpc,
            Url::parse("https://some-random-rpc-address.com").unwrap()
        );

        let network = ob_yaml.get_network("mainnet").unwrap();
        assert_eq!(
            network.rpc,
            Url::parse("https://some-random-rpc-address.com").unwrap()
        );
    }

    #[test]
    fn test_update_token_address() {
        let ob_yaml = OrderbookYaml::new(FULL_YAML.to_string(), false).unwrap();

        let mut token = ob_yaml.get_token("token1").unwrap();
        assert_eq!(
            token.address,
            Address::from_str("0xf39Fd6e51aad88F6F4ce6aB8827279cffFb92266").unwrap()
        );

        let token = token
            .update_address("0x0000000000000000000000000000000000000001")
            .unwrap();
        assert_eq!(
            token.address,
            Address::from_str("0x0000000000000000000000000000000000000001").unwrap()
        );

        let token = ob_yaml.get_token("token1").unwrap();
        assert_eq!(
            token.address,
            Address::from_str("0x0000000000000000000000000000000000000001").unwrap()
        );
    }
}<|MERGE_RESOLUTION|>--- conflicted
+++ resolved
@@ -1,12 +1,5 @@
 use super::*;
-<<<<<<< HEAD
-use crate::{
-    metaboard::YamlMetaboard, subgraph::YamlSubgraph, Deployer, Metaboard, Network, Orderbook,
-    Subgraph, Token,
-};
-=======
-use crate::{metaboard::Metaboard, subgraph::Subgraph, Network, Orderbook, Token};
->>>>>>> 9d3ca219
+use crate::{metaboard::Metaboard, subgraph::Subgraph, Deployer, Network, Orderbook, Token};
 use std::sync::{Arc, RwLock};
 use strict_yaml_rust::StrictYamlEmitter;
 
@@ -55,12 +48,11 @@
     }
 
     pub fn get_subgraph_keys(&self) -> Result<Vec<String>, YamlError> {
-        let subgraphs = YamlSubgraph::parse_all_from_yaml(self.document.clone())?;
+        let subgraphs = Subgraph::parse_all_from_yaml(self.document.clone())?;
         Ok(subgraphs.keys().cloned().collect())
     }
     pub fn get_subgraph(&self, key: &str) -> Result<Subgraph, YamlError> {
-        let yaml_subgraph = YamlSubgraph::parse_from_yaml(self.document.clone(), key)?;
-        Ok(yaml_subgraph.into())
+        Subgraph::parse_from_yaml(self.document.clone(), key)
     }
 
     pub fn get_orderbook_keys(&self) -> Result<Vec<String>, YamlError> {
@@ -72,13 +64,11 @@
     }
 
     pub fn get_metaboard_keys(&self) -> Result<Vec<String>, YamlError> {
-<<<<<<< HEAD
-        let metaboards = YamlMetaboard::parse_all_from_yaml(self.document.clone())?;
+        let metaboards = Metaboard::parse_all_from_yaml(self.document.clone())?;
         Ok(metaboards.keys().cloned().collect())
     }
     pub fn get_metaboard(&self, key: &str) -> Result<Metaboard, YamlError> {
-        let yaml_metaboard = YamlMetaboard::parse_from_yaml(self.document.clone(), key)?;
-        Ok(yaml_metaboard.into())
+        Metaboard::parse_from_yaml(self.document.clone(), key)
     }
 
     pub fn get_deployer_keys(&self) -> Result<Vec<String>, YamlError> {
@@ -87,13 +77,6 @@
     }
     pub fn get_deployer(&self, key: &str) -> Result<Deployer, YamlError> {
         Deployer::parse_from_yaml(self.document.clone(), key)
-=======
-        let metaboards = Metaboard::parse_all_from_yaml(self.document.clone())?;
-        Ok(metaboards.keys().cloned().collect())
-    }
-    pub fn get_metaboard(&self, key: &str) -> Result<Metaboard, YamlError> {
-        Metaboard::parse_from_yaml(self.document.clone(), key)
->>>>>>> 9d3ca219
     }
 }
 
@@ -205,15 +188,12 @@
         assert_eq!(orderbook.label, Some("Primary Orderbook".to_string()));
 
         assert_eq!(ob_yaml.get_metaboard_keys().unwrap().len(), 2);
-<<<<<<< HEAD
-        let metaboard = ob_yaml.get_metaboard("board1").unwrap();
-        assert_eq!(
-            metaboard,
+        assert_eq!(
+            ob_yaml.get_metaboard("board1").unwrap().url,
             Url::parse("https://meta.example.com/board1").unwrap()
         );
-        let metaboard = ob_yaml.get_metaboard("board2").unwrap();
-        assert_eq!(
-            metaboard,
+        assert_eq!(
+            ob_yaml.get_metaboard("board2").unwrap().url,
             Url::parse("https://meta.example.com/board2").unwrap()
         );
 
@@ -224,16 +204,6 @@
             Address::from_str("0x0000000000000000000000000000000000000002").unwrap()
         );
         assert_eq!(deployer.network, network.into());
-=======
-        assert_eq!(
-            ob_yaml.get_metaboard("board1").unwrap().url,
-            Url::parse("https://meta.example.com/board1").unwrap()
-        );
-        assert_eq!(
-            ob_yaml.get_metaboard("board2").unwrap().url,
-            Url::parse("https://meta.example.com/board2").unwrap()
-        );
->>>>>>> 9d3ca219
     }
 
     #[test]
