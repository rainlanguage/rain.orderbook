--- conflicted
+++ resolved
@@ -1,15 +1,9 @@
 use super::{cache::Cache, ValidationConfig, *};
 use crate::{
-<<<<<<< HEAD
-    accounts::AccountCfg, metaboard::MetaboardCfg, remote_networks::RemoteNetworksCfg,
-    remote_tokens::RemoteTokensCfg, sentry::Sentry, spec_version::SpecVersion,
-    subgraph::SubgraphCfg, DeployerCfg, LocalDbCfg, NetworkCfg, OrderbookCfg, TokenCfg,
-=======
     accounts::AccountCfg, local_db_remotes::LocalDbRemoteCfg, local_db_sync::LocalDbSyncCfg,
     metaboard::MetaboardCfg, remote_networks::RemoteNetworksCfg, remote_tokens::RemoteTokensCfg,
     sentry::Sentry, spec_version::SpecVersion, subgraph::SubgraphCfg, DeployerCfg, NetworkCfg,
     OrderbookCfg, TokenCfg,
->>>>>>> b683159e
 };
 use alloy::primitives::Address;
 use serde::{
@@ -1060,36 +1054,13 @@
     }
 
     #[test]
-<<<<<<< HEAD
-    fn test_get_local_db_absent_returns_none() {
-=======
     fn test_get_local_db_remote_keys() {
->>>>>>> b683159e
         let ob_yaml = OrderbookYaml::new(
             vec![FULL_YAML.to_string()],
             OrderbookYamlValidation::default(),
         )
         .unwrap();
 
-<<<<<<< HEAD
-        let res = ob_yaml.get_local_db().unwrap();
-        assert!(res.is_none());
-    }
-
-    #[test]
-    fn test_get_local_db_present_parses() {
-        let yaml = r#"
-local-db:
-  manifest-url: https://example.com/manifest.json
-  sync:
-    mainnet:
-      batch-size: 1000
-      max-concurrent-batches: 2
-      retry-attempts: 3
-      retry-delay-ms: 1000
-      rate-limit-delay-ms: 1
-      finality-depth: 64
-=======
         let keys = ob_yaml.get_local_db_remote_keys().unwrap();
         assert_eq!(keys, vec!["mainnet".to_string()]);
     }
@@ -1209,20 +1180,10 @@
     retry-delay-ms: 4
     rate-limit-delay-ms: 5
     finality-depth: 6
->>>>>>> b683159e
 "#;
         let ob_yaml =
             OrderbookYaml::new(vec![yaml.to_string()], OrderbookYamlValidation::default()).unwrap();
 
-<<<<<<< HEAD
-        let cfg = ob_yaml.get_local_db().unwrap().unwrap();
-        assert_eq!(
-            cfg.manifest_url.to_string(),
-            "https://example.com/manifest.json"
-        );
-        assert!(cfg.sync.contains_key("mainnet"));
-        assert_eq!(cfg.sync.get("mainnet").unwrap().batch_size, 1000);
-=======
         let err = ob_yaml.get_local_db_sync("nonexistent").unwrap_err();
         assert_eq!(err, YamlError::KeyNotFound("nonexistent".to_string()));
     }
@@ -1241,6 +1202,5 @@
                 location: "root".to_string(),
             }
         );
->>>>>>> b683159e
     }
 }