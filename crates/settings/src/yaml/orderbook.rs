use super::{cache::Cache, *};
use crate::{
    metaboard::MetaboardCfg, raindex_version::RaindexVersion, remote_networks::RemoteNetworksCfg,
    remote_tokens::RemoteTokensCfg, sentry::Sentry, subgraph::SubgraphCfg, DeployerCfg, NetworkCfg,
    OrderbookCfg, TokenCfg,
};
use alloy::primitives::Address;
use serde::{
    de::{self, Deserializer, SeqAccess, Visitor},
    ser::{Serialize, SerializeSeq, Serializer},
    Deserialize,
};
use std::{
    fmt,
    sync::{Arc, RwLock},
};
#[cfg(target_family = "wasm")]
use wasm_bindgen_utils::{impl_wasm_traits, prelude::*};

#[derive(Debug, Clone, Default)]
#[cfg_attr(target_family = "wasm", derive(Tsify))]
pub struct OrderbookYaml {
    #[cfg_attr(target_family = "wasm", tsify(type = "string[]"))]
    pub documents: Vec<Arc<RwLock<StrictYaml>>>,
    pub cache: Cache,
}
#[cfg(target_family = "wasm")]
impl_wasm_traits!(OrderbookYaml);

impl YamlParsable for OrderbookYaml {
    fn new(sources: Vec<String>, validate: bool) -> Result<Self, YamlError> {
        let mut documents = Vec::new();

        for source in sources {
            let docs = StrictYamlLoader::load_from_str(&source)?;
            if docs.is_empty() {
                return Err(YamlError::EmptyFile);
            }
            let doc = docs[0].clone();
            let document = Arc::new(RwLock::new(doc));

            documents.push(document);
        }

        if validate {
            NetworkCfg::parse_all_from_yaml(documents.clone(), None)?;
            RemoteNetworksCfg::parse_all_from_yaml(documents.clone(), None)?;
            TokenCfg::parse_all_from_yaml(documents.clone(), None)?;
            SubgraphCfg::parse_all_from_yaml(documents.clone(), None)?;
            OrderbookCfg::parse_all_from_yaml(documents.clone(), None)?;
            DeployerCfg::parse_all_from_yaml(documents.clone(), None)?;
            MetaboardCfg::parse_all_from_yaml(documents.clone(), None)?;
        }

        Ok(OrderbookYaml {
            documents,
            cache: Cache::default(),
        })
    }

    fn from_documents(documents: Vec<Arc<RwLock<StrictYaml>>>) -> Self {
        OrderbookYaml {
            documents,
            cache: Cache::default(),
        }
    }

    fn from_orderbook_yaml(orderbook_yaml: OrderbookYaml) -> Self {
        OrderbookYaml {
            documents: orderbook_yaml.documents,
            cache: orderbook_yaml.cache,
        }
    }

    fn from_dotrain_yaml(dotrain_yaml: DotrainYaml) -> Self {
        OrderbookYaml {
            documents: dotrain_yaml.documents,
            cache: dotrain_yaml.cache,
        }
    }
}

impl ContextProvider for OrderbookYaml {
    fn get_remote_networks_from_cache(&self) -> HashMap<String, NetworkCfg> {
        self.cache.get_remote_networks()
    }

    fn get_remote_tokens_from_cache(&self) -> HashMap<String, TokenCfg> {
        self.cache.get_remote_tokens()
    }
}

impl OrderbookYaml {
    pub fn initialize_context_and_expand_networks(&self) -> Result<Context, YamlError> {
        let mut context = self.create_context();
        self.expand_context_with_remote_networks(&mut context);
        Ok(context)
    }

<<<<<<< HEAD
        Ok(self.get_networks()?.keys().cloned().collect())
    }
    pub fn get_networks(&self) -> Result<HashMap<String, NetworkCfg>, YamlError> {
        let mut context = self.create_context();
        self.expand_context_with_remote_networks(&mut context);

        NetworkCfg::parse_all_from_yaml(self.documents.clone(), Some(&context))
=======
    pub fn get_network_keys(&self) -> Result<Vec<String>, YamlError> {
        let mut context = self.initialize_context_and_expand_networks()?;
        let networks = NetworkCfg::parse_all_from_yaml(self.documents.clone(), Some(&context))?;
        Ok(networks.keys().cloned().collect())
>>>>>>> 1d58fb3e
    }
    pub fn get_network(&self, key: &str) -> Result<NetworkCfg, YamlError> {
        let mut context = self.initialize_context_and_expand_networks()?;
        NetworkCfg::parse_from_yaml(self.documents.clone(), key, Some(&context))
    }

    pub fn get_remote_networks(&self) -> Result<HashMap<String, RemoteNetworksCfg>, YamlError> {
        let remote_networks = RemoteNetworksCfg::parse_all_from_yaml(self.documents.clone(), None)?;
        Ok(remote_networks)
    }

    pub fn get_token_keys(&self) -> Result<Vec<String>, YamlError> {
<<<<<<< HEAD
        let mut context = self.create_context();
        self.expand_context_with_remote_networks(&mut context);
        self.expand_context_with_remote_tokens(&mut context);

=======
        let mut context = self.initialize_context_and_expand_networks()?;
>>>>>>> 1d58fb3e
        let tokens = TokenCfg::parse_all_from_yaml(self.documents.clone(), Some(&context))?;
        Ok(tokens.keys().cloned().collect())
    }
    pub fn get_token(&self, key: &str) -> Result<TokenCfg, YamlError> {
<<<<<<< HEAD
        let mut context = self.create_context();
        self.expand_context_with_remote_networks(&mut context);
        self.expand_context_with_remote_tokens(&mut context);

=======
        let mut context = self.initialize_context_and_expand_networks()?;
>>>>>>> 1d58fb3e
        TokenCfg::parse_from_yaml(self.documents.clone(), key, Some(&context))
    }

    pub fn get_remote_tokens(&self) -> Result<Option<RemoteTokensCfg>, YamlError> {
        let mut context = Context::new();
        self.expand_context_with_remote_networks(&mut context);

        let remote_tokens =
            RemoteTokensCfg::parse_from_yaml_optional(self.documents.clone(), None)?;
        Ok(remote_tokens)
    }

    pub fn get_subgraph_keys(&self) -> Result<Vec<String>, YamlError> {
        let subgraphs = SubgraphCfg::parse_all_from_yaml(self.documents.clone(), None)?;
        Ok(subgraphs.keys().cloned().collect())
    }
    pub fn get_subgraph(&self, key: &str) -> Result<SubgraphCfg, YamlError> {
        SubgraphCfg::parse_from_yaml(self.documents.clone(), key, None)
    }

    pub fn get_orderbook_keys(&self) -> Result<Vec<String>, YamlError> {
        let mut context = self.initialize_context_and_expand_networks()?;
        let orderbooks = OrderbookCfg::parse_all_from_yaml(self.documents.clone(), Some(&context))?;
        Ok(orderbooks.keys().cloned().collect())
    }
    pub fn get_orderbook(&self, key: &str) -> Result<OrderbookCfg, YamlError> {
        let mut context = self.create_context();
        OrderbookCfg::parse_from_yaml(self.documents.clone(), key, Some(&context))
    }
    pub fn get_orderbook_by_address(&self, address: Address) -> Result<OrderbookCfg, YamlError> {
        let orderbooks = OrderbookCfg::parse_all_from_yaml(self.documents.clone(), None)?;
        for (_, orderbook) in orderbooks {
            if orderbook.address == address {
                return Ok(orderbook);
            }
        }
        Err(YamlError::KeyNotFound(address.to_string()))
    }

    pub fn get_metaboard_keys(&self) -> Result<Vec<String>, YamlError> {
        let metaboards = MetaboardCfg::parse_all_from_yaml(self.documents.clone(), None)?;
        Ok(metaboards.keys().cloned().collect())
    }
    pub fn get_metaboard(&self, key: &str) -> Result<MetaboardCfg, YamlError> {
        MetaboardCfg::parse_from_yaml(self.documents.clone(), key, None)
    }
    pub fn add_metaboard(&self, key: &str, value: &str) -> Result<(), YamlError> {
        MetaboardCfg::add_record_to_yaml(self.documents[0].clone(), key, value)
    }

    pub fn get_deployer_keys(&self) -> Result<Vec<String>, YamlError> {
        let mut context = self.initialize_context_and_expand_networks()?;
        let deployers = DeployerCfg::parse_all_from_yaml(self.documents.clone(), Some(&context))?;
        Ok(deployers.keys().cloned().collect())
    }
    pub fn get_deployer(&self, key: &str) -> Result<DeployerCfg, YamlError> {
        let mut context = self.initialize_context_and_expand_networks()?;
        DeployerCfg::parse_from_yaml(self.documents.clone(), key, Some(&context))
    }

    pub fn get_sentry(&self) -> Result<bool, YamlError> {
        let value = Sentry::parse_from_yaml_optional(self.documents[0].clone())?;
        Ok(value.map_or(false, |v| v == "true"))
    }

    pub fn get_raindex_version(&self) -> Result<Option<String>, YamlError> {
        let value = RaindexVersion::parse_from_yaml_optional(self.documents[0].clone())?;
        Ok(value)
    }
}

impl Serialize for OrderbookYaml {
    fn serialize<S>(&self, serializer: S) -> Result<S::Ok, S::Error>
    where
        S: Serializer,
    {
        let mut seq = serializer.serialize_seq(Some(self.documents.len()))?;
        for doc in &self.documents {
            let yaml_str = Self::get_yaml_string(doc.clone()).map_err(serde::ser::Error::custom)?;
            seq.serialize_element(&yaml_str)?;
        }
        seq.end()
    }
}

impl<'de> Deserialize<'de> for OrderbookYaml {
    fn deserialize<D>(deserializer: D) -> Result<Self, D::Error>
    where
        D: Deserializer<'de>,
    {
        struct OrderbookYamlVisitor;

        impl<'de> Visitor<'de> for OrderbookYamlVisitor {
            type Value = OrderbookYaml;

            fn expecting(&self, formatter: &mut fmt::Formatter) -> fmt::Result {
                formatter.write_str("a sequence of YAML documents as strings")
            }

            fn visit_seq<A>(self, mut seq: A) -> Result<Self::Value, A::Error>
            where
                A: SeqAccess<'de>,
            {
                let mut documents = Vec::new();

                while let Some(doc_str) = seq.next_element::<String>()? {
                    let docs =
                        StrictYamlLoader::load_from_str(&doc_str).map_err(de::Error::custom)?;
                    if docs.is_empty() {
                        return Err(de::Error::custom("Empty YAML document"));
                    }
                    let doc = docs[0].clone();
                    documents.push(Arc::new(RwLock::new(doc)));
                }

                Ok(OrderbookYaml {
                    documents,
                    cache: Cache::default(),
                })
            }
        }

        deserializer.deserialize_seq(OrderbookYamlVisitor)
    }
}

#[cfg(test)]
mod tests {
    use super::*;
    use alloy::primitives::Address;
    use std::str::FromStr;
    use url::Url;

    const FULL_YAML: &str = r#"
    networks:
        mainnet:
            rpc: https://mainnet.infura.io
            chain-id: 1
            label: Ethereum Mainnet
            network-id: 1
            currency: ETH
    using-networks-from:
        chainid:
            url: https://chainid.network/v2/chains.json
            format: chainid
    subgraphs:
        mainnet: https://api.thegraph.com/subgraphs/name/xyz
        secondary: https://api.thegraph.com/subgraphs/name/abc
    metaboards:
        board1: https://meta.example.com/board1
        board2: https://meta.example.com/board2
    orderbooks:
        orderbook1:
            address: 0x0000000000000000000000000000000000000002
            network: mainnet
            subgraph: mainnet
            label: Primary Orderbook
    tokens:
        token1:
            network: mainnet
            address: 0xf39Fd6e51aad88F6F4ce6aB8827279cffFb92266
            decimals: 18
            label: Wrapped Ether
            symbol: WETH
    deployers:
        deployer1:
            address: 0x0000000000000000000000000000000000000002
            network: mainnet
    accounts:
        admin: 0x4567890123abcdef
        user: 0x5678901234abcdef
    sentry: true
    raindex-version: 1.0.0
    "#;

    const _YAML_WITHOUT_OPTIONAL_FIELDS: &str = r#"
    networks:
        mainnet:
            rpc: https://mainnet.infura.io
            chain-id: 1
    subgraphs:
        mainnet: https://api.thegraph.com/subgraphs/name/xyz
    metaboards:
        board1: https://meta.example.com/board1
    orderbooks:
        orderbook1:
            address: 0x1234567890abcdef
    tokens:
        token1:
            network: mainnet
            address: 0x2345678901abcdef
    deployers:
        deployer1:
            address: 0x3456789012abcdef
    "#;

    #[test]
    fn test_full_yaml() {
        let ob_yaml = OrderbookYaml::new(vec![FULL_YAML.to_string()], false).unwrap();

        assert_eq!(ob_yaml.get_network_keys().unwrap().len(), 1);
        let network = ob_yaml.get_network("mainnet").unwrap();
        assert_eq!(
            network.rpc,
            Url::parse("https://mainnet.infura.io").unwrap()
        );
        assert_eq!(network.chain_id, 1);
        assert_eq!(network.label, Some("Ethereum Mainnet".to_string()));
        assert_eq!(network.network_id, Some(1));
        assert_eq!(network.currency, Some("ETH".to_string()));
        assert_eq!(
            NetworkCfg::parse_rpc(ob_yaml.documents.clone(), "mainnet").unwrap(),
            Url::parse("https://mainnet.infura.io").unwrap()
        );

        let remote_networks = ob_yaml.get_remote_networks().unwrap();
        assert_eq!(remote_networks.len(), 1);
        assert_eq!(
            remote_networks.get("chainid").unwrap().url,
            Url::parse("https://chainid.network/v2/chains.json").unwrap()
        );

        assert_eq!(ob_yaml.get_token_keys().unwrap().len(), 1);
        let token = ob_yaml.get_token("token1").unwrap();
        assert_eq!(
            token.address,
            Address::from_str("0xf39Fd6e51aad88F6F4ce6aB8827279cffFb92266").unwrap()
        );
        assert_eq!(token.decimals, Some(18));
        assert_eq!(token.label, Some("Wrapped Ether".to_string()));
        assert_eq!(token.symbol, Some("WETH".to_string()));
        assert_eq!(
            TokenCfg::parse_network_key(ob_yaml.documents.clone(), "token1").unwrap(),
            "mainnet"
        );

        assert_eq!(ob_yaml.get_subgraph_keys().unwrap().len(), 2);
        let subgraph = ob_yaml.get_subgraph("mainnet").unwrap();
        assert_eq!(
            subgraph.url,
            Url::parse("https://api.thegraph.com/subgraphs/name/xyz").unwrap()
        );

        assert_eq!(ob_yaml.get_orderbook_keys().unwrap().len(), 1);
        let orderbook = ob_yaml.get_orderbook("orderbook1").unwrap();
        assert_eq!(
            orderbook.address,
            Address::from_str("0x0000000000000000000000000000000000000002").unwrap()
        );
        assert_eq!(orderbook.network, network.clone().into());
        assert_eq!(orderbook.subgraph, subgraph.into());
        assert_eq!(orderbook.label, Some("Primary Orderbook".to_string()));
        assert_eq!(
            OrderbookCfg::parse_network_key(ob_yaml.documents.clone(), "orderbook1").unwrap(),
            "mainnet"
        );
        let orderbook_by_address = ob_yaml
            .get_orderbook_by_address(
                Address::from_str("0x0000000000000000000000000000000000000002").unwrap(),
            )
            .unwrap();
        assert_eq!(orderbook_by_address, orderbook);

        assert_eq!(ob_yaml.get_metaboard_keys().unwrap().len(), 2);
        assert_eq!(
            ob_yaml.get_metaboard("board1").unwrap().url,
            Url::parse("https://meta.example.com/board1").unwrap()
        );
        assert_eq!(
            ob_yaml.get_metaboard("board2").unwrap().url,
            Url::parse("https://meta.example.com/board2").unwrap()
        );

        assert_eq!(ob_yaml.get_deployer_keys().unwrap().len(), 1);
        let deployer = ob_yaml.get_deployer("deployer1").unwrap();
        assert_eq!(
            deployer.address,
            Address::from_str("0x0000000000000000000000000000000000000002").unwrap()
        );
        assert_eq!(deployer.network, network.into());
        assert_eq!(
            DeployerCfg::parse_network_key(ob_yaml.documents.clone(), "deployer1").unwrap(),
            "mainnet"
        );

        assert!(ob_yaml.get_sentry().unwrap());

        assert_eq!(
            ob_yaml.get_raindex_version().unwrap(),
            Some("1.0.0".to_string())
        );
    }

    #[test]
    fn test_update_network_rpc() {
        let ob_yaml = OrderbookYaml::new(vec![FULL_YAML.to_string()], false).unwrap();

        let mut network = ob_yaml.get_network("mainnet").unwrap();
        assert_eq!(
            network.rpc,
            Url::parse("https://mainnet.infura.io").unwrap()
        );

        let network = network
            .update_rpc("https://some-random-rpc-address.com")
            .unwrap();
        assert_eq!(
            network.rpc,
            Url::parse("https://some-random-rpc-address.com").unwrap()
        );

        let network = ob_yaml.get_network("mainnet").unwrap();
        assert_eq!(
            network.rpc,
            Url::parse("https://some-random-rpc-address.com").unwrap()
        );
    }

    #[test]
    fn test_update_token_address() {
        let ob_yaml = OrderbookYaml::new(vec![FULL_YAML.to_string()], false).unwrap();

        let mut token = ob_yaml.get_token("token1").unwrap();
        assert_eq!(
            token.address,
            Address::from_str("0xf39Fd6e51aad88F6F4ce6aB8827279cffFb92266").unwrap()
        );

        let token = token
            .update_address("0x0000000000000000000000000000000000000001")
            .unwrap();
        assert_eq!(
            token.address,
            Address::from_str("0x0000000000000000000000000000000000000001").unwrap()
        );

        let token = ob_yaml.get_token("token1").unwrap();
        assert_eq!(
            token.address,
            Address::from_str("0x0000000000000000000000000000000000000001").unwrap()
        );
    }

    #[test]
    fn test_add_token_to_yaml() {
        let yaml = r#"
networks:
    mainnet:
        rpc: "https://mainnet.infura.io"
        chain-id: "1"
"#;
        let ob_yaml = OrderbookYaml::new(vec![yaml.to_string()], false).unwrap();

        TokenCfg::add_record_to_yaml(
            ob_yaml.documents.clone(),
            "test-token",
            "mainnet",
            "0x0000000000000000000000000000000000000001",
            Some("18"),
            Some("Test Token"),
            Some("TTK"),
        )
        .unwrap();

        let token = ob_yaml.get_token("test-token").unwrap();
        assert_eq!(token.key, "test-token");
        assert_eq!(token.network.key, "mainnet");
        assert_eq!(
            token.address,
            Address::from_str("0x0000000000000000000000000000000000000001").unwrap()
        );
        assert_eq!(token.decimals, Some(18));
        assert_eq!(token.label, Some("Test Token".to_string()));
        assert_eq!(token.symbol, Some("TTK".to_string()));
    }

    #[test]
    fn test_remove_token_from_yaml() {
        let ob_yaml = OrderbookYaml::new(vec![FULL_YAML.to_string()], false).unwrap();

        assert!(ob_yaml.get_token("token1").is_ok());
        TokenCfg::remove_record_from_yaml(ob_yaml.documents.clone(), "token1").unwrap();
        assert!(ob_yaml.get_token("token1").is_err());
    }

    #[test]
    fn test_add_metaboard_to_yaml() {
        let yaml = r#"
test: test
"#;
        let ob_yaml = OrderbookYaml::new(vec![yaml.to_string()], false).unwrap();

        ob_yaml
            .add_metaboard("test-metaboard", "https://test-metaboard.com")
            .unwrap();

        assert_eq!(
            ob_yaml.get_metaboard_keys().unwrap(),
            vec!["test-metaboard".to_string()]
        );
        assert_eq!(
            ob_yaml.get_metaboard("test-metaboard").unwrap().url,
            Url::parse("https://test-metaboard.com").unwrap()
        );
    }
}<|MERGE_RESOLUTION|>--- conflicted
+++ resolved
@@ -91,29 +91,20 @@
 }
 
 impl OrderbookYaml {
-    pub fn initialize_context_and_expand_networks(&self) -> Result<Context, YamlError> {
+    pub fn initialize_context_and_expand_remote_data(&self) -> Result<Context, YamlError> {
         let mut context = self.create_context();
         self.expand_context_with_remote_networks(&mut context);
+        self.expand_context_with_remote_tokens(&mut context);
         Ok(context)
     }
 
-<<<<<<< HEAD
-        Ok(self.get_networks()?.keys().cloned().collect())
-    }
-    pub fn get_networks(&self) -> Result<HashMap<String, NetworkCfg>, YamlError> {
-        let mut context = self.create_context();
-        self.expand_context_with_remote_networks(&mut context);
-
-        NetworkCfg::parse_all_from_yaml(self.documents.clone(), Some(&context))
-=======
     pub fn get_network_keys(&self) -> Result<Vec<String>, YamlError> {
-        let mut context = self.initialize_context_and_expand_networks()?;
+        let mut context = self.initialize_context_and_expand_remote_data()?;
         let networks = NetworkCfg::parse_all_from_yaml(self.documents.clone(), Some(&context))?;
         Ok(networks.keys().cloned().collect())
->>>>>>> 1d58fb3e
     }
     pub fn get_network(&self, key: &str) -> Result<NetworkCfg, YamlError> {
-        let mut context = self.initialize_context_and_expand_networks()?;
+        let mut context = self.initialize_context_and_expand_remote_data()?;
         NetworkCfg::parse_from_yaml(self.documents.clone(), key, Some(&context))
     }
 
@@ -123,26 +114,12 @@
     }
 
     pub fn get_token_keys(&self) -> Result<Vec<String>, YamlError> {
-<<<<<<< HEAD
-        let mut context = self.create_context();
-        self.expand_context_with_remote_networks(&mut context);
-        self.expand_context_with_remote_tokens(&mut context);
-
-=======
-        let mut context = self.initialize_context_and_expand_networks()?;
->>>>>>> 1d58fb3e
+        let mut context = self.initialize_context_and_expand_remote_data()?;
         let tokens = TokenCfg::parse_all_from_yaml(self.documents.clone(), Some(&context))?;
         Ok(tokens.keys().cloned().collect())
     }
     pub fn get_token(&self, key: &str) -> Result<TokenCfg, YamlError> {
-<<<<<<< HEAD
-        let mut context = self.create_context();
-        self.expand_context_with_remote_networks(&mut context);
-        self.expand_context_with_remote_tokens(&mut context);
-
-=======
-        let mut context = self.initialize_context_and_expand_networks()?;
->>>>>>> 1d58fb3e
+        let mut context = self.initialize_context_and_expand_remote_data()?;
         TokenCfg::parse_from_yaml(self.documents.clone(), key, Some(&context))
     }
 
@@ -164,7 +141,7 @@
     }
 
     pub fn get_orderbook_keys(&self) -> Result<Vec<String>, YamlError> {
-        let mut context = self.initialize_context_and_expand_networks()?;
+        let mut context = self.initialize_context_and_expand_remote_data()?;
         let orderbooks = OrderbookCfg::parse_all_from_yaml(self.documents.clone(), Some(&context))?;
         Ok(orderbooks.keys().cloned().collect())
     }
@@ -194,12 +171,12 @@
     }
 
     pub fn get_deployer_keys(&self) -> Result<Vec<String>, YamlError> {
-        let mut context = self.initialize_context_and_expand_networks()?;
+        let mut context = self.initialize_context_and_expand_remote_data()?;
         let deployers = DeployerCfg::parse_all_from_yaml(self.documents.clone(), Some(&context))?;
         Ok(deployers.keys().cloned().collect())
     }
     pub fn get_deployer(&self, key: &str) -> Result<DeployerCfg, YamlError> {
-        let mut context = self.initialize_context_and_expand_networks()?;
+        let mut context = self.initialize_context_and_expand_remote_data()?;
         DeployerCfg::parse_from_yaml(self.documents.clone(), key, Some(&context))
     }
 
