--- conflicted
+++ resolved
@@ -6,7 +6,6 @@
     Deserialize, Deserializer, Serialize, Serializer,
 };
 use std::{
-    collections::BTreeMap,
     fmt,
     sync::{Arc, RwLock},
 };
@@ -262,72 +261,6 @@
         let context = self.build_context(&self.profile)?;
         ChartCfg::parse_from_yaml(self.documents.clone(), key, Some(&context))
     }
-<<<<<<< HEAD
-
-    pub fn to_yaml_string(&self) -> Result<String, YamlError> {
-        let context = self.build_context(&self.profile)?;
-        let mut sections: BTreeMap<String, StrictYaml> = BTreeMap::new();
-
-        let orders = to_yaml_string_missing_check(OrderCfg::parse_all_from_yaml(
-            self.documents.clone(),
-            Some(&context),
-        ))?;
-        if let Some(orders) = orders {
-            if !orders.is_empty() {
-                sections.insert("orders".to_string(), OrderCfg::to_yaml_hash(&orders)?);
-            }
-        }
-
-        let scenarios = to_yaml_string_missing_check(ScenarioCfg::parse_all_from_yaml(
-            self.documents.clone(),
-            Some(&context),
-        ))?;
-        if let Some(scenarios) = scenarios {
-            if !scenarios.is_empty() {
-                sections.insert(
-                    "scenarios".to_string(),
-                    ScenarioCfg::to_yaml_hash(&scenarios)?,
-                );
-            }
-        }
-
-        let deployments = to_yaml_string_missing_check(DeploymentCfg::parse_all_from_yaml(
-            self.documents.clone(),
-            Some(&context),
-        ))?;
-        if let Some(deployments) = deployments {
-            if !deployments.is_empty() {
-                sections.insert(
-                    "deployments".to_string(),
-                    DeploymentCfg::to_yaml_hash(&deployments)?,
-                );
-            }
-        }
-
-        if let Some(gui) = GuiCfg::parse_from_yaml_optional(self.documents.clone(), Some(&context))?
-        {
-            sections.insert("gui".to_string(), gui.to_yaml_hash()?);
-        }
-
-        let charts = to_yaml_string_missing_check(ChartCfg::parse_all_from_yaml(
-            self.documents.clone(),
-            Some(&context),
-        ))?;
-        if let Some(charts) = charts {
-            if !charts.is_empty() {
-                sections.insert("charts".to_string(), ChartCfg::to_yaml_hash(&charts)?);
-            }
-        }
-
-        let mut yaml_hash = Hash::new();
-        for (key, value) in sections {
-            yaml_hash.insert(StrictYaml::String(key), value);
-        }
-        let document = Arc::new(RwLock::new(StrictYaml::Hash(yaml_hash)));
-        Self::get_yaml_string(document)
-    }
-=======
->>>>>>> 9b15c599
 }
 
 impl Serialize for DotrainYaml {
