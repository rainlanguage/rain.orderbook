--- conflicted
+++ resolved
@@ -75,6 +75,10 @@
     fn get_remote_networks_from_cache(&self) -> HashMap<String, NetworkCfg> {
         self.cache.get_remote_networks()
     }
+
+    fn get_remote_tokens_from_cache(&self) -> HashMap<String, TokenCfg> {
+        self.cache.get_remote_tokens()
+    }
 }
 
 impl DotrainYaml {
@@ -85,6 +89,8 @@
     pub fn get_order(&self, key: &str) -> Result<OrderCfg, YamlError> {
         let mut context = Context::new();
         self.expand_context_with_current_order(&mut context, Some(key.to_string()));
+        self.expand_context_with_remote_networks(&mut context);
+        self.expand_context_with_remote_tokens(&mut context);
 
         OrderCfg::parse_from_yaml(self.documents.clone(), key, Some(&context))
     }
@@ -104,23 +110,17 @@
     pub fn get_deployment(&self, key: &str) -> Result<DeploymentCfg, YamlError> {
         let mut context = Context::new();
         self.expand_context_with_current_deployment(&mut context, Some(key.to_string()));
+        self.expand_context_with_remote_networks(&mut context);
+        self.expand_context_with_remote_tokens(&mut context);
 
         DeploymentCfg::parse_from_yaml(self.documents.clone(), key, Some(&context))
     }
 
     pub fn get_gui(&self, current_deployment: Option<String>) -> Result<Option<GuiCfg>, YamlError> {
         let mut context = Context::new();
-<<<<<<< HEAD
-
-        if let Some(deployment) = current_deployment {
-            context.add_current_deployment(deployment);
-        }
-        context.add_remote_networks(self.cache.get_remote_networks());
-        context.add_remote_tokens(self.cache.get_remote_tokens());
-=======
         self.expand_context_with_current_deployment(&mut context, current_deployment);
         self.expand_context_with_remote_networks(&mut context);
->>>>>>> e4d66653
+        self.expand_context_with_remote_tokens(&mut context);
 
         GuiCfg::parse_from_yaml_optional(self.documents.clone(), Some(&context))
     }
