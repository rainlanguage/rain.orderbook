--- conflicted
+++ resolved
@@ -3,13 +3,9 @@
 pub mod orderbook;
 
 use crate::{
-<<<<<<< HEAD
-    ParseNetworkConfigSourceError, ParseOrderbookConfigSourceError, ParseTokenConfigSourceError,
-=======
     ParseDeployerConfigSourceError, ParseDeploymentConfigSourceError,
     ParseNetworkConfigSourceError, ParseOrderConfigSourceError, ParseOrderbookConfigSourceError,
     ParseScenarioConfigSourceError, ParseTokenConfigSourceError,
->>>>>>> 2bbc4f22
 };
 use alloy::primitives::ruint::ParseError as RuintParseError;
 use context::{Context, ContextError};
@@ -68,6 +64,10 @@
 
 pub trait YamlParsableString {
     fn parse_from_yaml(document: Arc<RwLock<StrictYaml>>) -> Result<String, YamlError>;
+
+    fn parse_from_yaml_optional(
+        document: Arc<RwLock<StrictYaml>>,
+    ) -> Result<Option<String>, YamlError>;
 }
 
 pub trait YamlParseableValue: Sized {
@@ -106,21 +106,16 @@
     ReadLockError,
     #[error("Document write lock error")]
     WriteLockError,
-<<<<<<< HEAD
-=======
     #[error("Invalid trait function")]
     InvalidTraitFunction,
     #[error("Key shadowing found: {0}")]
     KeyShadowing(String),
->>>>>>> 2bbc4f22
     #[error(transparent)]
     ParseNetworkConfigSourceError(#[from] ParseNetworkConfigSourceError),
     #[error(transparent)]
     ParseTokenConfigSourceError(#[from] ParseTokenConfigSourceError),
     #[error(transparent)]
     ParseOrderbookConfigSourceError(#[from] ParseOrderbookConfigSourceError),
-<<<<<<< HEAD
-=======
     #[error(transparent)]
     ParseDeployerConfigSourceError(#[from] ParseDeployerConfigSourceError),
     #[error(transparent)]
@@ -131,7 +126,6 @@
     ParseDeploymentConfigSourceError(#[from] ParseDeploymentConfigSourceError),
     #[error(transparent)]
     ContextError(#[from] ContextError),
->>>>>>> 2bbc4f22
 }
 impl PartialEq for YamlError {
     fn eq(&self, other: &Self) -> bool {
