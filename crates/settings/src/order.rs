--- conflicted
+++ resolved
@@ -25,17 +25,8 @@
 impl_all_wasm_traits!(OrderIO);
 
 #[typeshare]
-<<<<<<< HEAD
-#[derive(Debug, Serialize, Deserialize, PartialEq)]
+#[derive(Debug, Serialize, Deserialize, PartialEq, Clone)]
 #[cfg_attr(target_family = "wasm", derive(Tsify))]
-=======
-#[derive(Debug, Serialize, Deserialize, PartialEq, Clone)]
-#[cfg_attr(
-    target_family = "wasm",
-    derive(Tsify),
-    tsify(into_wasm_abi, from_wasm_abi)
-)]
->>>>>>> f38f1968
 #[serde(rename_all = "kebab-case")]
 pub struct Order {
     #[typeshare(typescript(type = "OrderIO[]"))]
