--- conflicted
+++ resolved
@@ -21,22 +21,16 @@
     ) -> Result<Vec<SgVault>, OrderbookSubgraphClientError> {
         let pagination_variables = Self::parse_pagination_args(pagination_args);
 
-<<<<<<< HEAD
         let balance_not = if filter_args.hide_zero_balance {
             Some(SgBytes(Float::default().0.to_string()))
         } else {
             None
-=======
-        let mut filters = SgVaultsListQueryFilters {
-            owner_in: filter_args.owners.clone(),
-            balance_gt: None,
-            token_in: filter_args.tokens.clone(),
->>>>>>> 4549bd1e
         };
 
         let filters = SgVaultsListQueryFilters {
             owner_in: filter_args.owners.clone(),
             balance_not,
+            token_in: filter_args.tokens.clone(),
         };
 
         let variables = SgVaultsListQueryVariables {
