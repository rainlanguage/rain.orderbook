use crate::cynic_client::{CynicClient, CynicClientError};
use crate::pagination::{PaginationClient, PaginationClientError, SgPaginationArgs};
// use crate::performance::vol::{get_vaults_vol, VaultVolume};
// use crate::performance::OrderPerformance;
use crate::types::add_order::{SgTransactionAddOrdersQuery, TransactionAddOrdersVariables};
use crate::types::common::*;
use crate::types::order::{
    SgBatchOrderDetailQuery, SgBatchOrderDetailQueryVariables, SgOrderDetailByHashQuery,
    SgOrderDetailByHashQueryVariables, SgOrderDetailByIdQuery, SgOrderIdList, SgOrdersListQuery,
};
use crate::types::order_trade::{SgOrderTradeDetailQuery, SgOrderTradesListQuery};
use crate::types::remove_order::{
    SgTransactionRemoveOrdersQuery, TransactionRemoveOrdersVariables,
};
use crate::types::transaction::SgTransactionDetailQuery;
use crate::types::vault::{SgVaultDetailQuery, SgVaultsListQuery};
use crate::vault_balance_changes_query::VaultBalanceChangesListPageQueryClient;
use cynic::Id;
use reqwest::Url;
use thiserror::Error;
use wasm_bindgen_utils::prelude::*;

mod order;
mod order_trade;
<<<<<<< HEAD
// mod performance;
=======
mod performance;
mod token;
>>>>>>> 4549bd1e
mod transaction;
mod vault;

pub const ALL_PAGES_QUERY_PAGE_SIZE: u16 = 200;

#[derive(Error, Debug)]
pub enum OrderbookSubgraphClientError {
    #[error(transparent)]
    CynicClientError(#[from] CynicClientError),
    #[error("Subgraph query returned no data")]
    Empty,
    #[error("Request timed out")]
    RequestTimedOut,
    #[error(transparent)]
    PaginationClientError(#[from] PaginationClientError),
    #[error(transparent)]
    ParseError(#[from] alloy::primitives::ruint::ParseError),
    #[error(transparent)]
    UrlParseError(#[from] url::ParseError),
    // #[error(transparent)]
    // PerformanceError(#[from] crate::performance::PerformanceError),
    #[cfg(target_family = "wasm")]
    #[error(transparent)]
    SerdeWasmBindgenError(#[from] serde_wasm_bindgen::Error),
    #[error("Failed to extend the order detail")]
    OrderDetailExtendError,
}

impl From<OrderbookSubgraphClientError> for JsValue {
    fn from(value: OrderbookSubgraphClientError) -> Self {
        JsError::new(&value.to_string()).into()
    }
}

#[derive(Debug)]
pub struct OrderbookSubgraphClient {
    url: Url,
}

impl CynicClient for OrderbookSubgraphClient {
    fn get_base_url(&self) -> &Url {
        &self.url
    }
}
impl PaginationClient for OrderbookSubgraphClient {}

impl OrderbookSubgraphClient {
    pub fn new(url: Url) -> Self {
        Self { url }
    }

    pub fn url(&self) -> &Url {
        &self.url
    }
}<|MERGE_RESOLUTION|>--- conflicted
+++ resolved
@@ -22,12 +22,8 @@
 
 mod order;
 mod order_trade;
-<<<<<<< HEAD
 // mod performance;
-=======
-mod performance;
 mod token;
->>>>>>> 4549bd1e
 mod transaction;
 mod vault;
 
