--- conflicted
+++ resolved
@@ -18,8 +18,6 @@
 
 const ALL_PAGES_QUERY_PAGE_SIZE: u16 = 200;
 
-<<<<<<< HEAD
-=======
 #[derive(Error, Debug)]
 pub enum OrderbookSubgraphClientError {
     #[error(transparent)]
@@ -44,7 +42,6 @@
     }
 }
 
->>>>>>> 142d4f6e
 pub struct OrderbookSubgraphClient {
     url: Url,
 }
