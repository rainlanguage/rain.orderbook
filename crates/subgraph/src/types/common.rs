--- conflicted
+++ resolved
@@ -335,12 +335,8 @@
     pub id: Bytes,
 }
 
-<<<<<<< HEAD
-#[derive(cynic::QueryFragment, Debug, Serialize, Clone, PartialEq, Tsify, Eq, Hash)]
-=======
-#[derive(cynic::QueryFragment, Debug, Serialize, Clone, PartialEq)]
-#[cfg_attr(target_family = "wasm", derive(Tsify))]
->>>>>>> 4a6cf55e
+#[derive(cynic::QueryFragment, Debug, Serialize, Clone, PartialEq, Eq, Hash)]
+#[cfg_attr(target_family = "wasm", derive(Tsify))]
 #[cynic(graphql_type = "ERC20")]
 #[typeshare]
 pub struct Erc20 {
@@ -372,21 +368,13 @@
     pub transaction: Transaction,
 }
 
-<<<<<<< HEAD
-#[derive(cynic::Scalar, Debug, Clone, PartialEq, Tsify, Eq, Hash)]
-=======
-#[derive(cynic::Scalar, Debug, Clone, PartialEq)]
+#[derive(cynic::Scalar, Debug, Clone, PartialEq, Eq, Hash)]
 #[cfg_attr(target_family = "wasm", derive(Tsify), serde(rename = "SgBigInt"))]
->>>>>>> 4a6cf55e
 #[typeshare]
 pub struct BigInt(pub String);
 
-<<<<<<< HEAD
-#[derive(cynic::Scalar, Debug, Clone, PartialEq, Tsify, Eq, Hash)]
-=======
-#[derive(cynic::Scalar, Debug, Clone, PartialEq)]
-#[cfg_attr(target_family = "wasm", derive(Tsify))]
->>>>>>> 4a6cf55e
+#[derive(cynic::Scalar, Debug, Clone, PartialEq, Eq, Hash)]
+#[cfg_attr(target_family = "wasm", derive(Tsify))]
 #[typeshare]
 pub struct Bytes(pub String);
 
