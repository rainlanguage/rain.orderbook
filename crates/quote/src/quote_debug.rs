use crate::QuoteTarget;

use alloy::{primitives::Address, sol_types::SolCall};
use rain_error_decoding::{AbiDecodeFailedErrors, AbiDecodedErrorType};
use rain_interpreter_eval::{
    error::ForkCallError,
    fork::{Forker, NewForkedEvm},
    trace::{RainEvalResult, RainEvalResultFromRawCallResultError},
};
use rain_orderbook_bindings::IOrderBookV5::quote2Call;
use url::Url;

pub struct NewQuoteDebugger {
    pub fork_url: Url,
    pub fork_block_number: Option<u64>,
}
pub struct QuoteDebugger {
    forker: Forker,
}

#[derive(Debug, thiserror::Error)]
pub enum QuoteDebuggerError {
    #[error("Forker error: {0}")]
    ForkerError(Box<ForkCallError>),
    #[error("Quote error: {0}")]
<<<<<<< HEAD
    QuoteError(#[from] crate::error::Error),
    #[error(transparent)]
    RainEvalResultConversion(#[from] RainEvalResultFromRawCallResultError),
=======
    QuoteError(crate::error::Error),
}

impl From<ForkCallError> for QuoteDebuggerError {
    fn from(err: ForkCallError) -> Self {
        Self::ForkerError(Box::new(err))
    }
}

impl From<crate::error::Error> for QuoteDebuggerError {
    fn from(err: crate::error::Error) -> Self {
        Self::QuoteError(err)
    }
>>>>>>> 42120069
}

impl QuoteDebugger {
    pub async fn new(args: NewQuoteDebugger) -> Result<Self, QuoteDebuggerError> {
        let forker = Forker::new_with_fork(
            NewForkedEvm {
                fork_url: args.fork_url.to_string(),
                fork_block_number: args.fork_block_number,
            },
            None,
            None,
        )
        .await?;

        Ok(Self { forker })
    }

    pub async fn debug(
        &mut self,
        quote_target: QuoteTarget,
    ) -> Result<
        (
            RainEvalResult,
            Option<Result<AbiDecodedErrorType, AbiDecodeFailedErrors>>,
        ),
        QuoteDebuggerError,
    > {
        quote_target.validate()?;

        let quote_call = quote2Call {
            quoteConfig: quote_target.quote_config.clone(),
        };

        let res = self.forker.call(
            Address::default().as_slice(),
            quote_target.orderbook.as_slice(),
            &quote_call.abi_encode(),
        )?;

        let mut abi_decoded_error = None;
        if res.exit_reason.is_revert() {
            abi_decoded_error =
                Some(AbiDecodedErrorType::selector_registry_abi_decode(&res.result).await);
        }

        Ok((res.try_into()?, abi_decoded_error))
    }
}

#[cfg(test)]
mod tests {
    use super::*;
    use alloy::primitives::utils::parse_ether;
    use alloy::primitives::{fixed_bytes, U256};
    use alloy::sol_types::{SolCall, SolValue};
    use httpmock::MockServer;
    use rain_orderbook_app_settings::spec_version::SpecVersion;
    use rain_orderbook_bindings::IOrderBookV5::{OrderV4, QuoteV2};
    use rain_orderbook_common::add_order::AddOrderArgs;
    use rain_orderbook_common::dotrain_order::DotrainOrder;
    use rain_orderbook_test_fixtures::LocalEvm;
    use std::str::FromStr;

    #[tokio::test(flavor = "multi_thread", worker_threads = 10)]
    async fn test_quote_debugger() {
        let local_evm = LocalEvm::new_with_tokens(2).await;

        let orderbook = &local_evm.orderbook;
        let token1_holder = local_evm.signer_wallets[0].default_signer().address();
        let token1 = local_evm.tokens[0].clone();
        let token2 = local_evm.tokens[1].clone();

        let dotrain = format!(
            r#"
version: {spec_version}
networks:
    some-key:
        rpcs:
            - {rpc_url}
        chain-id: 123
        network-id: 123
        currency: ETH
deployers:
    some-key:
        address: {deployer}
tokens:
    t1:
        network: some-key
        address: {token2}
        decimals: 18
        label: Token2
        symbol: Token2
    t2:
        network: some-key
        address: {token1}
        decimals: 18
        label: Token1
        symbol: token1
orderbook:
    some-key:
        address: {orderbook}
orders:
    some-key:
        inputs:
            - token: t1
        outputs:
            - token: t2
              vault-id: 0x01
scenarios:
    some-key:
        deployer: some-key
        bindings:
            key1: 10
deployments:
    some-key:
        scenario: some-key
        order: some-key
---
#key1 !Test binding
#calculate-io
amount price: 16 52;
#handle-add-order
:;
#handle-io
:;
"#,
            rpc_url = local_evm.url(),
            orderbook = orderbook.address(),
            deployer = local_evm.deployer.address(),
            token1 = token1.address(),
            token2 = token2.address(),
            spec_version = SpecVersion::current()
        );

        let dotrain_order = DotrainOrder::create(dotrain.clone(), None).await.unwrap();
        let deployment = dotrain_order
            .dotrain_yaml()
            .get_deployment("some-key")
            .unwrap();
        let calldata = AddOrderArgs::new_from_deployment(dotrain, deployment)
            .await
            .unwrap()
            .try_into_call(vec![local_evm.url()])
            .await
            .unwrap()
            .abi_encode();

        let vault_id =
            fixed_bytes!("0x0000000000000000000000000000000000000000000000000000000000000001");

        let order = local_evm
            .add_order_and_deposit(
                &calldata,
                token1_holder,
                *token1.address(),
                parse_ether("1000").unwrap(),
                18,
                vault_id,
            )
            .await
            .0
            .order;

        let mut debugger = QuoteDebugger::new(NewQuoteDebugger {
            fork_url: Url::from_str(&local_evm.url()).unwrap(),
            fork_block_number: None,
        })
        .await
        .unwrap();

        let order = OrderV4::abi_decode(&order.abi_encode()).unwrap();

        let quote_target = QuoteTarget {
            orderbook: *orderbook.address(),
            quote_config: QuoteV2 {
                order,
                inputIOIndex: U256::from(0),
                outputIOIndex: U256::from(0),
                signedContext: vec![],
            },
        };

        let res = debugger.debug(quote_target).await.unwrap();

        assert_eq!(res.0.traces.len(), 1);
        assert_eq!(res.0.traces[0].stack, vec![U256::from(52), U256::from(16)]);
    }

    #[tokio::test(flavor = "multi_thread", worker_threads = 10)]
    async fn test_quote_debugger_partial() {
        let local_evm = LocalEvm::new_with_tokens(2).await;

        let orderbook = &local_evm.orderbook;
        let token1_holder = local_evm.signer_wallets[0].default_signer().address();
        let token1 = local_evm.tokens[0].clone();
        let token2 = local_evm.tokens[1].clone();

        let dotrain = format!(
            r#"
version: {spec_version}
networks:
    some-key:
        rpcs:
            - {rpc_url}
        chain-id: 123
        network-id: 123
        currency: ETH
deployers:
    some-key:
        address: {deployer}
tokens:
    t1:
        network: some-key
        address: {token2}
        decimals: 18
        label: Token2
        symbol: Token2
    t2:
        network: some-key
        address: {token1}
        decimals: 18
        label: Token1
        symbol: token1
orderbook:
    some-key:
        address: {orderbook}
orders:
    some-key:
        inputs:
            - token: t1
        outputs:
            - token: t2
              vault-id: 0x01
scenarios:
    some-key:
        deployer: some-key
        bindings:
            key1: 10
deployments:
    some-key:
        scenario: some-key
        order: some-key
---
#key1 !Test binding
#calculate-io
amount price: 16 52,
current-time: call<'some-source>(),
_: 123,
_ _: amount price;
#handle-add-order
:;
#handle-io
:;
#some-source
_: 1;
"#,
            rpc_url = local_evm.url(),
            orderbook = orderbook.address(),
            deployer = local_evm.deployer.address(),
            token1 = token1.address(),
            token2 = token2.address(),
            spec_version = SpecVersion::current()
        );

        let dotrain_order = DotrainOrder::create(dotrain.clone(), None).await.unwrap();
        let deployment = dotrain_order
            .dotrain_yaml()
            .get_deployment("some-key")
            .unwrap();
        let calldata = AddOrderArgs::new_from_deployment(dotrain, deployment)
            .await
            .unwrap()
            .try_into_call(vec![local_evm.url()])
            .await
            .unwrap()
            .abi_encode();

        let vault_id =
            fixed_bytes!("0x0000000000000000000000000000000000000000000000000000000000000001");

        let order = local_evm
            .add_order_and_deposit(
                &calldata,
                token1_holder,
                *token1.address(),
                parse_ether("1000").unwrap(),
                18,
                vault_id,
            )
            .await
            .0
            .order;

        let mut debugger = QuoteDebugger::new(NewQuoteDebugger {
            fork_url: Url::from_str(&local_evm.url()).unwrap(),
            fork_block_number: None,
        })
        .await
        .unwrap();

        let order = OrderV4::abi_decode(&order.abi_encode()).unwrap();

        let quote_target = QuoteTarget {
            orderbook: *orderbook.address(),
            quote_config: QuoteV2 {
                order,
                inputIOIndex: U256::from(0),
                outputIOIndex: U256::from(0),
                signedContext: vec![],
            },
        };

        let res = debugger.debug(quote_target).await.unwrap();

        assert_eq!(res.0.traces.len(), 2);
        assert_eq!(
            res.0.traces[0].stack,
            vec![52, 16, 123, 1, 52, 16]
                .into_iter()
                .map(U256::from)
                .collect::<Vec<_>>()
        );
        assert_eq!(res.0.traces[1].stack, vec![U256::from(1)]);
    }

    #[tokio::test(flavor = "multi_thread", worker_threads = 2)]
    async fn test_quote_debugger_debug_err() {
        let local_evm = LocalEvm::new_with_tokens(2).await;

        let orderbook = &local_evm.orderbook;
        let token1_holder = local_evm.signer_wallets[0].default_signer().address();
        let token1 = local_evm.tokens[0].clone();
        let token2 = local_evm.tokens[1].clone();

        let dotrain = format!(
            r#"
version: {spec_version}
networks:
    some-key:
        rpcs:
            - {rpc_url}
        chain-id: 123
        network-id: 123
        currency: ETH
deployers:
    some-key:
        address: {deployer}
tokens:
    t1:
        network: some-key
        address: {token2}
        decimals: 18
        label: Token2
        symbol: Token2
    t2:
        network: some-key
        address: {token1}
        decimals: 18
        label: Token1
        symbol: token1
orderbook:
    some-key:
        address: {orderbook}
orders:
    some-key:
        inputs:
            - token: t1
        outputs:
            - token: t2
              vault-id: 0x01
scenarios:
    some-key:
        deployer: some-key
        bindings:
            key1: 10
deployments:
    some-key:
        scenario: some-key
        order: some-key
---
#key1 !Test binding
#calculate-io
amount price: 16 52,
current-time: call<'some-source>(),
_: 123,
_ _: amount price;
#handle-add-order
:;
#handle-io
:;
#some-source
_: 1;
"#,
            rpc_url = local_evm.url(),
            orderbook = orderbook.address(),
            deployer = local_evm.deployer.address(),
            token1 = token1.address(),
            token2 = token2.address(),
            spec_version = SpecVersion::current(),
        );

        let dotrain_order = DotrainOrder::create(dotrain.clone(), None).await.unwrap();
        let deployment = dotrain_order
            .dotrain_yaml()
            .get_deployment("some-key")
            .unwrap();
        let calldata = AddOrderArgs::new_from_deployment(dotrain, deployment)
            .await
            .unwrap()
            .try_into_call(vec![local_evm.url()])
            .await
            .unwrap()
            .abi_encode();

        let vault_id =
            fixed_bytes!("0x0000000000000000000000000000000000000000000000000000000000000001");

        let order = local_evm
            .add_order_and_deposit(
                &calldata,
                token1_holder,
                *token1.address(),
                parse_ether("1000").unwrap(),
                18,
                vault_id,
            )
            .await
            .0
            .order;

        let mut debugger = QuoteDebugger::new(NewQuoteDebugger {
            fork_url: Url::from_str(&local_evm.url()).unwrap(),
            fork_block_number: None,
        })
        .await
        .unwrap();

        let order = OrderV4::abi_decode(&order.abi_encode()).unwrap();

        let quote_target = QuoteTarget {
            orderbook: *orderbook.address(),
            quote_config: QuoteV2 {
                order,
                inputIOIndex: U256::from(1),
                outputIOIndex: U256::from(2),
                signedContext: vec![],
            },
        };

        let err = debugger.debug(quote_target).await.unwrap_err();

        assert!(matches!(
            err,
            QuoteDebuggerError::QuoteError(crate::error::Error::InvalidQuoteTarget(target))
            if target == U256::from(1)
        ));
    }

    #[tokio::test]
    async fn test_quote_debugger_new_err() {
        let server = MockServer::start();

        server.mock(|when, then| {
            when.path("/rpc");
            then.status(400);
        });

        let res = QuoteDebugger::new(NewQuoteDebugger {
            fork_url: Url::from_str(&server.url("/rpc")).unwrap(),
            fork_block_number: None,
        })
        .await;

        assert!(matches!(
            res,
            Err(QuoteDebuggerError::ForkerError(err))
            if err.to_string().to_lowercase().contains("could not instantiate forked environment")
        ));
    }
}<|MERGE_RESOLUTION|>--- conflicted
+++ resolved
@@ -23,11 +23,9 @@
     #[error("Forker error: {0}")]
     ForkerError(Box<ForkCallError>),
     #[error("Quote error: {0}")]
-<<<<<<< HEAD
     QuoteError(#[from] crate::error::Error),
     #[error(transparent)]
     RainEvalResultConversion(#[from] RainEvalResultFromRawCallResultError),
-=======
     QuoteError(crate::error::Error),
 }
 
@@ -41,7 +39,6 @@
     fn from(err: crate::error::Error) -> Self {
         Self::QuoteError(err)
     }
->>>>>>> 42120069
 }
 
 impl QuoteDebugger {
