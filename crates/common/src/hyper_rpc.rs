use alloy::providers::Provider;
use alloy::rpc::json_rpc::{Id, RequestMeta};
use alloy::transports::TransportError;
use rain_orderbook_bindings::provider::{mk_read_provider, ReadProvider, ReadProviderError};
use serde::{Deserialize, Serialize};
use serde_json::{Map, Value};
use std::sync::Arc;
use thiserror::Error;
use url::Url;

#[derive(Clone, Default)]
pub struct HyperRpcClient {
    chain_id: u32,
    rpc_url: String,
    provider: Arc<ReadProvider>,
}

/// Typed view of the block payload returned by HyperSync's `eth_getBlockByNumber`.
#[derive(Debug, Clone, Deserialize, Serialize)]
#[serde(rename_all = "camelCase")]
pub struct BlockResponse {
    pub mix_hash: Option<String>,
    pub difficulty: String,
    pub extra_data: String,
    pub gas_limit: String,
    pub gas_used: String,
    pub hash: String,
    pub logs_bloom: String,
    pub miner: String,
    pub nonce: String,
    pub number: String,
    pub parent_hash: String,
    pub receipts_root: String,
    pub sha3_uncles: String,
    pub size: String,
    pub state_root: String,
    pub timestamp: String,
    pub total_difficulty: String,
    pub transactions_root: String,
    #[serde(default)]
    pub uncles: Vec<String>,
    #[serde(default)]
    pub transactions: Vec<String>,
    #[serde(default, flatten)]
    pub extra: Map<String, Value>,
}

/// Typed view of a single log returned by HyperSync's `eth_getLogs`.
#[derive(Debug, Clone, Deserialize, Serialize)]
#[serde(rename_all = "camelCase")]
pub struct LogEntryResponse {
    pub address: String,
    pub topics: Vec<String>,
    pub data: String,
    pub block_number: String,
    pub block_timestamp: Option<String>,
    pub transaction_hash: String,
    pub transaction_index: String,
    pub block_hash: String,
    pub log_index: String,
    pub removed: bool,
}

impl std::fmt::Debug for HyperRpcClient {
    fn fmt(&self, f: &mut std::fmt::Formatter<'_>) -> std::fmt::Result {
        let redacted_url = if let Some(last_slash) = self.rpc_url.rfind('/') {
            format!("{}/***", &self.rpc_url[..last_slash])
        } else {
            "***".to_string()
        };

        f.debug_struct("HyperRpcClient")
            .field("chain_id", &self.chain_id)
            .field("rpc_url", &redacted_url)
            .finish()
    }
}

impl HyperRpcClient {
    pub fn new(chain_id: u32, api_token: String) -> Result<Self, HyperRpcError> {
<<<<<<< HEAD
        let rpc_url = match chain_id {
            // TODO: Think about this one
            0 => "".to_string(),
=======
        let base_url = match chain_id {
>>>>>>> f7502276
            8453 => "https://base.rpc.hypersync.xyz".to_string(),
            42161 => "https://arbitrum.rpc.hypersync.xyz".to_string(),
            _ => return Err(HyperRpcError::UnsupportedChainId { chain_id }),
        };
        let rpc_url = format!("{}/{}", base_url, api_token);
        let provider = Arc::new(Self::build_provider(&rpc_url)?);

        Ok(Self {
            chain_id,
            rpc_url,
            provider,
        })
    }

    pub fn get_url(&self) -> &str {
        &self.rpc_url
    }

    pub async fn get_latest_block_number(&self) -> Result<u64, HyperRpcError> {
        let response = match self
            .provider
            .client()
            .request_noparams::<Value>("eth_blockNumber")
            .map_meta(set_request_id)
            .await
        {
            Ok(value) => value,
            Err(err) => {
                let err = HyperRpcClient::map_transport_error(err, Some("Getting latest block"));
                return Err(match err {
                    HyperRpcError::JsonSerialization(_) => HyperRpcError::MissingField {
                        field: "result".to_string(),
                    },
                    other => other,
                });
            }
        };

        if let Value::String(block_hex) = response {
            let block_hex = block_hex.strip_prefix("0x").unwrap_or(&block_hex);
            let block_number = u64::from_str_radix(block_hex, 16)?;
            return Ok(block_number);
        }

        Err(HyperRpcError::MissingField {
            field: "result".to_string(),
        })
    }

    pub async fn get_logs(
        &self,
        from_block: &str,
        to_block: &str,
        address: &str,
        topics: Option<Vec<Option<Vec<String>>>>,
    ) -> Result<Vec<LogEntryResponse>, HyperRpcError> {
        let params = serde_json::json!([{
            "fromBlock": from_block,
            "toBlock": to_block,
            "address": address,
            "topics": topics,
        }]);

        self.provider
            .client()
            .request::<_, Vec<LogEntryResponse>>("eth_getLogs", params)
            .map_meta(set_request_id)
            .await
            .map_err(|err| HyperRpcClient::map_transport_error(err, None))
    }

    pub async fn get_block_by_number(
        &self,
        block_number: u64,
    ) -> Result<Option<BlockResponse>, HyperRpcError> {
        let block_hex = format!("0x{:x}", block_number);
        let params = serde_json::json!([block_hex, false]);

        self.provider
            .client()
            .request::<_, Option<BlockResponse>>("eth_getBlockByNumber", params)
            .map_meta(set_request_id)
            .await
            .map_err(|err| HyperRpcClient::map_transport_error(err, None))
    }

    #[cfg(all(test, not(target_family = "wasm")))]
    pub(crate) fn update_rpc_url(&mut self, new_url: String) {
        self.rpc_url = new_url;
        let provider = Self::build_provider(&self.rpc_url).expect("failed to update provider");
        self.provider = Arc::new(provider);
    }

    fn build_provider(rpc_url: &str) -> Result<ReadProvider, HyperRpcError> {
        let parsed = Url::parse(rpc_url)?;
        Ok(mk_read_provider(&[parsed])?)
    }

    fn map_transport_error(err: TransportError, context: Option<&str>) -> HyperRpcError {
        match err {
            TransportError::ErrorResp(resp) => {
                let message = if let Some(ctx) = context {
                    format!("{}: {}", ctx, resp)
                } else {
                    resp.to_string()
                };
                HyperRpcError::RpcError { message }
            }
            TransportError::NullResp => HyperRpcError::MissingField {
                field: "result".to_string(),
            },
            TransportError::DeserError { err, text } => {
                if let Ok(value) = serde_json::from_str::<Value>(&text) {
                    if let Some(error_value) = value.get("error") {
                        return HyperRpcError::RpcError {
                            message: error_value.to_string(),
                        };
                    }
                }
                HyperRpcError::JsonSerialization(err)
            }
            other => HyperRpcError::Transport(other),
        }
    }
}

fn set_request_id(mut meta: RequestMeta) -> RequestMeta {
    meta.id = Id::from(1_u64);
    meta
}

#[derive(Debug, Error)]
pub enum HyperRpcError {
    #[error("Unsupported chain ID: {chain_id}")]
    UnsupportedChainId { chain_id: u32 },

    #[error("URL parse error: {0}")]
    UrlParse(#[from] url::ParseError),

    #[error("Provider construction failed: {0}")]
    ProviderConstruction(#[from] ReadProviderError),

    #[error("Transport error: {0}")]
    Transport(TransportError),

    #[error("RPC error: {message}")]
    RpcError { message: String },

    #[error("Missing expected field: {field}")]
    MissingField { field: String },

    #[error("Invalid hex format: {0}")]
    HexParseError(#[from] std::num::ParseIntError),

    #[error("JSON serialization error: {0}")]
    JsonSerialization(#[from] serde_json::Error),
}

impl From<TransportError> for HyperRpcError {
    fn from(err: TransportError) -> Self {
        HyperRpcClient::map_transport_error(err, None)
    }
}

#[cfg(all(test, not(target_family = "wasm")))]
mod tests {
    use super::*;
    use httpmock::MockServer;
    use serde_json::json;

    fn sample_block_response(number: &str, timestamp: &str) -> String {
        json!({
            "jsonrpc": "2.0",
            "id": 1,
            "result": {
                "mixHash": "0xmix",
                "difficulty": "0x1",
                "extraData": "0xextra",
                "gasLimit": "0xffff",
                "gasUsed": "0xff",
                "hash": "0xhash",
                "logsBloom": "0x0",
                "miner": "0xminer",
                "nonce": "0xnonce",
                "number": number,
                "parentHash": "0xparent",
                "receiptsRoot": "0xreceipts",
                "sha3Uncles": "0xsha3",
                "size": "0x1",
                "stateRoot": "0xstate",
                "timestamp": timestamp,
                "totalDifficulty": "0x2",
                "transactionsRoot": "0xtransactions",
                "uncles": [],
                "transactions": [],
            }
        })
        .to_string()
    }

    fn logs_response_body(logs: serde_json::Value) -> String {
        json!({
            "jsonrpc": "2.0",
            "id": 1,
            "result": logs,
        })
        .to_string()
    }

    fn sample_log_entry(block_number: &str) -> serde_json::Value {
        json!({
            "address": "0x123",
            "topics": ["0xabc"],
            "data": "0xdeadbeef",
            "blockNumber": block_number,
            "blockTimestamp": "0x5",
            "transactionHash": "0xtransaction",
            "transactionIndex": "0x0",
            "blockHash": "0xblock",
            "logIndex": "0x0",
            "removed": false
        })
    }

    #[test]
    fn test_new_with_supported_chain_id() {
        let client = HyperRpcClient::new(8453, "test_token".to_string());
        assert!(client.is_ok());
        let client = client.unwrap();
        assert_eq!(client.chain_id, 8453);
    }

    #[test]
    fn test_new_with_unsupported_chain_id() {
        let client = HyperRpcClient::new(9999, "test_token".to_string());
        assert!(client.is_err());
        assert!(matches!(
            client.unwrap_err(),
            HyperRpcError::UnsupportedChainId { chain_id: 9999 }
        ));
    }

    #[tokio::test]
    async fn test_get_latest_block_number_valid_response() {
        let server = MockServer::start();
        let mock = server.mock(|when, then| {
            when.method(httpmock::Method::POST)
                .header("content-type", "application/json")
                .json_body_partial(r#"{"method": "eth_blockNumber"}"#);
            then.status(200)
                .header("content-type", "application/json")
                .body(r#"{"jsonrpc": "2.0", "id": 1, "result": "0x1b4"}"#);
        });

        let mut client = HyperRpcClient::new(8453, "test_token".to_string()).unwrap();
        client.update_rpc_url(server.base_url());

        let result = client.get_latest_block_number().await;
        assert!(result.is_ok());
        assert_eq!(result.unwrap(), 436);

        mock.assert();
    }

    #[tokio::test]
    async fn test_get_latest_block_number_rpc_error() {
        let server = MockServer::start();
        let mock = server.mock(|when, then| {
            when.method(httpmock::Method::POST);
            then.status(200)
                .header("content-type", "application/json")
                .body(r#"{"jsonrpc": "2.0", "id": 1, "error": {"code": -32602, "message": "Invalid params"}}"#);
        });

        let mut client = HyperRpcClient::new(8453, "test_token".to_string()).unwrap();
        client.update_rpc_url(server.base_url());

        let result = client.get_latest_block_number().await;
        assert!(result.is_err());
        assert!(matches!(
            result.unwrap_err(),
            HyperRpcError::RpcError { .. }
        ));

        mock.assert();
    }

    #[tokio::test]
    async fn test_get_latest_block_number_missing_result() {
        let server = MockServer::start();
        let mock = server.mock(|when, then| {
            when.method(httpmock::Method::POST);
            then.status(200)
                .header("content-type", "application/json")
                .body(r#"{"jsonrpc": "2.0", "id": 1}"#);
        });

        let mut client = HyperRpcClient::new(8453, "test_token".to_string()).unwrap();
        client.update_rpc_url(server.base_url());

        let result = client.get_latest_block_number().await;
        assert!(result.is_err());
        assert!(matches!(
            result.unwrap_err(),
            HyperRpcError::MissingField { .. }
        ));

        mock.assert();
    }

    #[tokio::test]
    async fn test_get_logs_valid_request_all_params() {
        let server = MockServer::start();
        let mock = server.mock(|when, then| {
            when.method(httpmock::Method::POST)
                .header("content-type", "application/json")
                .json_body_partial(r#"{"method": "eth_getLogs"}"#)
                .json_body_partial(r#"{"params": [{"fromBlock": "0x1", "toBlock": "0x2", "address": "0x123", "topics": [["0xabc"]]}]}"#);
            then.status(200)
                .header("content-type", "application/json")
                .body(logs_response_body(json!([sample_log_entry("0x1")])));
        });

        let mut client = HyperRpcClient::new(8453, "test_token".to_string()).unwrap();
        client.update_rpc_url(server.base_url());

        let topics = Some(vec![Some(vec!["0xabc".to_string()])]);
        let result = client.get_logs("0x1", "0x2", "0x123", topics).await;
        assert!(result.is_ok());
        let response = result.unwrap();
        assert_eq!(response.len(), 1);
        assert_eq!(response[0].block_number, "0x1");
        assert_eq!(response[0].transaction_hash, "0xtransaction");

        mock.assert();
    }

    #[tokio::test]
    async fn test_get_logs_valid_request_none_topics() {
        let server = MockServer::start();
        let mock = server.mock(|when, then| {
            when.method(httpmock::Method::POST)
                .header("content-type", "application/json")
                .json_body_partial(r#"{"method": "eth_getLogs"}"#)
                .json_body_partial(r#"{"params": [{"fromBlock": "0x1", "toBlock": "0x2", "address": "0x123", "topics": null}]}"#);
            then.status(200)
                .header("content-type", "application/json")
                .body(logs_response_body(json!([])));
        });

        let mut client = HyperRpcClient::new(8453, "test_token".to_string()).unwrap();
        client.update_rpc_url(server.base_url());

        let result = client.get_logs("0x1", "0x2", "0x123", None).await;
        assert!(result.is_ok());
        assert!(result.unwrap().is_empty());

        mock.assert();
    }

    #[tokio::test]
    async fn test_get_logs_rpc_error() {
        let server = MockServer::start();
        let mock = server.mock(|when, then| {
            when.method(httpmock::Method::POST);
            then.status(200)
                .header("content-type", "application/json")
                .body(r#"{"jsonrpc": "2.0", "id": 1, "error": {"code": -32000, "message": "Query returned more than 10000 results"}}"#);
        });

        let mut client = HyperRpcClient::new(8453, "test_token".to_string()).unwrap();
        client.update_rpc_url(server.base_url());

        let result = client.get_logs("0x1", "0x1000", "0x123", None).await;
        assert!(result.is_err());
        assert!(matches!(
            result.unwrap_err(),
            HyperRpcError::RpcError { .. }
        ));

        mock.assert();
    }

    #[tokio::test]
    async fn test_get_block_by_number_valid_response() {
        let server = MockServer::start();
        let mock = server.mock(|when, then| {
            when.method(httpmock::Method::POST)
                .header("content-type", "application/json")
                .json_body_partial(r#"{"method": "eth_getBlockByNumber"}"#)
                .json_body_partial(r#"{"params": ["0x1b4", false]}"#);
            then.status(200)
                .header("content-type", "application/json")
                .body(sample_block_response("0x1b4", "0x6234567"));
        });

        let mut client = HyperRpcClient::new(8453, "test_token".to_string()).unwrap();
        client.update_rpc_url(server.base_url());

        let result = client.get_block_by_number(436).await;
        assert!(result.is_ok());
        let response = result.unwrap();
        let block = response.expect("missing block data");
        assert_eq!(block.number, "0x1b4");
        assert_eq!(block.timestamp, "0x6234567");

        mock.assert();
    }

    #[tokio::test]
    async fn test_get_block_by_number_hex_conversion() {
        let server = MockServer::start();
        let mock = server.mock(|when, then| {
            when.method(httpmock::Method::POST)
                .json_body_partial(r#"{"params": ["0xff", false]}"#);
            then.status(200)
                .header("content-type", "application/json")
                .body(sample_block_response("0xff", "0x1"));
        });

        let mut client = HyperRpcClient::new(8453, "test_token".to_string()).unwrap();
        client.update_rpc_url(server.base_url());

        let result = client.get_block_by_number(255).await;
        assert!(result.is_ok());
        let block = result.unwrap().expect("expected block");
        assert_eq!(block.number, "0xff");

        mock.assert();
    }

    #[tokio::test]
    async fn test_get_block_by_number_rpc_error() {
        let server = MockServer::start();
        let mock = server.mock(|when, then| {
            when.method(httpmock::Method::POST);
            then.status(200)
                .header("content-type", "application/json")
                .body(r#"{"jsonrpc": "2.0", "id": 1, "error": {"code": -32602, "message": "Invalid block number"}}"#);
        });

        let mut client = HyperRpcClient::new(8453, "test_token".to_string()).unwrap();
        client.update_rpc_url(server.base_url());

        let result = client.get_block_by_number(999999999).await;
        assert!(result.is_err());
        assert!(matches!(
            result.unwrap_err(),
            HyperRpcError::RpcError { .. }
        ));

        mock.assert();
    }

    #[tokio::test]
    async fn test_get_latest_block_number_invalid_hex() {
        let server = MockServer::start();
        let mock = server.mock(|when, then| {
            when.method(httpmock::Method::POST)
                .header("content-type", "application/json")
                .json_body_partial(r#"{"method": "eth_blockNumber"}"#);
            then.status(200)
                .header("content-type", "application/json")
                .body(r#"{"jsonrpc": "2.0", "id": 1, "result": "0xGGG"}"#);
        });

        let mut client = HyperRpcClient::new(8453, "test_token".to_string()).unwrap();
        client.update_rpc_url(server.base_url());

        let result = client.get_latest_block_number().await;
        assert!(result.is_err());
        assert!(matches!(
            result.unwrap_err(),
            HyperRpcError::HexParseError(_)
        ));

        mock.assert();
    }

    #[tokio::test]
    async fn test_get_latest_block_number_non_string_result() {
        let server = MockServer::start();
        let mock = server.mock(|when, then| {
            when.method(httpmock::Method::POST)
                .header("content-type", "application/json")
                .json_body_partial(r#"{"method": "eth_blockNumber"}"#);
            then.status(200)
                .header("content-type", "application/json")
                .body(r#"{"jsonrpc": "2.0", "id": 1, "result": 436}"#);
        });

        let mut client = HyperRpcClient::new(8453, "test_token".to_string()).unwrap();
        client.update_rpc_url(server.base_url());

        let result = client.get_latest_block_number().await;
        assert!(result.is_err());
        assert!(matches!(
            result.unwrap_err(),
            HyperRpcError::MissingField { .. }
        ));

        mock.assert();
    }

    #[tokio::test]
    async fn test_get_block_by_number_zero() {
        let server = MockServer::start();
        let mock = server.mock(|when, then| {
            when.method(httpmock::Method::POST)
                .header("content-type", "application/json")
                .json_body_partial(r#"{"method": "eth_getBlockByNumber"}"#)
                .json_body_partial(r#"{"params": ["0x0", false]}"#);
            then.status(200)
                .header("content-type", "application/json")
                .body(sample_block_response("0x0", "0x0"));
        });

        let mut client = HyperRpcClient::new(8453, "test_token".to_string()).unwrap();
        client.update_rpc_url(server.base_url());

        let result = client.get_block_by_number(0).await;
        assert!(result.is_ok());
        let block = result.unwrap().expect("expected block");
        assert_eq!(block.number, "0x0");
        assert_eq!(block.timestamp, "0x0");

        mock.assert();
    }

    #[tokio::test]
    async fn test_get_block_by_number_large_number() {
        let server = MockServer::start();
        let large_block = u64::MAX - 1; // 18446744073709551614
        let expected_hex = "0xfffffffffffffffe";

        let mock = server.mock(|when, then| {
            when.method(httpmock::Method::POST)
                .header("content-type", "application/json")
                .json_body_partial(r#"{"method": "eth_getBlockByNumber"}"#)
                .json_body_partial(format!(r#"{{"params": ["{}", false]}}"#, expected_hex));
            then.status(200)
                .header("content-type", "application/json")
                .body(sample_block_response(expected_hex, "0x123456"));
        });

        let mut client = HyperRpcClient::new(8453, "test_token".to_string()).unwrap();
        client.update_rpc_url(server.base_url());

        let result = client.get_block_by_number(large_block).await;
        assert!(result.is_ok());
        let block = result.unwrap().expect("expected block");
        assert_eq!(block.number, expected_hex);

        mock.assert();
    }

    #[test]
    fn test_map_transport_error_deser_error_with_rpc_payload() {
        let text = r#"{"error":{"code":-32000,"message":"boom"}}"#.to_string();
        let deser_err = serde_json::from_str::<Value>("invalid json").unwrap_err();
        let mapped = HyperRpcClient::map_transport_error(
            TransportError::DeserError {
                err: deser_err,
                text,
            },
            None,
        );

        match mapped {
            HyperRpcError::RpcError { message } => {
                assert!(message.contains("boom"), "unexpected message: {message}")
            }
            other => panic!("expected RpcError, got {:?}", other),
        }
    }

    #[test]
    fn test_map_transport_error_deser_error_without_rpc_payload() {
        let text = r#"{"unexpected":"value"}"#.to_string();
        let deser_err = serde_json::from_str::<Value>("invalid json").unwrap_err();
        let mapped = HyperRpcClient::map_transport_error(
            TransportError::DeserError {
                err: deser_err,
                text,
            },
            None,
        );

        match mapped {
            HyperRpcError::JsonSerialization(_) => {}
            other => panic!("expected JsonSerialization error, got {:?}", other),
        }
    }

    #[test]
    fn test_map_transport_error_null_response() {
        let mapped = HyperRpcClient::map_transport_error(TransportError::NullResp, None);

        match mapped {
            HyperRpcError::MissingField { ref field } if field == "result" => {}
            other => panic!("expected MissingField for 'result', got {:?}", other),
        }
    }
}<|MERGE_RESOLUTION|>--- conflicted
+++ resolved
@@ -8,7 +8,7 @@
 use thiserror::Error;
 use url::Url;
 
-#[derive(Clone, Default)]
+#[derive(Clone)]
 pub struct HyperRpcClient {
     chain_id: u32,
     rpc_url: String,
@@ -78,13 +78,7 @@
 
 impl HyperRpcClient {
     pub fn new(chain_id: u32, api_token: String) -> Result<Self, HyperRpcError> {
-<<<<<<< HEAD
-        let rpc_url = match chain_id {
-            // TODO: Think about this one
-            0 => "".to_string(),
-=======
         let base_url = match chain_id {
->>>>>>> f7502276
             8453 => "https://base.rpc.hypersync.xyz".to_string(),
             42161 => "https://arbitrum.rpc.hypersync.xyz".to_string(),
             _ => return Err(HyperRpcError::UnsupportedChainId { chain_id }),
