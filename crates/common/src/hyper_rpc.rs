use alloy::providers::Provider;
use alloy::rpc::json_rpc::{Id, RequestMeta};
use alloy::transports::TransportError;
use rain_orderbook_bindings::provider::{mk_read_provider, ReadProvider, ReadProviderError};
use serde::{Deserialize, Serialize};
use serde_json::{Map, Value};
use std::sync::Arc;
use thiserror::Error;
use url::Url;

#[derive(Clone)]
pub struct HyperRpcClient {
    chain_id: u32,
    rpc_url: String,
    provider: Arc<ReadProvider>,
}

/// Typed view of the block payload returned by HyperSync's `eth_getBlockByNumber`.
#[derive(Debug, Clone, Deserialize, Serialize)]
#[serde(rename_all = "camelCase")]
pub struct BlockResponse {
    pub mix_hash: Option<String>,
    pub difficulty: String,
    pub extra_data: String,
    pub gas_limit: String,
    pub gas_used: String,
    pub hash: String,
    pub logs_bloom: String,
    pub miner: String,
    pub nonce: String,
    pub number: String,
    pub parent_hash: String,
    pub receipts_root: String,
    pub sha3_uncles: String,
    pub size: String,
    pub state_root: String,
    pub timestamp: String,
    pub total_difficulty: String,
    pub transactions_root: String,
    #[serde(default)]
    pub uncles: Vec<String>,
    #[serde(default)]
    pub transactions: Vec<String>,
    #[serde(default, flatten)]
    pub extra: Map<String, Value>,
}

/// Typed view of a single log returned by HyperSync's `eth_getLogs`.
#[derive(Debug, Clone, Deserialize, Serialize)]
#[serde(rename_all = "camelCase")]
pub struct LogEntryResponse {
    pub address: String,
    pub topics: Vec<String>,
    pub data: String,
    pub block_number: String,
    pub block_timestamp: Option<String>,
    pub transaction_hash: String,
    pub transaction_index: String,
    pub block_hash: String,
    pub log_index: String,
    pub removed: bool,
}

impl std::fmt::Debug for HyperRpcClient {
    fn fmt(&self, f: &mut std::fmt::Formatter<'_>) -> std::fmt::Result {
        let redacted_url = if let Some(last_slash) = self.rpc_url.rfind('/') {
            format!("{}/***", &self.rpc_url[..last_slash])
        } else {
            "***".to_string()
        };

        f.debug_struct("HyperRpcClient")
            .field("chain_id", &self.chain_id)
            .field("rpc_url", &redacted_url)
            .finish()
    }
}

impl HyperRpcClient {
    pub fn new(chain_id: u32, api_token: String) -> Result<Self, HyperRpcError> {
        let rpc_url = match chain_id {
            8453 => "https://base.rpc.hypersync.xyz".to_string(),
            42161 => "https://arbitrum.rpc.hypersync.xyz".to_string(),
            _ => return Err(HyperRpcError::UnsupportedChainId { chain_id }),
        };
<<<<<<< HEAD
        Ok(Self {
            chain_id,
            rpc_url: format!("{}/{}", rpc_url, api_token),
=======
        let provider = Arc::new(Self::build_provider(&rpc_url)?);
        Ok(Self {
            chain_id,
            rpc_url,
            provider,
>>>>>>> c4325fa2
        })
    }

    pub fn get_url(&self) -> &str {
        &self.rpc_url
    }

    pub async fn get_latest_block_number(&self) -> Result<u64, HyperRpcError> {
        let response = match self
            .provider
            .client()
            .request_noparams::<Value>("eth_blockNumber")
            .map_meta(set_request_id)
            .await
        {
            Ok(value) => value,
            Err(err) => {
                let err = HyperRpcClient::map_transport_error(err, Some("Getting latest block"));
                return Err(match err {
                    HyperRpcError::JsonSerialization(_) => HyperRpcError::MissingField {
                        field: "result".to_string(),
                    },
                    other => other,
                });
            }
        };

        if let Value::String(block_hex) = response {
            let block_hex = block_hex.strip_prefix("0x").unwrap_or(&block_hex);
            let block_number = u64::from_str_radix(block_hex, 16)?;
            return Ok(block_number);
        }

        Err(HyperRpcError::MissingField {
            field: "result".to_string(),
        })
    }

    pub async fn get_logs(
        &self,
        from_block: &str,
        to_block: &str,
        address: &str,
        topics: Option<Vec<Option<Vec<String>>>>,
    ) -> Result<Vec<LogEntryResponse>, HyperRpcError> {
        let params = serde_json::json!([{
            "fromBlock": from_block,
            "toBlock": to_block,
            "address": address,
            "topics": topics,
        }]);

        self.provider
            .client()
            .request::<_, Vec<LogEntryResponse>>("eth_getLogs", params)
            .map_meta(set_request_id)
            .await
            .map_err(|err| HyperRpcClient::map_transport_error(err, None))
    }

    pub async fn get_block_by_number(
        &self,
        block_number: u64,
    ) -> Result<Option<BlockResponse>, HyperRpcError> {
        let block_hex = format!("0x{:x}", block_number);
        let params = serde_json::json!([block_hex, false]);

        self.provider
            .client()
            .request::<_, Option<BlockResponse>>("eth_getBlockByNumber", params)
            .map_meta(set_request_id)
            .await
            .map_err(|err| HyperRpcClient::map_transport_error(err, None))
    }

    #[cfg(all(test, not(target_family = "wasm")))]
    pub(crate) fn update_rpc_url(&mut self, new_url: String) {
        self.rpc_url = new_url;
        let provider = Self::build_provider(&self.rpc_url).expect("failed to update provider");
        self.provider = Arc::new(provider);
    }

    fn build_provider(rpc_url: &str) -> Result<ReadProvider, HyperRpcError> {
        let parsed = Url::parse(rpc_url)?;
        Ok(mk_read_provider(&[parsed])?)
    }

    fn map_transport_error(err: TransportError, context: Option<&str>) -> HyperRpcError {
        match err {
            TransportError::ErrorResp(resp) => {
                let message = if let Some(ctx) = context {
                    format!("{}: {}", ctx, resp)
                } else {
                    resp.to_string()
                };
                HyperRpcError::RpcError { message }
            }
            TransportError::NullResp => HyperRpcError::MissingField {
                field: "result".to_string(),
            },
            TransportError::DeserError { err, text } => {
                if let Ok(value) = serde_json::from_str::<Value>(&text) {
                    if let Some(error_value) = value.get("error") {
                        return HyperRpcError::RpcError {
                            message: error_value.to_string(),
                        };
                    }
                }
                HyperRpcError::JsonSerialization(err)
            }
            other => HyperRpcError::Transport(other),
        }
    }
}

fn set_request_id(mut meta: RequestMeta) -> RequestMeta {
    meta.id = Id::from(1_u64);
    meta
}

#[derive(Debug, Error)]
pub enum HyperRpcError {
    #[error("Unsupported chain ID: {chain_id}")]
    UnsupportedChainId { chain_id: u32 },

    #[error("URL parse error: {0}")]
    UrlParse(#[from] url::ParseError),

    #[error("Provider construction failed: {0}")]
    ProviderConstruction(#[from] ReadProviderError),

    #[error("Transport error: {0}")]
    Transport(TransportError),

    #[error("RPC error: {message}")]
    RpcError { message: String },

    #[error("Missing expected field: {field}")]
    MissingField { field: String },

    #[error("Invalid hex format: {0}")]
    HexParseError(#[from] std::num::ParseIntError),

    #[error("JSON serialization error: {0}")]
    JsonSerialization(#[from] serde_json::Error),
}

impl From<TransportError> for HyperRpcError {
    fn from(err: TransportError) -> Self {
        HyperRpcClient::map_transport_error(err, None)
    }
}

#[cfg(all(test, not(target_family = "wasm")))]
mod tests {
    use super::*;
    use httpmock::MockServer;
    use serde_json::json;

    fn sample_block_response(number: &str, timestamp: &str) -> String {
        json!({
            "jsonrpc": "2.0",
            "id": 1,
            "result": {
                "mixHash": "0xmix",
                "difficulty": "0x1",
                "extraData": "0xextra",
                "gasLimit": "0xffff",
                "gasUsed": "0xff",
                "hash": "0xhash",
                "logsBloom": "0x0",
                "miner": "0xminer",
                "nonce": "0xnonce",
                "number": number,
                "parentHash": "0xparent",
                "receiptsRoot": "0xreceipts",
                "sha3Uncles": "0xsha3",
                "size": "0x1",
                "stateRoot": "0xstate",
                "timestamp": timestamp,
                "totalDifficulty": "0x2",
                "transactionsRoot": "0xtransactions",
                "uncles": [],
                "transactions": [],
            }
        })
        .to_string()
    }

    fn logs_response_body(logs: serde_json::Value) -> String {
        json!({
            "jsonrpc": "2.0",
            "id": 1,
            "result": logs,
        })
        .to_string()
    }

    fn sample_log_entry(block_number: &str) -> serde_json::Value {
        json!({
            "address": "0x123",
            "topics": ["0xabc"],
            "data": "0xdeadbeef",
            "blockNumber": block_number,
            "blockTimestamp": "0x5",
            "transactionHash": "0xtransaction",
            "transactionIndex": "0x0",
            "blockHash": "0xblock",
            "logIndex": "0x0",
            "removed": false
        })
    }

    #[test]
    fn test_new_with_supported_chain_id() {
        let client = HyperRpcClient::new(8453, "test_token".to_string());
        assert!(client.is_ok());
        let client = client.unwrap();
        assert_eq!(client.chain_id, 8453);
    }

    #[test]
    fn test_new_with_unsupported_chain_id() {
        let client = HyperRpcClient::new(9999, "test_token".to_string());
        assert!(client.is_err());
        assert!(matches!(
            client.unwrap_err(),
            HyperRpcError::UnsupportedChainId { chain_id: 9999 }
        ));
    }

    #[tokio::test]
    async fn test_get_latest_block_number_valid_response() {
        let server = MockServer::start();
        let mock = server.mock(|when, then| {
            when.method(httpmock::Method::POST)
                .header("content-type", "application/json")
                .json_body_partial(r#"{"method": "eth_blockNumber"}"#);
            then.status(200)
                .header("content-type", "application/json")
                .body(r#"{"jsonrpc": "2.0", "id": 1, "result": "0x1b4"}"#);
        });

        let mut client = HyperRpcClient::new(8453, "test_token".to_string()).unwrap();
        client.update_rpc_url(server.base_url());

        let result = client.get_latest_block_number().await;
        assert!(result.is_ok());
        assert_eq!(result.unwrap(), 436);

        mock.assert();
    }

    #[tokio::test]
    async fn test_get_latest_block_number_rpc_error() {
        let server = MockServer::start();
        let mock = server.mock(|when, then| {
            when.method(httpmock::Method::POST);
            then.status(200)
                .header("content-type", "application/json")
                .body(r#"{"jsonrpc": "2.0", "id": 1, "error": {"code": -32602, "message": "Invalid params"}}"#);
        });

        let mut client = HyperRpcClient::new(8453, "test_token".to_string()).unwrap();
        client.update_rpc_url(server.base_url());

        let result = client.get_latest_block_number().await;
        assert!(result.is_err());
        assert!(matches!(
            result.unwrap_err(),
            HyperRpcError::RpcError { .. }
        ));

        mock.assert();
    }

    #[tokio::test]
    async fn test_get_latest_block_number_missing_result() {
        let server = MockServer::start();
        let mock = server.mock(|when, then| {
            when.method(httpmock::Method::POST);
            then.status(200)
                .header("content-type", "application/json")
                .body(r#"{"jsonrpc": "2.0", "id": 1}"#);
        });

        let mut client = HyperRpcClient::new(8453, "test_token".to_string()).unwrap();
        client.update_rpc_url(server.base_url());

        let result = client.get_latest_block_number().await;
        assert!(result.is_err());
        assert!(matches!(
            result.unwrap_err(),
            HyperRpcError::MissingField { .. }
        ));

        mock.assert();
    }

    #[tokio::test]
    async fn test_get_logs_valid_request_all_params() {
        let server = MockServer::start();
        let mock = server.mock(|when, then| {
            when.method(httpmock::Method::POST)
                .header("content-type", "application/json")
                .json_body_partial(r#"{"method": "eth_getLogs"}"#)
                .json_body_partial(r#"{"params": [{"fromBlock": "0x1", "toBlock": "0x2", "address": "0x123", "topics": [["0xabc"]]}]}"#);
            then.status(200)
                .header("content-type", "application/json")
                .body(logs_response_body(json!([sample_log_entry("0x1")])));
        });

        let mut client = HyperRpcClient::new(8453, "test_token".to_string()).unwrap();
        client.update_rpc_url(server.base_url());

        let topics = Some(vec![Some(vec!["0xabc".to_string()])]);
        let result = client.get_logs("0x1", "0x2", "0x123", topics).await;
        assert!(result.is_ok());
        let response = result.unwrap();
        assert_eq!(response.len(), 1);
        assert_eq!(response[0].block_number, "0x1");
        assert_eq!(response[0].transaction_hash, "0xtransaction");

        mock.assert();
    }

    #[tokio::test]
    async fn test_get_logs_valid_request_none_topics() {
        let server = MockServer::start();
        let mock = server.mock(|when, then| {
            when.method(httpmock::Method::POST)
                .header("content-type", "application/json")
                .json_body_partial(r#"{"method": "eth_getLogs"}"#)
                .json_body_partial(r#"{"params": [{"fromBlock": "0x1", "toBlock": "0x2", "address": "0x123", "topics": null}]}"#);
            then.status(200)
                .header("content-type", "application/json")
                .body(logs_response_body(json!([])));
        });

        let mut client = HyperRpcClient::new(8453, "test_token".to_string()).unwrap();
        client.update_rpc_url(server.base_url());

        let result = client.get_logs("0x1", "0x2", "0x123", None).await;
        assert!(result.is_ok());
        assert!(result.unwrap().is_empty());

        mock.assert();
    }

    #[tokio::test]
    async fn test_get_logs_rpc_error() {
        let server = MockServer::start();
        let mock = server.mock(|when, then| {
            when.method(httpmock::Method::POST);
            then.status(200)
                .header("content-type", "application/json")
                .body(r#"{"jsonrpc": "2.0", "id": 1, "error": {"code": -32000, "message": "Query returned more than 10000 results"}}"#);
        });

        let mut client = HyperRpcClient::new(8453, "test_token".to_string()).unwrap();
        client.update_rpc_url(server.base_url());

        let result = client.get_logs("0x1", "0x1000", "0x123", None).await;
        assert!(result.is_err());
        assert!(matches!(
            result.unwrap_err(),
            HyperRpcError::RpcError { .. }
        ));

        mock.assert();
    }

    #[tokio::test]
    async fn test_get_block_by_number_valid_response() {
        let server = MockServer::start();
        let mock = server.mock(|when, then| {
            when.method(httpmock::Method::POST)
                .header("content-type", "application/json")
                .json_body_partial(r#"{"method": "eth_getBlockByNumber"}"#)
                .json_body_partial(r#"{"params": ["0x1b4", false]}"#);
            then.status(200)
                .header("content-type", "application/json")
                .body(sample_block_response("0x1b4", "0x6234567"));
        });

        let mut client = HyperRpcClient::new(8453, "test_token".to_string()).unwrap();
        client.update_rpc_url(server.base_url());

        let result = client.get_block_by_number(436).await;
        assert!(result.is_ok());
        let response = result.unwrap();
        let block = response.expect("missing block data");
        assert_eq!(block.number, "0x1b4");
        assert_eq!(block.timestamp, "0x6234567");

        mock.assert();
    }

    #[tokio::test]
    async fn test_get_block_by_number_hex_conversion() {
        let server = MockServer::start();
        let mock = server.mock(|when, then| {
            when.method(httpmock::Method::POST)
                .json_body_partial(r#"{"params": ["0xff", false]}"#);
            then.status(200)
                .header("content-type", "application/json")
                .body(sample_block_response("0xff", "0x1"));
        });

        let mut client = HyperRpcClient::new(8453, "test_token".to_string()).unwrap();
        client.update_rpc_url(server.base_url());

        let result = client.get_block_by_number(255).await;
        assert!(result.is_ok());
        let block = result.unwrap().expect("expected block");
        assert_eq!(block.number, "0xff");

        mock.assert();
    }

    #[tokio::test]
    async fn test_get_block_by_number_rpc_error() {
        let server = MockServer::start();
        let mock = server.mock(|when, then| {
            when.method(httpmock::Method::POST);
            then.status(200)
                .header("content-type", "application/json")
                .body(r#"{"jsonrpc": "2.0", "id": 1, "error": {"code": -32602, "message": "Invalid block number"}}"#);
        });

        let mut client = HyperRpcClient::new(8453, "test_token".to_string()).unwrap();
        client.update_rpc_url(server.base_url());

        let result = client.get_block_by_number(999999999).await;
        assert!(result.is_err());
        assert!(matches!(
            result.unwrap_err(),
            HyperRpcError::RpcError { .. }
        ));

        mock.assert();
    }

    #[tokio::test]
    async fn test_get_latest_block_number_invalid_hex() {
        let server = MockServer::start();
        let mock = server.mock(|when, then| {
            when.method(httpmock::Method::POST)
                .header("content-type", "application/json")
                .json_body_partial(r#"{"method": "eth_blockNumber"}"#);
            then.status(200)
                .header("content-type", "application/json")
                .body(r#"{"jsonrpc": "2.0", "id": 1, "result": "0xGGG"}"#);
        });

        let mut client = HyperRpcClient::new(8453, "test_token".to_string()).unwrap();
        client.update_rpc_url(server.base_url());

        let result = client.get_latest_block_number().await;
        assert!(result.is_err());
        assert!(matches!(
            result.unwrap_err(),
            HyperRpcError::HexParseError(_)
        ));

        mock.assert();
    }

    #[tokio::test]
    async fn test_get_latest_block_number_non_string_result() {
        let server = MockServer::start();
        let mock = server.mock(|when, then| {
            when.method(httpmock::Method::POST)
                .header("content-type", "application/json")
                .json_body_partial(r#"{"method": "eth_blockNumber"}"#);
            then.status(200)
                .header("content-type", "application/json")
                .body(r#"{"jsonrpc": "2.0", "id": 1, "result": 436}"#);
        });

        let mut client = HyperRpcClient::new(8453, "test_token".to_string()).unwrap();
        client.update_rpc_url(server.base_url());

        let result = client.get_latest_block_number().await;
        assert!(result.is_err());
        assert!(matches!(
            result.unwrap_err(),
            HyperRpcError::MissingField { .. }
        ));

        mock.assert();
    }

    #[tokio::test]
    async fn test_get_block_by_number_zero() {
        let server = MockServer::start();
        let mock = server.mock(|when, then| {
            when.method(httpmock::Method::POST)
                .header("content-type", "application/json")
                .json_body_partial(r#"{"method": "eth_getBlockByNumber"}"#)
                .json_body_partial(r#"{"params": ["0x0", false]}"#);
            then.status(200)
                .header("content-type", "application/json")
                .body(sample_block_response("0x0", "0x0"));
        });

        let mut client = HyperRpcClient::new(8453, "test_token".to_string()).unwrap();
        client.update_rpc_url(server.base_url());

        let result = client.get_block_by_number(0).await;
        assert!(result.is_ok());
        let block = result.unwrap().expect("expected block");
        assert_eq!(block.number, "0x0");
        assert_eq!(block.timestamp, "0x0");

        mock.assert();
    }

    #[tokio::test]
    async fn test_get_block_by_number_large_number() {
        let server = MockServer::start();
        let large_block = u64::MAX - 1; // 18446744073709551614
        let expected_hex = "0xfffffffffffffffe";

        let mock = server.mock(|when, then| {
            when.method(httpmock::Method::POST)
                .header("content-type", "application/json")
                .json_body_partial(r#"{"method": "eth_getBlockByNumber"}"#)
                .json_body_partial(format!(r#"{{"params": ["{}", false]}}"#, expected_hex));
            then.status(200)
                .header("content-type", "application/json")
                .body(sample_block_response(expected_hex, "0x123456"));
        });

        let mut client = HyperRpcClient::new(8453, "test_token".to_string()).unwrap();
        client.update_rpc_url(server.base_url());

        let result = client.get_block_by_number(large_block).await;
        assert!(result.is_ok());
        let block = result.unwrap().expect("expected block");
        assert_eq!(block.number, expected_hex);

        mock.assert();
    }

    #[test]
    fn test_map_transport_error_deser_error_with_rpc_payload() {
        let text = r#"{"error":{"code":-32000,"message":"boom"}}"#.to_string();
        let deser_err = serde_json::from_str::<Value>("invalid json").unwrap_err();
        let mapped = HyperRpcClient::map_transport_error(
            TransportError::DeserError {
                err: deser_err,
                text,
            },
            None,
        );

        match mapped {
            HyperRpcError::RpcError { message } => {
                assert!(message.contains("boom"), "unexpected message: {message}")
            }
            other => panic!("expected RpcError, got {:?}", other),
        }
    }

    #[test]
    fn test_map_transport_error_deser_error_without_rpc_payload() {
        let text = r#"{"unexpected":"value"}"#.to_string();
        let deser_err = serde_json::from_str::<Value>("invalid json").unwrap_err();
        let mapped = HyperRpcClient::map_transport_error(
            TransportError::DeserError {
                err: deser_err,
                text,
            },
            None,
        );

        match mapped {
            HyperRpcError::JsonSerialization(_) => {}
            other => panic!("expected JsonSerialization error, got {:?}", other),
        }
    }

    #[test]
    fn test_map_transport_error_null_response() {
        let mapped = HyperRpcClient::map_transport_error(TransportError::NullResp, None);

        match mapped {
            HyperRpcError::MissingField { ref field } if field == "result" => {}
            other => panic!("expected MissingField for 'result', got {:?}", other),
        }
    }
}<|MERGE_RESOLUTION|>--- conflicted
+++ resolved
@@ -78,22 +78,18 @@
 
 impl HyperRpcClient {
     pub fn new(chain_id: u32, api_token: String) -> Result<Self, HyperRpcError> {
-        let rpc_url = match chain_id {
+        let base_url = match chain_id {
             8453 => "https://base.rpc.hypersync.xyz".to_string(),
             42161 => "https://arbitrum.rpc.hypersync.xyz".to_string(),
             _ => return Err(HyperRpcError::UnsupportedChainId { chain_id }),
         };
-<<<<<<< HEAD
-        Ok(Self {
-            chain_id,
-            rpc_url: format!("{}/{}", rpc_url, api_token),
-=======
+        let rpc_url = format!("{}/{}", base_url, api_token);
         let provider = Arc::new(Self::build_provider(&rpc_url)?);
+
         Ok(Self {
             chain_id,
             rpc_url,
             provider,
->>>>>>> c4325fa2
         })
     }
 
