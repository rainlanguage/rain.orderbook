--- conflicted
+++ resolved
@@ -801,18 +801,10 @@
 #handle-add-order
 :;"#;
         let err = FuzzRunnerContext::new(dotrain, None, None).unwrap_err();
-<<<<<<< HEAD
         assert!(matches!(err, FuzzRunnerError::YamlError(YamlError::Field {
             kind: FieldErrorKind::InvalidValue { field, .. },
             location,
         }) if field == "version" && location == "root"));
-=======
-        assert!(matches!(
-            err,
-            FuzzRunnerError::SpecVersionMismatch(ref expected, ref actual)
-                if expected == "4" && actual == "1"
-        ));
->>>>>>> 87bc1732
     }
 
     #[tokio::test(flavor = "multi_thread", worker_threads = 10)]
