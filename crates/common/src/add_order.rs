use crate::transaction::{TransactionArgs, TransactionArgsError};
use alloy_ethers_typecast::transaction::{
    ReadableClientError, ReadableClientHttp, WritableClientError, WriteTransaction,
    WriteTransactionStatus,
};
use alloy_primitives::{hex::FromHexError, Address, U256};
use dotrain::{ComposeError, RainDocument, Store};
use rain_interpreter_dispair::{DISPair, DISPairError};
use rain_interpreter_parser::{Parser, ParserError, ParserV1};
use rain_meta::{
    ContentEncoding, ContentLanguage, ContentType, Error as RainMetaError, KnownMagic,
    RainMetaDocumentV1Item,
};
use rain_orderbook_bindings::IOrderBookV3::{addOrderCall, EvaluableConfigV3, OrderConfigV2, IO};
use serde_bytes::ByteBuf;
use std::sync::{Arc, RwLock};
use strict_yaml_rust::{scanner::ScanError, StrictYaml, StrictYamlLoader};
use thiserror::Error;

static REQUIRED_DOTRAIN_BODY_ENTRYPOINTS: [&str; 2] = ["calculate-io", "handle-io"];

#[derive(Error, Debug)]
pub enum AddOrderArgsError {
    #[error("frontmatter is not valid strict yaml: {0}")]
    FrontmatterInvalidYaml(#[from] ScanError),
    #[error("order frontmatter field is invalid: {0}")]
    FrontmatterFieldInvalid(String),
    #[error("order frontmatter field is missing: {0}")]
    FrontmatterFieldMissing(String),
    #[error(transparent)]
    DISPairError(#[from] DISPairError),
    #[error(transparent)]
    ReadableClientError(#[from] ReadableClientError),
    #[error(transparent)]
    ParserError(#[from] ParserError),
    #[error(transparent)]
    FromHexError(#[from] FromHexError),
    #[error(transparent)]
    WritableClientError(#[from] WritableClientError),
    #[error(transparent)]
    TransactionArgs(#[from] TransactionArgsError),
    #[error(transparent)]
    RainMetaError(#[from] RainMetaError),
    #[error(transparent)]
    ComposeError(#[from] ComposeError),
}

pub struct AddOrderArgs {
    /// Text of a dotrain file describing an addOrder call
    /// Text MUST have strict yaml frontmatter of the following structure
    ///
    /// ```yaml
    /// orderbook:
    ///     order:
    ///         deployer: 0x1111111111111111111111111111111111111111
    ///         validInputs:
    ///             - address: 0x2222222222222222222222222222222222222222
    ///               decimals: 18
    ///               vaultId: 0x1234
    ///         validOutputs:
    ///             - address: 0x5555555555555555555555555555555555555555
    ///               decimals: 8
    ///               vaultId: 0x5678
    /// ```
    ///
    /// Text MUST have valid dotrain body succeding frontmatter.
    /// The dotrain body must contain two entrypoints: `calulate-io` and `handle-io`.
    pub dotrain: String,
}

impl AddOrderArgs {
    /// Parse an Io array from from frontmatter field (i.e. validInputs or validOutputs)
    pub(crate) fn try_parse_frontmatter_io(
        io_yamls: StrictYaml,
        io_field_name: &str,
    ) -> Result<Vec<IO>, AddOrderArgsError> {
        io_yamls
            .into_vec()
            .ok_or(AddOrderArgsError::FrontmatterFieldMissing(format!(
                "orderbook.order.{}",
                io_field_name
            )))?
            .into_iter()
            .map(|io_yaml| -> Result<IO, AddOrderArgsError> {
                Ok(IO {
                    token: io_yaml["token"]
                        .as_str()
                        .ok_or(AddOrderArgsError::FrontmatterFieldMissing(format!(
                            "orderbook.order.{}.token",
                            io_field_name
                        )))?
                        .parse::<Address>()
                        .map_err(|_| {
                            AddOrderArgsError::FrontmatterFieldInvalid(format!(
                                "orderbook.order.{}.token",
                                io_field_name
                            ))
                        })?,
                    decimals: io_yaml["decimals"]
                        .as_str()
                        .ok_or(AddOrderArgsError::FrontmatterFieldMissing(format!(
                            "orderbook.order.{}.decimals",
                            io_field_name
                        )))?
                        .parse::<u8>()
                        .map_err(|_| {
                            AddOrderArgsError::FrontmatterFieldInvalid(format!(
                                "orderbook.order.{}.decimals",
                                io_field_name
                            ))
                        })?,
                    vaultId: io_yaml["vaultId"]
                        .as_str()
                        .ok_or(AddOrderArgsError::FrontmatterFieldMissing(format!(
                            "orderbook.order.{}.vault",
                            io_field_name
                        )))?
                        .parse::<U256>()
                        .map_err(|_| {
                            AddOrderArgsError::FrontmatterFieldInvalid(format!(
                                "orderbook.order.{}.vault",
                                io_field_name
                            ))
                        })?,
                })
            })
            .collect::<Result<Vec<IO>, AddOrderArgsError>>()
    }

    /// Parse dotrain frontmatter to extract deployer, validInputs and validOutputs
    pub(crate) fn try_parse_frontmatter(
        frontmatter: &str,
    ) -> Result<(Address, Vec<IO>, Vec<IO>), AddOrderArgsError> {
        // Parse dotrain document frontmatter
        let frontmatter_yaml = StrictYamlLoader::load_from_str(frontmatter)
            .map_err(AddOrderArgsError::FrontmatterInvalidYaml)?;

        let deployer = frontmatter_yaml[0]["orderbook"]["order"]["deployer"]
            .as_str()
            .ok_or(AddOrderArgsError::FrontmatterFieldMissing(
                "orderbook.order.deployer".into(),
            ))?
            .parse::<Address>()
            .map_err(|_| {
                AddOrderArgsError::FrontmatterFieldInvalid("orderbook.order.deployer".into())
            })?;

        let valid_inputs: Vec<IO> = Self::try_parse_frontmatter_io(
            frontmatter_yaml[0]["orderbook"]["order"]["validInputs"].clone(),
            "validInputs",
        )?;
        let valid_outputs: Vec<IO> = Self::try_parse_frontmatter_io(
            frontmatter_yaml[0]["orderbook"]["order"]["validOutputs"].clone(),
            "validOutputs",
        )?;

        Ok((deployer, valid_inputs, valid_outputs))
    }

    /// Read parser address from deployer contract, then call parser to parse rainlang into bytecode and constants
    async fn try_parse_rainlang(
        &self,
        rpc_url: String,
        deployer: Address,
        rainlang: String,
    ) -> Result<(Vec<u8>, Vec<U256>), AddOrderArgsError> {
        let client = ReadableClientHttp::new_from_url(rpc_url)
            .map_err(AddOrderArgsError::ReadableClientError)?;
        let dispair = DISPair::from_deployer(deployer, client.clone())
            .await
            .map_err(AddOrderArgsError::DISPairError)?;

        let parser: ParserV1 = dispair.clone().into();
        let rainlang_parsed = parser
            .parse_text(rainlang.as_str(), client)
            .await
            .map_err(AddOrderArgsError::ParserError)?;

        Ok((rainlang_parsed.bytecode, rainlang_parsed.constants))
    }

    /// Generate RainlangSource meta
    fn try_generate_meta(&self, rainlang: String) -> Result<Vec<u8>, AddOrderArgsError> {
        let meta_doc = RainMetaDocumentV1Item {
            payload: ByteBuf::from(rainlang.as_bytes()),
            magic: KnownMagic::RainlangSourceV1,
            content_type: ContentType::OctetStream,
            content_encoding: ContentEncoding::None,
            content_language: ContentLanguage::None,
        };
        let meta_doc_bytes = RainMetaDocumentV1Item::cbor_encode_seq(
            &vec![meta_doc],
            KnownMagic::RainMetaDocumentV1,
        )
        .map_err(AddOrderArgsError::RainMetaError)?;

        Ok(meta_doc_bytes)
    }

    /// Generate an addOrder call from given dotrain
    async fn try_into_call(&self, rpc_url: String) -> Result<addOrderCall, AddOrderArgsError> {
        // Parse file into dotrain document
        let meta_store = Arc::new(RwLock::new(Store::default()));
        let dotrain_doc = RainDocument::create(self.dotrain.clone(), Some(meta_store), None);
        let rainlang = dotrain_doc.compose(&REQUIRED_DOTRAIN_BODY_ENTRYPOINTS)?;

        // Prepare call
        let (deployer, valid_inputs, valid_outputs) =
<<<<<<< HEAD
            Self::try_parse_frontmatter(raindoc.front_matter().as_str())?;
=======
            self.try_parse_frontmatter(dotrain_doc.front_matter().as_str())?;
>>>>>>> aa5bfb99
        let (bytecode, constants) = self
            .try_parse_rainlang(rpc_url, deployer, rainlang.clone())
            .await?;
        let meta = self.try_generate_meta(rainlang)?;

        Ok(addOrderCall {
            config: OrderConfigV2 {
                validInputs: valid_inputs,
                validOutputs: valid_outputs,
                evaluableConfig: EvaluableConfigV3 {
                    deployer,
                    bytecode,
                    constants,
                },
                meta,
            },
        })
    }

    pub async fn execute<S: Fn(WriteTransactionStatus<addOrderCall>)>(
        &self,
        transaction_args: TransactionArgs,
        transaction_status_changed: S,
    ) -> Result<(), AddOrderArgsError> {
        let ledger_client = transaction_args.clone().try_into_ledger_client().await?;

        let add_order_call = self.try_into_call(transaction_args.clone().rpc_url).await?;
        let params = transaction_args
            .try_into_write_contract_parameters(add_order_call, transaction_args.orderbook_address)
            .await?;

        WriteTransaction::new(ledger_client.client, params, 4, transaction_status_changed)
            .execute()
            .await?;

        Ok(())
    }
}

#[cfg(test)]
mod tests {
    use super::*;

    #[test]
    fn test_try_parse_frontmatter() {
        let frontmatter = "
orderbook:
    order:
        deployer: 0x1111111111111111111111111111111111111111
        validInputs:
            - token: 0x0000000000000000000000000000000000000001
              decimals: 18
              vaultId: 0x1
        validOutputs:
            - token: 0x0000000000000000000000000000000000000002
              decimals: 18
              vaultId: 0x2
";

        let (deployer, valid_inputs, valid_outputs) =
            AddOrderArgs::try_parse_frontmatter(frontmatter).unwrap();

        assert_eq!(
            deployer,
            "0x1111111111111111111111111111111111111111"
                .parse::<Address>()
                .unwrap()
        );
        assert_eq!(
            valid_inputs[0].token,
            "0x0000000000000000000000000000000000000001"
                .parse::<Address>()
                .unwrap()
        );
        assert_eq!(valid_inputs[0].decimals, 18);
        assert_eq!(valid_inputs[0].vaultId, U256::from(1));
        assert_eq!(
            valid_outputs[0].token,
            "0x0000000000000000000000000000000000000002"
                .parse::<Address>()
                .unwrap()
        );
        assert_eq!(valid_outputs[0].decimals, 18);
        assert_eq!(valid_outputs[0].vaultId, U256::from(2));
    }

    #[test]
    fn test_try_generate_meta() {
        let dotrain_body = String::from(
            "
#calculate-io
max-amount: 100e18,
price: 2e18;

#handle-io
max-amount: 100e18,
price: 2e18;
",
        );
        let args = AddOrderArgs { dotrain: "".into() };

        let meta_bytes = args.try_generate_meta(dotrain_body).unwrap();
        assert_eq!(
            meta_bytes,
            vec![
                255, 10, 137, 198, 116, 238, 120, 116, 163, 0, 88, 93, 10, 35, 99, 97, 108, 99,
                117, 108, 97, 116, 101, 45, 105, 111, 10, 109, 97, 120, 45, 97, 109, 111, 117, 110,
                116, 58, 32, 49, 48, 48, 101, 49, 56, 44, 10, 112, 114, 105, 99, 101, 58, 32, 50,
                101, 49, 56, 59, 10, 10, 35, 104, 97, 110, 100, 108, 101, 45, 105, 111, 10, 109,
                97, 120, 45, 97, 109, 111, 117, 110, 116, 58, 32, 49, 48, 48, 101, 49, 56, 44, 10,
                112, 114, 105, 99, 101, 58, 32, 50, 101, 49, 56, 59, 10, 1, 27, 255, 19, 16, 158,
                65, 51, 111, 242, 2, 120, 24, 97, 112, 112, 108, 105, 99, 97, 116, 105, 111, 110,
                47, 111, 99, 116, 101, 116, 45, 115, 116, 114, 101, 97, 109
            ]
        );
    }
}<|MERGE_RESOLUTION|>--- conflicted
+++ resolved
@@ -206,11 +206,7 @@
 
         // Prepare call
         let (deployer, valid_inputs, valid_outputs) =
-<<<<<<< HEAD
             Self::try_parse_frontmatter(raindoc.front_matter().as_str())?;
-=======
-            self.try_parse_frontmatter(dotrain_doc.front_matter().as_str())?;
->>>>>>> aa5bfb99
         let (bytecode, constants) = self
             .try_parse_rainlang(rpc_url, deployer, rainlang.clone())
             .await?;
