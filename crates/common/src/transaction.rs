--- conflicted
+++ resolved
@@ -29,11 +29,7 @@
 }
 
 impl TransactionArgs {
-<<<<<<< HEAD
-    pub fn to_write_contract_parameters<T: SolCall + Clone>(
-=======
     pub async fn try_into_write_contract_parameters<T: SolCall + Clone>(
->>>>>>> 4cc72246
         &self,
         call: T,
     ) -> Result<WriteContractParameters<T>, TransactionArgsError> {
