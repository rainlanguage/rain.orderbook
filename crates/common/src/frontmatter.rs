--- conflicted
+++ resolved
@@ -5,13 +5,7 @@
 /// Parse dotrain frontmatter and merges it with top Config if given
 pub fn parse_frontmatter(dotrain: String, validate: bool) -> Result<Config, ParseConfigError> {
     let frontmatter = RainDocument::get_front_matter(dotrain.as_str()).unwrap_or("");
-<<<<<<< HEAD
     Config::try_from_yaml(vec![frontmatter.to_string()], validate)
-=======
-    Ok(ConfigSource::try_from_string(frontmatter.to_string(), None)
-        .await?
-        .0)
->>>>>>> c81656d5
 }
 
 #[cfg(test)]
@@ -386,4 +380,378 @@
         assert_eq!(config.charts.len(), 1);
         assert!(config.gui.is_some());
     }
+}
+
+#[cfg(test)]
+mod tests {
+    use super::*;
+    use crate::test_helpers::TEST_DOTRAIN;
+    use alloy::primitives::{Address, U256};
+    use rain_orderbook_app_settings::plot_source::{
+        BinXTransformCfg, DotOptionsCfg, HexBinTransformCfg, LineOptionsCfg, MarkCfg,
+        RectYOptionsCfg, TransformCfg,
+    };
+    use std::str::FromStr;
+    use url::Url;
+
+    #[tokio::test]
+    async fn test_parse_networks() {
+        let config = parse_frontmatter(TEST_DOTRAIN.to_string()).await.unwrap();
+
+        assert_eq!(config.networks.len(), 2);
+        let mainnet_network = config.networks.get("mainnet").unwrap();
+        assert_eq!(
+            mainnet_network.rpc,
+            Url::parse("https://mainnet.infura.io").unwrap()
+        );
+        assert_eq!(mainnet_network.chain_id, 1);
+        assert!(mainnet_network.label.is_none());
+        assert!(mainnet_network.network_id.is_none());
+        assert!(mainnet_network.currency.is_none());
+        let testnet_network = config.networks.get("testnet").unwrap();
+        assert_eq!(
+            testnet_network.rpc,
+            Url::parse("https://testnet.infura.io").unwrap()
+        );
+        assert_eq!(testnet_network.chain_id, 1337);
+        assert!(testnet_network.label.is_none());
+        assert!(testnet_network.network_id.is_none());
+        assert!(testnet_network.currency.is_none());
+    }
+
+    #[tokio::test]
+    async fn test_parse_subgraphs() {
+        let config = parse_frontmatter(TEST_DOTRAIN.to_string()).await.unwrap();
+
+        assert_eq!(config.subgraphs.len(), 2);
+        let mainnet_subgraph = config.subgraphs.get("mainnet").unwrap();
+        assert_eq!(
+            mainnet_subgraph,
+            &Url::parse("https://mainnet-subgraph.com").unwrap()
+        );
+        let testnet_subgraph = config.subgraphs.get("testnet").unwrap();
+        assert_eq!(
+            testnet_subgraph,
+            &Url::parse("https://testnet-subgraph.com").unwrap()
+        );
+    }
+
+    #[tokio::test]
+    async fn test_parse_metaboards() {
+        let config = parse_frontmatter(TEST_DOTRAIN.to_string()).await.unwrap();
+
+        assert_eq!(config.metaboards.len(), 2);
+        let mainnet_metaboard = config.metaboards.get("mainnet").unwrap();
+        assert_eq!(
+            mainnet_metaboard,
+            &Url::parse("https://mainnet-metaboard.com").unwrap()
+        );
+        let testnet_metaboard = config.metaboards.get("testnet").unwrap();
+        assert_eq!(
+            testnet_metaboard,
+            &Url::parse("https://testnet-metaboard.com").unwrap()
+        );
+    }
+
+    #[tokio::test]
+    async fn test_parse_orderbooks() {
+        let config = parse_frontmatter(TEST_DOTRAIN.to_string()).await.unwrap();
+
+        assert_eq!(config.orderbooks.len(), 2);
+        let mainnet_orderbook = config.orderbooks.get("mainnet").unwrap();
+        assert_eq!(
+            mainnet_orderbook.address,
+            Address::from_str("0xf39Fd6e51aad88F6F4ce6aB8827279cffFb92266").unwrap()
+        );
+        let testnet_orderbook = config.orderbooks.get("testnet").unwrap();
+        assert_eq!(
+            testnet_orderbook.address,
+            Address::from_str("0xf39Fd6e51aad88F6F4ce6aB8827279cffFb92266").unwrap()
+        );
+    }
+
+    #[tokio::test]
+    async fn test_parse_tokens() {
+        let config = parse_frontmatter(TEST_DOTRAIN.to_string()).await.unwrap();
+
+        assert_eq!(config.tokens.len(), 2);
+        let token1 = config.tokens.get("token1").unwrap();
+        assert_eq!(
+            token1.address,
+            Address::from_str("0xf39Fd6e51aad88F6F4ce6aB8827279cffFb92266").unwrap()
+        );
+        assert_eq!(token1.decimals, Some(18));
+        assert_eq!(token1.label, Some("Wrapped Ether".to_string()));
+        assert_eq!(token1.symbol, Some("WETH".to_string()));
+        let token2 = config.tokens.get("token2").unwrap();
+        assert_eq!(
+            token2.address,
+            Address::from_str("0xf39Fd6e51aad88F6F4ce6aB8827279cffFb92266").unwrap()
+        );
+        assert_eq!(token2.decimals, Some(6));
+        assert_eq!(token2.label, Some("USD Coin".to_string()));
+        assert_eq!(token2.symbol, Some("USDC".to_string()));
+    }
+
+    #[tokio::test]
+    async fn test_parse_deployers() {
+        let config = parse_frontmatter(TEST_DOTRAIN.to_string()).await.unwrap();
+
+        assert_eq!(config.deployers.len(), 2);
+        let deployer_scenario1 = config.deployers.get("scenario1").unwrap();
+        assert_eq!(
+            deployer_scenario1.address,
+            Address::from_str("0xf39Fd6e51aad88F6F4ce6aB8827279cffFb92266").unwrap()
+        );
+        let deployer2 = config.deployers.get("deployer2").unwrap();
+        assert_eq!(
+            deployer2.address,
+            Address::from_str("0xf39Fd6e51aad88F6F4ce6aB8827279cffFb92266").unwrap()
+        );
+    }
+
+    #[tokio::test]
+    async fn test_parse_orders() {
+        let config = parse_frontmatter(TEST_DOTRAIN.to_string()).await.unwrap();
+
+        assert_eq!(config.orders.len(), 1);
+        let order1 = config.orders.get("order1").unwrap();
+        assert_eq!(order1.inputs.len(), 1);
+        let order1_input = &order1.inputs[0];
+        assert_eq!(order1_input.token, "token1");
+        assert_eq!(order1_input.vault_id, Some(U256::from(1)));
+        assert_eq!(order1.outputs.len(), 1);
+        let order1_output = &order1.outputs[0];
+        assert_eq!(order1_output.token, "token2");
+        assert_eq!(order1_output.vault_id, Some(U256::from(2)));
+    }
+
+    #[tokio::test]
+    async fn test_parse_scenarios() {
+        let config = parse_frontmatter(TEST_DOTRAIN.to_string()).await.unwrap();
+
+        assert_eq!(config.scenarios.len(), 1);
+        let scenario1 = config.scenarios.get("scenario1").unwrap();
+        assert_eq!(scenario1.bindings.len(), 1);
+        assert_eq!(scenario1.bindings.get("key1").unwrap(), "value1");
+        assert!(scenario1.runs.is_none());
+        assert!(scenario1.blocks.is_none());
+        let scenario1_scenarios = scenario1.scenarios.as_ref().unwrap();
+        let scenario1_scenario2 = scenario1_scenarios.get("scenario2").unwrap();
+        assert_eq!(scenario1_scenario2.bindings.len(), 1);
+        assert_eq!(scenario1_scenario2.bindings.get("key2").unwrap(), "value2");
+        assert_eq!(scenario1_scenario2.runs.unwrap(), 10);
+        assert!(scenario1_scenario2.blocks.is_none());
+    }
+
+    #[tokio::test]
+    async fn test_parse_deployments() {
+        let config = parse_frontmatter(TEST_DOTRAIN.to_string()).await.unwrap();
+
+        assert_eq!(config.deployments.len(), 2);
+        let deployment1 = config.deployments.get("deployment1").unwrap();
+        assert_eq!(deployment1.order, "order1");
+        assert_eq!(deployment1.scenario, "scenario1.scenario2");
+        let deployment2 = config.deployments.get("deployment2").unwrap();
+        assert_eq!(deployment2.order, "order1");
+        assert_eq!(deployment2.scenario, "scenario1");
+    }
+
+    #[tokio::test]
+    async fn test_parse_charts() {
+        let config = parse_frontmatter(TEST_DOTRAIN.to_string()).await.unwrap();
+
+        assert_eq!(config.charts.len(), 1);
+        let chart1 = config.charts.get("chart1").unwrap();
+        assert!(chart1.plots.is_some());
+        assert!(chart1.metrics.is_none());
+        let plots = chart1.plots.as_ref().unwrap();
+        assert_eq!(plots.len(), 1);
+        let plot1 = plots.get("plot1").unwrap();
+        assert_eq!(plot1.title, Some("Test title".to_string()));
+        assert_eq!(plot1.subtitle, Some("Test subtitle".to_string()));
+        assert_eq!(plot1.marks.len(), 3);
+        match &plot1.marks[0] {
+            MarkCfg::Dot(DotOptionsCfg {
+                x,
+                y,
+                r,
+                fill,
+                stroke,
+                transform,
+            }) => {
+                assert_eq!(x.as_deref(), Some("1"));
+                assert_eq!(y.as_deref(), Some("2"));
+                assert_eq!(r, &Some(3));
+                assert_eq!(fill.as_deref(), Some("red"));
+                assert_eq!(stroke.as_deref(), Some("blue"));
+                assert!(transform.is_some());
+                match transform.as_ref().unwrap() {
+                    TransformCfg::HexBin(HexBinTransformCfg { outputs, options }) => {
+                        assert_eq!(outputs.x.as_deref(), Some("1"));
+                        assert_eq!(outputs.y.as_deref(), Some("2"));
+                        assert_eq!(outputs.r, Some(3));
+                        assert_eq!(outputs.z.as_deref(), Some("4"));
+                        assert_eq!(outputs.stroke.as_deref(), Some("green"));
+                        assert_eq!(outputs.fill.as_deref(), Some("blue"));
+                        assert_eq!(options.x.as_deref(), Some("1"));
+                        assert_eq!(options.y.as_deref(), Some("2"));
+                        assert_eq!(options.bin_width, Some(10));
+                    }
+                    _ => panic!("Incorrect transform type for mark 0"),
+                }
+            }
+            _ => panic!("Incorrect mark type for mark 0"),
+        }
+        match &plot1.marks[1] {
+            MarkCfg::Line(LineOptionsCfg { transform, .. }) => {
+                assert!(transform.is_some());
+                match transform.as_ref().unwrap() {
+                    TransformCfg::BinX(BinXTransformCfg { outputs, options }) => {
+                        assert_eq!(outputs.x.as_deref(), Some("1"));
+                        // other outputs not specified, should be None
+                        assert!(outputs.y.is_none());
+                        assert!(outputs.r.is_none());
+                        assert!(outputs.z.is_none());
+                        assert!(outputs.stroke.is_none());
+                        assert!(outputs.fill.is_none());
+                        // options x not specified, should be None
+                        assert!(options.x.is_none());
+                        assert_eq!(options.thresholds, Some(10));
+                    }
+                    _ => panic!("Incorrect transform type for mark 1"),
+                }
+            }
+            _ => panic!("Incorrect mark type for mark 1"),
+        }
+        match &plot1.marks[2] {
+            MarkCfg::RectY(RectYOptionsCfg {
+                x0,
+                x1,
+                y0,
+                y1,
+                transform,
+            }) => {
+                assert_eq!(x0.as_deref(), Some("1"));
+                assert_eq!(x1.as_deref(), Some("2"));
+                assert_eq!(y0.as_deref(), Some("3"));
+                assert_eq!(y1.as_deref(), Some("4"));
+                assert!(transform.is_none());
+            }
+            _ => panic!("Incorrect mark type for mark 2"),
+        }
+        assert!(plot1.x.is_some());
+        let axis_x = plot1.x.as_ref().unwrap();
+        assert_eq!(axis_x.label, Some("Test x label".to_string()));
+        assert_eq!(axis_x.anchor, Some("start".to_string()));
+        assert_eq!(axis_x.label_anchor, Some("start".to_string()));
+        assert_eq!(axis_x.label_arrow, Some("none".to_string()));
+        assert!(plot1.y.is_some());
+        let axis_y = plot1.y.as_ref().unwrap();
+        assert_eq!(axis_y.label, Some("Test y label".to_string()));
+        assert_eq!(axis_y.anchor, Some("start".to_string()));
+        assert_eq!(axis_y.label_anchor, Some("start".to_string()));
+        assert_eq!(axis_y.label_arrow, Some("none".to_string()));
+        assert_eq!(plot1.margin, Some(10));
+        assert_eq!(plot1.margin_left, Some(20));
+        assert_eq!(plot1.margin_right, Some(30));
+        assert_eq!(plot1.margin_top, Some(40));
+        assert_eq!(plot1.margin_bottom, Some(50));
+        assert_eq!(plot1.inset, Some(60));
+    }
+
+    #[tokio::test]
+    async fn test_parse_gui() {
+        let config = parse_frontmatter(TEST_DOTRAIN.to_string()).await.unwrap();
+
+        assert!(config.gui.is_some());
+        let gui = config.gui.as_ref().unwrap();
+        assert_eq!(gui.name, "Test gui");
+        assert_eq!(gui.description, "Test description");
+        assert_eq!(gui.deployments.len(), 1);
+        let gui_deployment1 = gui.deployments.get("deployment1").unwrap();
+        assert_eq!(gui_deployment1.name, "Test deployment");
+        assert_eq!(gui_deployment1.description, "Test description");
+        assert_eq!(gui_deployment1.deposits.len(), 1);
+        let deposit1 = &gui_deployment1.deposits[0];
+        assert_eq!(deposit1.token, "token1");
+        assert_eq!(
+            deposit1.presets,
+            Some(vec!["100".to_string(), "2000".to_string()])
+        );
+        assert_eq!(gui_deployment1.fields.len(), 1);
+        let field1 = &gui_deployment1.fields[0];
+        assert_eq!(field1.binding, "key1");
+        assert_eq!(field1.name, "Binding test");
+        assert!(field1.description.is_none());
+        assert!(field1.presets.is_some());
+        let field1_presets = field1.presets.as_ref().unwrap();
+        assert_eq!(field1_presets.len(), 1);
+        assert!(field1_presets[0].name.is_none());
+        assert_eq!(field1_presets[0].value, "value2");
+        assert!(field1.default.is_none());
+        assert!(field1.show_custom_field.is_none());
+        assert!(gui_deployment1.select_tokens.is_some());
+        let select_tokens = gui_deployment1.select_tokens.as_ref().unwrap();
+        assert_eq!(select_tokens.len(), 1);
+        let select_token1 = &select_tokens[0];
+        assert_eq!(select_token1.key, "token2");
+        assert_eq!(select_token1.name, Some("Test token".to_string()));
+        assert_eq!(
+            select_token1.description,
+            Some("Test description".to_string())
+        );
+    }
+
+    #[tokio::test]
+    async fn test_parse_sentry() {
+        let config = parse_frontmatter(TEST_DOTRAIN.to_string()).await.unwrap();
+
+        assert_eq!(config.sentry, Some(true));
+        let sentry = config.sentry.unwrap();
+        assert!(sentry);
+    }
+
+    #[tokio::test]
+    async fn test_parse_raindex_version() {
+        let config = parse_frontmatter(TEST_DOTRAIN.to_string()).await.unwrap();
+
+        assert!(config.raindex_version.is_some());
+        let raindex_version = config.raindex_version.as_ref().unwrap();
+        assert_eq!(raindex_version, "123");
+    }
+
+    #[tokio::test]
+    async fn test_parse_accounts() {
+        let config = parse_frontmatter(TEST_DOTRAIN.to_string()).await.unwrap();
+
+        assert!(config.accounts.is_some());
+        let accounts = config.accounts.as_ref().unwrap();
+        let account1 = accounts.get("account1").unwrap();
+        assert_eq!(account1, "0x0000000000000000000000000000000000000001");
+        let account2 = accounts.get("account2").unwrap();
+        assert_eq!(account2, "0xf39Fd6e51aad88F6F4ce6aB8827279cffFb92266");
+    }
+
+    #[tokio::test]
+    async fn test_parse_overall_counts() {
+        // This test checks the top-level counts that were previously checked
+        // at the beginning of the original test.
+        let config = parse_frontmatter(TEST_DOTRAIN.to_string()).await.unwrap();
+
+        assert!(config.raindex_version.is_some());
+        assert_eq!(config.networks.len(), 2);
+        assert_eq!(config.subgraphs.len(), 2);
+        assert_eq!(config.metaboards.len(), 2);
+        assert_eq!(config.orderbooks.len(), 2);
+        assert_eq!(config.tokens.len(), 2);
+        assert_eq!(config.deployers.len(), 2);
+        assert_eq!(config.sentry, Some(true));
+        assert!(config.accounts.is_some());
+        assert_eq!(config.orders.len(), 1);
+        assert_eq!(config.scenarios.len(), 1);
+        assert_eq!(config.deployments.len(), 2);
+        assert_eq!(config.charts.len(), 1);
+        assert!(config.gui.is_some());
+    }
 }