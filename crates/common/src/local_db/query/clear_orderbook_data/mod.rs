--- conflicted
+++ resolved
@@ -5,21 +5,12 @@
 
 pub const CLEAR_ORDERBOOK_DATA_SQL: &str = include_str!("query.sql");
 
-<<<<<<< HEAD
-pub fn clear_orderbook_data_stmt(chain_id: u32, orderbook_address: Address) -> SqlStatement {
-    SqlStatement::new_with_params(
-        CLEAR_ORDERBOOK_DATA_SQL,
-        [
-            SqlValue::from(chain_id as u64),
-            SqlValue::from(orderbook_address.to_string()),
-=======
 pub fn clear_orderbook_data_stmt(ob_id: &OrderbookIdentifier) -> SqlStatement {
     SqlStatement::new_with_params(
         CLEAR_ORDERBOOK_DATA_SQL,
         [
             SqlValue::from(ob_id.chain_id as u64),
             SqlValue::from(ob_id.orderbook_address.to_string()),
->>>>>>> 2a48fe95
         ],
     )
 }
