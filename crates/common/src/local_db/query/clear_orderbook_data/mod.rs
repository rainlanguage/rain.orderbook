--- conflicted
+++ resolved
@@ -1,13 +1,12 @@
-<<<<<<< HEAD
 use crate::local_db::query::create_tables::REQUIRED_TABLES;
 use crate::local_db::query::{SqlStatement, SqlStatementBatch, SqlValue};
-use alloy::primitives::Address;
+use crate::local_db::OrderbookIdentifier;
 
 pub const CLEAR_ORDERBOOK_DATA_SQL: &str = include_str!("query.sql");
 
-pub fn clear_orderbook_data_batch(chain_id: u32, orderbook_address: Address) -> SqlStatementBatch {
-    let chain_val = SqlValue::from(chain_id as u64);
-    let address_val = SqlValue::from(orderbook_address.to_string());
+pub fn clear_orderbook_data_batch(ob_id: &OrderbookIdentifier) -> SqlStatementBatch {
+    let chain_val = SqlValue::from(ob_id.chain_id as u64);
+    let address_val = SqlValue::from(ob_id.orderbook_address.to_string());
 
     let statements: Vec<SqlStatement> = REQUIRED_TABLES
         .iter()
@@ -27,23 +26,6 @@
         .collect();
 
     SqlStatementBatch::from(statements).ensure_transaction()
-=======
-use crate::local_db::{
-    query::{SqlStatement, SqlValue},
-    OrderbookIdentifier,
-};
-
-pub const CLEAR_ORDERBOOK_DATA_SQL: &str = include_str!("query.sql");
-
-pub fn clear_orderbook_data_stmt(ob_id: &OrderbookIdentifier) -> SqlStatement {
-    SqlStatement::new_with_params(
-        CLEAR_ORDERBOOK_DATA_SQL,
-        [
-            SqlValue::from(ob_id.chain_id as u64),
-            SqlValue::from(ob_id.orderbook_address.to_string()),
-        ],
-    )
->>>>>>> 0fb591d7
 }
 
 #[cfg(test)]
@@ -68,11 +50,10 @@
     }
 
     #[test]
-<<<<<<< HEAD
     fn batch_wraps_transaction_and_matches_tables() {
         let chain_id = 999u32;
         let addr = Address::from([0xAA; 20]);
-        let batch = clear_orderbook_data_batch(chain_id, addr);
+        let batch = clear_orderbook_data_batch(&OrderbookIdentifier::new(chain_id, addr));
 
         let expected_tables: Vec<&str> = REQUIRED_TABLES
             .iter()
@@ -101,17 +82,6 @@
                 ]
             );
         }
-=======
-    fn stmt_binds_expected_params() {
-        let addr = Address::from([0x11; 20]);
-        let stmt = clear_orderbook_data_stmt(&OrderbookIdentifier::new(137, addr));
-
-        assert_eq!(stmt.sql(), CLEAR_ORDERBOOK_DATA_SQL);
-        assert_eq!(
-            stmt.params(),
-            &[SqlValue::U64(137), SqlValue::Text(addr.to_string()),]
-        );
->>>>>>> 0fb591d7
     }
 
     #[test]
