--- conflicted
+++ resolved
@@ -1,12 +1,8 @@
-<<<<<<< HEAD
-use crate::local_db::query::{SqlStatement, SqlValue};
-use alloy::primitives::{Address, Bytes};
-=======
 use crate::local_db::{
     query::{SqlStatement, SqlValue},
     OrderbookIdentifier,
 };
->>>>>>> 2dcae8f6
+use alloy::primitives::Bytes;
 
 const QUERY_TEMPLATE: &str = include_str!("query.sql");
 
@@ -35,16 +31,9 @@
     #[test]
     fn upsert_stmt_binds_all_params() {
         let stmt = upsert_target_watermark_stmt(
-<<<<<<< HEAD
-            10,
-            Address::from([0xabu8; 20]),
+            &OrderbookIdentifier::new(10, Address::from([0xabu8; 20])),
             123,
             Bytes::from_str("0xbeef").unwrap(),
-=======
-            &OrderbookIdentifier::new(10, Address::from([0xabu8; 20])),
-            123,
-            Some("0xhash"),
->>>>>>> 2dcae8f6
         );
         assert!(stmt.sql().to_lowercase().contains("on conflict"));
         assert_eq!(stmt.params().len(), 4);
@@ -52,12 +41,11 @@
 
     #[test]
     fn upsert_stmt_sql_matches_template_and_columns() {
-        let stmt =
-<<<<<<< HEAD
-            upsert_target_watermark_stmt(1, Address::ZERO, 0, Bytes::from_str("0xbeef").unwrap());
-=======
-            upsert_target_watermark_stmt(&OrderbookIdentifier::new(1, Address::ZERO), 0, None);
->>>>>>> 2dcae8f6
+        let stmt = upsert_target_watermark_stmt(
+            &OrderbookIdentifier::new(1, Address::ZERO),
+            0,
+            Bytes::from_str("0xbeef").unwrap(),
+        );
         assert_eq!(stmt.sql(), QUERY_TEMPLATE);
         let lower = stmt.sql().to_lowercase();
         assert!(lower.contains("insert into target_watermarks"));
@@ -68,25 +56,16 @@
     }
 
     #[test]
-<<<<<<< HEAD
     fn upsert_stmt_param_order_and_values() {
-        let chain_id = 100u64;
+        let chain_id = 100u32;
         let orderbook = Address::from([0x11u8; 20]);
         let last_block = 42u64;
         let last_hash = Bytes::from_str("0xdeadbeef").unwrap();
-        let stmt = upsert_target_watermark_stmt(chain_id, orderbook, last_block, last_hash.clone());
-=======
-    fn upsert_stmt_param_order_and_values_with_hash() {
-        let chain_id = 100;
-        let orderbook = Address::from([0x11u8; 20]);
-        let last_block = 42u64;
-        let last_hash = "0xdeadbeef";
         let stmt = upsert_target_watermark_stmt(
             &OrderbookIdentifier::new(chain_id, orderbook),
             last_block,
-            Some(last_hash),
+            last_hash.clone(),
         );
->>>>>>> 2dcae8f6
 
         let params = stmt.params();
         assert_eq!(params.len(), 4);
@@ -95,26 +74,4 @@
         assert_eq!(params[2], SqlValue::U64(last_block));
         assert_eq!(params[3], SqlValue::Text(last_hash.to_string()));
     }
-<<<<<<< HEAD
-=======
-
-    #[test]
-    fn upsert_stmt_param_order_and_values_without_hash_null() {
-        let chain_id = 5;
-        let orderbook = Address::from([0xabu8; 20]);
-        let last_block = 7u64;
-        let stmt = upsert_target_watermark_stmt(
-            &OrderbookIdentifier::new(chain_id, orderbook),
-            last_block,
-            None,
-        );
-
-        let params = stmt.params();
-        assert_eq!(params.len(), 4);
-        assert_eq!(params[0], SqlValue::U64(chain_id as u64));
-        assert_eq!(params[1], SqlValue::Text(orderbook.to_string()));
-        assert_eq!(params[2], SqlValue::U64(last_block));
-        assert_eq!(params[3], SqlValue::Null);
-    }
->>>>>>> 2dcae8f6
 }