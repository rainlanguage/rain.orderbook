--- conflicted
+++ resolved
@@ -3,8 +3,6 @@
 use crate::retry::{retry_with_backoff, RetryError};
 use alloy::primitives::Address;
 use futures::StreamExt;
-use std::sync::atomic::Ordering;
-use std::sync::{atomic::AtomicUsize, Arc};
 
 fn should_retry_token_error(err: &TokenError) -> bool {
     matches!(
@@ -28,42 +26,20 @@
             let rpcs = rpcs.clone();
             async move {
                 let erc20 = ERC20::new(rpcs, addr);
-                let attempt_counter = Arc::new(AtomicUsize::new(0));
                 let result = retry_with_backoff(
                     || {
                         let erc20 = erc20.clone();
-                        let attempt_counter = Arc::clone(&attempt_counter);
-                        async move {
-                            attempt_counter.fetch_add(1, Ordering::Relaxed);
-                            erc20.token_info(None).await
-                        }
+                        async move { erc20.token_info(None).await }
                     },
                     max_attempts,
                     should_retry_token_error,
                 )
-<<<<<<< HEAD
-                .await;
-
-                match result {
-                    Ok(info) => Ok((addr, info)),
-                    Err(RetryError::Operation(err)) => {
-                        let attempts = attempt_counter.load(Ordering::Relaxed);
-                        Err(LocalDbError::TokenMetadataFetchFailed {
-                            address: addr,
-                            attempts,
-                            source: Box::new(err),
-                        })
-                    }
-                    Err(RetryError::Config { message }) => Err(LocalDbError::Config { message }),
-                }
-=======
                 .await
                 .map_err(|e| match e {
                     RetryError::InvalidMaxAttempts => LocalDbError::InvalidRetryMaxAttemps,
                     RetryError::Operation(inner) => LocalDbError::ERC20Error(inner),
                 })?;
                 Ok((addr, result))
->>>>>>> 7cc7011c
             }
         }))
         .buffer_unordered(concurrency)
@@ -84,7 +60,6 @@
 mod tests {
     #[cfg(not(target_family = "wasm"))]
     mod non_wasm_tests {
-        use crate::erc20::Error as TokenError;
         use crate::local_db::token_fetch::fetch_erc20_metadata_concurrent;
         use crate::local_db::{FetchConfig, LocalDbError};
         use alloy::primitives::Address;
@@ -115,28 +90,8 @@
             let res = fetch_erc20_metadata_concurrent(rpcs, addrs, &FetchConfig::default()).await;
             assert!(res.is_err());
             match res.err().unwrap() {
-<<<<<<< HEAD
-                LocalDbError::TokenMetadataFetchFailed {
-                    address,
-                    attempts,
-                    source,
-                } => {
-                    assert_eq!(address, Address::ZERO);
-                    assert_eq!(attempts, FetchConfig::default().max_retry_attempts());
-                    assert!(
-                        matches!(
-                            source.as_ref(),
-                            TokenError::ReadProviderError(_) | TokenError::MulticallError(_)
-                        ),
-                        "unexpected source error: {:?}",
-                        source
-                    );
-                }
-                other => panic!("Expected TokenMetadataFetchFailed, got {other:?}"),
-=======
                 LocalDbError::ERC20Error(_) => {}
                 other => panic!("Expected ERC20Error, got {other:?}"),
->>>>>>> 7cc7011c
             }
         }
     }
