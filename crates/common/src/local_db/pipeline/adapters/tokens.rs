--- conflicted
+++ resolved
@@ -162,16 +162,11 @@
             fail_query: false,
             return_malformed_json: false,
         };
-<<<<<<< HEAD
-        let pipeline = DefaultTokensPipeline::new();
+        let pipeline = DefaultTokensPipeline::mock();
         let out = pipeline
             .load_existing(&db, 137, orderbook, &[])
             .await
             .expect("ok");
-=======
-        let pipeline = DefaultTokensPipeline::mock();
-        let out = pipeline.load_existing(&db, 137, &[]).await.expect("ok");
->>>>>>> 0d73ce9f
         assert!(out.is_empty());
     }
 
@@ -201,18 +196,12 @@
             fail_query: false,
             return_malformed_json: false,
         };
-<<<<<<< HEAD
-        let pipeline = DefaultTokensPipeline::new();
+        let pipeline = DefaultTokensPipeline::mock();
         let addrs = vec![token_addr, other_addr];
         let out = pipeline
             .load_existing(&db, 137, orderbook, &addrs)
             .await
             .expect("ok");
-=======
-        let pipeline = DefaultTokensPipeline::mock();
-        let addrs = vec!["0xabc".to_string(), "0xdef".to_string()];
-        let out = pipeline.load_existing(&db, 137, &addrs).await.expect("ok");
->>>>>>> 0d73ce9f
         assert_eq!(out, vec![row]);
     }
 
@@ -291,17 +280,8 @@
             fail_query: false,
             return_malformed_json: false,
         };
-<<<<<<< HEAD
-        let pipeline = DefaultTokensPipeline::new();
+        let pipeline = DefaultTokensPipeline::mock();
         let addrs = vec![addr_a, addr_a, addr_b];
-=======
-        let pipeline = DefaultTokensPipeline::mock();
-        let addrs = vec![
-            "0xabc".to_string(),
-            "0xabc".to_string(),
-            "0xdef".to_string(),
-        ];
->>>>>>> 0d73ce9f
         // We only care that params keep duplicates in order; rows are empty
         let out = pipeline
             .load_existing(&db, 137, orderbook, &addrs)
