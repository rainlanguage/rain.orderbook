use crate::erc20::TokenInfo;
use crate::local_db::pipeline::TokensPipeline;
use crate::local_db::query::fetch_erc20_tokens_by_addresses::{build_fetch_stmt, Erc20TokenRow};
use crate::local_db::query::LocalDbQueryExecutor;
use crate::local_db::token_fetch::fetch_erc20_metadata_concurrent;
use crate::local_db::{FetchConfig, LocalDbError};
use alloy::primitives::Address;
use async_trait::async_trait;
use url::Url;

/// Default implementation of the TokensPipeline that delegates to the
/// existing concurrent ERC-20 metadata fetcher and query builders.
#[derive(Debug, Clone, Copy, Default)]
pub struct DefaultTokensPipeline;

impl DefaultTokensPipeline {
    pub const fn new() -> Self {
        Self
    }
}

#[async_trait(?Send)]
impl TokensPipeline for DefaultTokensPipeline {
    async fn load_existing<DB>(
        &self,
        db: &DB,
<<<<<<< HEAD
        chain_id: u64,
        orderbook_address: Address,
        token_addrs_lower: &[Address],
=======
        chain_id: u32,
        token_addrs_lower: &[String],
>>>>>>> fc66f969
    ) -> Result<Vec<Erc20TokenRow>, LocalDbError>
    where
        DB: LocalDbQueryExecutor + ?Sized,
    {
<<<<<<< HEAD
        let Some(stmt) = build_fetch_stmt(chain_id as u32, orderbook_address, token_addrs_lower)?
        else {
=======
        let Some(stmt) = build_fetch_stmt(chain_id, token_addrs_lower)? else {
>>>>>>> fc66f969
            return Ok(vec![]);
        };
        let rows: Vec<Erc20TokenRow> = db.query_json(&stmt).await?;
        Ok(rows)
    }

    async fn fetch_missing(
        &self,
        rpcs: &[Url],
        missing: Vec<Address>,
        cfg: &FetchConfig,
    ) -> Result<Vec<(Address, TokenInfo)>, LocalDbError> {
        fetch_erc20_metadata_concurrent(rpcs.to_vec(), missing, cfg).await
    }
}

#[cfg(test)]
mod tests {
    use super::*;
    use crate::local_db::query::{LocalDbQueryError, SqlStatement, SqlStatementBatch};
    use serde_json::json;

    struct MockDb {
        // Preloaded rows to return for query_json
        rows: Vec<Erc20TokenRow>,
        // Assertions for the incoming statement
        expect_in_clause: bool,
        expect_chain_id: Option<i64>,
        expect_orderbook: Option<String>,
        expect_addr_count: Option<usize>,
        // Optional explicit expected address parameter values (in order)
        expect_addr_values: Option<Vec<String>>,
        // Inject a DB error from query_json when set
        fail_query: bool,
        // Force a deserialization error from query_json when set
        return_malformed_json: bool,
    }

    #[async_trait(?Send)]
    impl LocalDbQueryExecutor for MockDb {
        async fn execute_batch(&self, _batch: &SqlStatementBatch) -> Result<(), LocalDbQueryError> {
            Ok(())
        }

        async fn query_json<T>(&self, stmt: &SqlStatement) -> Result<T, LocalDbQueryError>
        where
            T: crate::local_db::query::FromDbJson,
        {
            if self.fail_query {
                return Err(LocalDbQueryError::database("boom"));
            }
            if self.return_malformed_json {
                // Return a shape that won't deserialize to the expected T
                let bad = json!({"unexpected": "shape"});
                return serde_json::from_value::<T>(bad)
                    .map_err(|e| LocalDbQueryError::deserialization(e.to_string()));
            }
            if let Some(cid) = self.expect_chain_id {
                match stmt.params().first() {
                    Some(crate::local_db::query::SqlValue::I64(v)) => assert_eq!(*v, cid),
                    other => panic!("expected first param I64({cid}), got {other:?}"),
                }
            }
            if let Some(expected_orderbook) = self.expect_orderbook.as_ref() {
                match stmt.params().get(1) {
                    Some(crate::local_db::query::SqlValue::Text(actual)) => {
                        assert_eq!(actual, expected_orderbook);
                    }
                    other => {
                        panic!("expected second param Text({expected_orderbook}), got {other:?}")
                    }
                }
            }
            if let Some(n) = self.expect_addr_count {
                // There should be chain id + orderbook + n address params
                assert_eq!(stmt.params().len(), 2 + n);
            }
            if let Some(expected) = &self.expect_addr_values {
                let addr_params: Vec<String> = stmt
                    .params()
                    .iter()
                    .skip(1)
                    .map(|v| match v {
                        crate::local_db::query::SqlValue::Text(s) => s.clone(),
                        other => panic!("expected Text param for address, got {other:?}"),
                    })
                    .collect();
                assert_eq!(
                    &addr_params, expected,
                    "address params must match input order"
                );
            }
            if self.expect_in_clause {
                assert!(stmt.sql().contains("IN ("), "expected IN clause in SQL");
            }
            let v = serde_json::to_value(&self.rows)
                .map_err(|e| LocalDbQueryError::deserialization(e.to_string()))?;
            serde_json::from_value::<T>(json!(v))
                .map_err(|e| LocalDbQueryError::deserialization(e.to_string()))
        }

        async fn query_text(&self, _stmt: &SqlStatement) -> Result<String, LocalDbQueryError> {
            Ok(String::new())
        }
    }

    #[tokio::test]
    async fn load_existing_empty_addresses_short_circuits() {
        let orderbook = Address::from([0xbe; 20]);
        let db = MockDb {
            rows: vec![],
            expect_in_clause: false,
            expect_chain_id: None,
            expect_orderbook: None,
            expect_addr_count: None,
            expect_addr_values: None,
            fail_query: false,
            return_malformed_json: false,
        };
        let pipeline = DefaultTokensPipeline::new();
        let out = pipeline
            .load_existing(&db, 137, orderbook, &[])
            .await
            .expect("ok");
        assert!(out.is_empty());
    }

    #[tokio::test]
    async fn load_existing_builds_query_and_returns_rows() {
        let orderbook = Address::from([0xab; 20]);
        let token_addr = Address::from([0xac; 20]);
        let row = Erc20TokenRow {
            chain_id: 137,
            orderbook_address: orderbook,
            token_address: token_addr,
            name: "Token".to_string(),
            symbol: "TKN".to_string(),
            decimals: 18,
        };
        let db = MockDb {
            rows: vec![row.clone()],
            expect_in_clause: true,
            expect_chain_id: Some(137),
            expect_orderbook: Some(orderbook.to_string()),
            expect_addr_count: Some(2),
            expect_addr_values: Some(vec!["0xabc".into(), "0xdef".into()]),
            fail_query: false,
            return_malformed_json: false,
        };
        let pipeline = DefaultTokensPipeline::new();
        let addrs = vec![token_addr, Address::from([0xad; 20])];
        let out = pipeline
            .load_existing(&db, 137, orderbook, &addrs)
            .await
            .expect("ok");
        assert_eq!(out, vec![row]);
    }

    #[tokio::test]
    async fn load_existing_propagates_db_error() {
        let db = MockDb {
            rows: vec![],
            expect_in_clause: true,
            expect_chain_id: Some(1),
            expect_addr_count: Some(1),
            expect_addr_values: Some(vec!["0xabc".into()]),
            fail_query: true,
            return_malformed_json: false,
        };
        let pipeline = DefaultTokensPipeline::new();
        let err = pipeline
            .load_existing(&db, 1, &["0xabc".into()])
            .await
            .expect_err("should fail");
        match err {
            LocalDbError::LocalDbQueryError(e) => match e {
                crate::local_db::query::LocalDbQueryError::Database { .. } => {}
                other => panic!("expected Database error, got {other:?}"),
            },
            other => panic!("expected LocalDbQueryError, got {other:?}"),
        }
    }

    #[tokio::test]
    async fn load_existing_deserialization_error_bubbles() {
        let db = MockDb {
            rows: vec![],
            expect_in_clause: true,
            expect_chain_id: Some(1),
            expect_addr_count: Some(1),
            expect_addr_values: Some(vec!["0xabc".into()]),
            fail_query: false,
            return_malformed_json: true,
        };
        let pipeline = DefaultTokensPipeline::new();
        let err = pipeline
            .load_existing(&db, 1, &["0xabc".into()])
            .await
            .expect_err("should fail");
        match err {
            LocalDbError::LocalDbQueryError(e) => match e {
                crate::local_db::query::LocalDbQueryError::Deserialization { .. } => {}
                other => panic!("expected Deserialization error, got {other:?}"),
            },
            other => panic!("expected LocalDbQueryError, got {other:?}"),
        }
    }

    #[tokio::test]
    async fn load_existing_keeps_duplicate_addresses_in_order() {
        let db = MockDb {
            rows: vec![],
            expect_in_clause: true,
            expect_chain_id: Some(137),
            expect_addr_count: Some(3),
            expect_addr_values: Some(vec!["0xabc".into(), "0xabc".into(), "0xdef".into()]),
            fail_query: false,
            return_malformed_json: false,
        };
        let pipeline = DefaultTokensPipeline::new();
        let addrs = vec![
            "0xabc".to_string(),
            "0xabc".to_string(),
            "0xdef".to_string(),
        ];
        // We only care that params keep duplicates in order; rows are empty
        let out = pipeline.load_existing(&db, 137, &addrs).await.expect("ok");
        assert!(out.is_empty());
    }

    #[tokio::test]
    async fn fetch_missing_empty_returns_empty() {
        let pipeline = DefaultTokensPipeline::new();
        // No RPCs needed since missing is empty
        let out = pipeline
            .fetch_missing(&[], Vec::new(), &FetchConfig::default())
            .await
            .expect("ok");
        assert!(out.is_empty());
    }

    #[tokio::test]
    async fn fetch_missing_with_empty_rpcs_and_nonempty_missing_errors() {
        let pipeline = DefaultTokensPipeline::new();
        // With no RPCs and at least one missing address, expect an error
        let res = pipeline
            .fetch_missing(&[], vec![Address::ZERO], &FetchConfig::default())
            .await;
        assert!(res.is_err(), "expected error when RPCs are empty");
    }

    #[cfg(not(target_family = "wasm"))]
    mod non_wasm_tests {
        use super::*;
        use alloy::primitives::Address;
        use rain_orderbook_test_fixtures::LocalEvm;

        #[tokio::test(flavor = "multi_thread", worker_threads = 2)]
        async fn fetch_missing_delegates_to_concurrent_fetcher() {
            let local_evm = LocalEvm::new_with_tokens(1).await;
            let url = Url::parse(&local_evm.url()).unwrap();
            let token = local_evm.tokens[0].clone();
            let addr: Address = *token.address();

            let pipeline = DefaultTokensPipeline::new();
            let out = pipeline
                .fetch_missing(&[url], vec![addr], &FetchConfig::default())
                .await
                .expect("fetch ok");

            assert_eq!(out.len(), 1);
            assert_eq!(out[0].0, addr);
            assert_eq!(out[0].1.decimals, 18);
            assert_eq!(out[0].1.symbol, "TOKEN1");
            assert_eq!(out[0].1.name, "Token1");
        }

        #[tokio::test(flavor = "multi_thread", worker_threads = 2)]
        async fn fetch_missing_multiple_tokens() {
            let local_evm = LocalEvm::new_with_tokens(2).await;
            let url = Url::parse(&local_evm.url()).unwrap();
            let t0 = local_evm.tokens[0].clone();
            let t1 = local_evm.tokens[1].clone();
            let a0: Address = *t0.address();
            let a1: Address = *t1.address();

            let pipeline = DefaultTokensPipeline::new();
            let mut out = pipeline
                .fetch_missing(&[url], vec![a0, a1], &FetchConfig::default())
                .await
                .expect("fetch ok");
            out.sort_by_key(|(a, _)| *a);
            let mut expected = vec![a0, a1];
            expected.sort();
            assert_eq!(out.len(), 2);
            assert_eq!(out.iter().map(|(a, _)| *a).collect::<Vec<_>>(), expected);
        }

        #[tokio::test]
        async fn fetch_missing_failure_bubbles_error() {
            let bad_url = Url::parse("http://127.0.0.1:1").unwrap();
            let pipeline = DefaultTokensPipeline::new();
            let err = pipeline
                .fetch_missing(&[bad_url], vec![Address::ZERO], &FetchConfig::default())
                .await
                .expect_err("expected error");
            match err {
                LocalDbError::ERC20Error(crate::erc20::Error::MulticallError(multicall_err)) => {
                    use alloy::providers::MulticallError;
                    assert!(
                        matches!(multicall_err, MulticallError::TransportError(_)),
                        "expected transport-related failure, got {multicall_err:?}"
                    );
                }
                other => panic!("unexpected error variant: {other:?}"),
            }
        }

        #[tokio::test(flavor = "multi_thread", worker_threads = 2)]
        async fn fetch_missing_mixed_success_and_failure_returns_error() {
            let local_evm = LocalEvm::new_with_tokens(1).await;
            let url = Url::parse(&local_evm.url()).unwrap();
            let good = *local_evm.tokens[0].address();
            let bad = Address::ZERO; // not a valid token contract in the fixture

            let pipeline = DefaultTokensPipeline::new();
            let err = pipeline
                .fetch_missing(&[url], vec![good, bad], &FetchConfig::default())
                .await
                .expect_err("expected overall error on partial failure");

            match err {
                LocalDbError::ERC20Error(crate::erc20::Error::MulticallError(multicall_err)) => {
                    use alloy::providers::MulticallError;
                    assert!(
                        matches!(multicall_err, MulticallError::DecodeError(_)),
                        "expected decode failure for invalid token address, got {multicall_err:?}"
                    );
                }
                other => panic!("unexpected error variant: {other:?}"),
            }
        }
    }
}<|MERGE_RESOLUTION|>--- conflicted
+++ resolved
@@ -24,24 +24,14 @@
     async fn load_existing<DB>(
         &self,
         db: &DB,
-<<<<<<< HEAD
-        chain_id: u64,
+        chain_id: u32,
         orderbook_address: Address,
         token_addrs_lower: &[Address],
-=======
-        chain_id: u32,
-        token_addrs_lower: &[String],
->>>>>>> fc66f969
     ) -> Result<Vec<Erc20TokenRow>, LocalDbError>
     where
         DB: LocalDbQueryExecutor + ?Sized,
     {
-<<<<<<< HEAD
-        let Some(stmt) = build_fetch_stmt(chain_id as u32, orderbook_address, token_addrs_lower)?
-        else {
-=======
-        let Some(stmt) = build_fetch_stmt(chain_id, token_addrs_lower)? else {
->>>>>>> fc66f969
+        let Some(stmt) = build_fetch_stmt(chain_id, orderbook_address, token_addrs_lower)? else {
             return Ok(vec![]);
         };
         let rows: Vec<Erc20TokenRow> = db.query_json(&stmt).await?;
@@ -62,6 +52,7 @@
 mod tests {
     use super::*;
     use crate::local_db::query::{LocalDbQueryError, SqlStatement, SqlStatementBatch};
+    use alloy::hex;
     use serde_json::json;
 
     struct MockDb {
@@ -123,7 +114,7 @@
                 let addr_params: Vec<String> = stmt
                     .params()
                     .iter()
-                    .skip(1)
+                    .skip(2)
                     .map(|v| match v {
                         crate::local_db::query::SqlValue::Text(s) => s.clone(),
                         other => panic!("expected Text param for address, got {other:?}"),
@@ -173,6 +164,7 @@
     async fn load_existing_builds_query_and_returns_rows() {
         let orderbook = Address::from([0xab; 20]);
         let token_addr = Address::from([0xac; 20]);
+        let other_addr = Address::from([0xad; 20]);
         let row = Erc20TokenRow {
             chain_id: 137,
             orderbook_address: orderbook,
@@ -187,12 +179,15 @@
             expect_chain_id: Some(137),
             expect_orderbook: Some(orderbook.to_string()),
             expect_addr_count: Some(2),
-            expect_addr_values: Some(vec!["0xabc".into(), "0xdef".into()]),
+            expect_addr_values: Some(vec![
+                hex::encode_prefixed(token_addr),
+                hex::encode_prefixed(other_addr),
+            ]),
             fail_query: false,
             return_malformed_json: false,
         };
         let pipeline = DefaultTokensPipeline::new();
-        let addrs = vec![token_addr, Address::from([0xad; 20])];
+        let addrs = vec![token_addr, other_addr];
         let out = pipeline
             .load_existing(&db, 137, orderbook, &addrs)
             .await
@@ -202,18 +197,21 @@
 
     #[tokio::test]
     async fn load_existing_propagates_db_error() {
+        let orderbook = Address::from([0xcd; 20]);
+        let token_addr = Address::from([0xae; 20]);
         let db = MockDb {
             rows: vec![],
             expect_in_clause: true,
             expect_chain_id: Some(1),
+            expect_orderbook: Some(orderbook.to_string()),
             expect_addr_count: Some(1),
-            expect_addr_values: Some(vec!["0xabc".into()]),
+            expect_addr_values: Some(vec![hex::encode_prefixed(token_addr)]),
             fail_query: true,
             return_malformed_json: false,
         };
         let pipeline = DefaultTokensPipeline::new();
         let err = pipeline
-            .load_existing(&db, 1, &["0xabc".into()])
+            .load_existing(&db, 1, orderbook, &[token_addr])
             .await
             .expect_err("should fail");
         match err {
@@ -227,18 +225,21 @@
 
     #[tokio::test]
     async fn load_existing_deserialization_error_bubbles() {
+        let orderbook = Address::from([0xde; 20]);
+        let token_addr = Address::from([0xaf; 20]);
         let db = MockDb {
             rows: vec![],
             expect_in_clause: true,
             expect_chain_id: Some(1),
+            expect_orderbook: Some(orderbook.to_string()),
             expect_addr_count: Some(1),
-            expect_addr_values: Some(vec!["0xabc".into()]),
+            expect_addr_values: Some(vec![hex::encode_prefixed(token_addr)]),
             fail_query: false,
             return_malformed_json: true,
         };
         let pipeline = DefaultTokensPipeline::new();
         let err = pipeline
-            .load_existing(&db, 1, &["0xabc".into()])
+            .load_existing(&db, 1, orderbook, &[token_addr])
             .await
             .expect_err("should fail");
         match err {
@@ -252,23 +253,30 @@
 
     #[tokio::test]
     async fn load_existing_keeps_duplicate_addresses_in_order() {
+        let orderbook = Address::from([0xef; 20]);
+        let addr_a = Address::from([0xaa; 20]);
+        let addr_b = Address::from([0xbb; 20]);
         let db = MockDb {
             rows: vec![],
             expect_in_clause: true,
             expect_chain_id: Some(137),
+            expect_orderbook: Some(orderbook.to_string()),
             expect_addr_count: Some(3),
-            expect_addr_values: Some(vec!["0xabc".into(), "0xabc".into(), "0xdef".into()]),
+            expect_addr_values: Some(vec![
+                hex::encode_prefixed(addr_a),
+                hex::encode_prefixed(addr_a),
+                hex::encode_prefixed(addr_b),
+            ]),
             fail_query: false,
             return_malformed_json: false,
         };
         let pipeline = DefaultTokensPipeline::new();
-        let addrs = vec![
-            "0xabc".to_string(),
-            "0xabc".to_string(),
-            "0xdef".to_string(),
-        ];
+        let addrs = vec![addr_a, addr_a, addr_b];
         // We only care that params keep duplicates in order; rows are empty
-        let out = pipeline.load_existing(&db, 137, &addrs).await.expect("ok");
+        let out = pipeline
+            .load_existing(&db, 137, orderbook, &addrs)
+            .await
+            .expect("ok");
         assert!(out.is_empty());
     }
 
