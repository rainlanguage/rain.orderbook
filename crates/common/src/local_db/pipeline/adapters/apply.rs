--- conflicted
+++ resolved
@@ -91,7 +91,6 @@
 #[cfg(test)]
 mod tests {
     use super::*;
-<<<<<<< HEAD
     use crate::local_db::query::{LocalDbQueryError, SqlStatement, SqlValue};
     use crate::local_db::OrderbookIdentifier;
     use alloy::primitives::{b256, B256};
@@ -106,10 +105,6 @@
             hash: SAMPLE_HASH_B256,
         }
     }
-=======
-    use crate::local_db::query::{LocalDbQueryError, SqlStatement};
-    use alloy::primitives::U256;
->>>>>>> 0891aea7
 
     struct MockDb {
         // capture executed SQL for assertions
