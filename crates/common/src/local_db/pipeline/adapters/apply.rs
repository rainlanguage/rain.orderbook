use crate::erc20::TokenInfo;
use crate::local_db::decode::DecodedEvent;
use crate::local_db::insert::{
    decoded_events_to_statements as build_decoded_event_sql,
    generate_erc20_token_statements as build_token_upserts,
    raw_events_to_statements as build_raw_event_sql,
};
use crate::local_db::pipeline::ApplyPipeline;
use crate::local_db::query::fetch_erc20_tokens_by_addresses::Erc20TokenRow;
use crate::local_db::query::upsert_target_watermark::upsert_target_watermark_stmt;
use crate::local_db::query::{LocalDbQueryExecutor, SqlStatementBatch};
use crate::local_db::OrderbookIdentifier;
use crate::local_db::{decode::DecodedEventData, LocalDbError};
use crate::rpc_client::LogEntryResponse;
use alloy::primitives::Address;
use async_trait::async_trait;
use std::collections::HashMap;

/// Default implementation of the ApplyPipeline.
///
/// - Translates fetched/decoded inputs into SQL using existing builders.
/// - Wraps statements in a transaction and persists via the shared executor.
/// - Export hook is a no-op; producers can override in their adapter.
#[derive(Debug, Default, Clone, Copy)]
pub struct DefaultApplyPipeline;

impl DefaultApplyPipeline {
    pub const fn new() -> Self {
        Self
    }
}

#[async_trait(?Send)]
impl ApplyPipeline for DefaultApplyPipeline {
    fn build_batch(
        &self,
        ob_id: &OrderbookIdentifier,
        target_block: u64,
        raw_logs: &[LogEntryResponse],
        decoded_events: &[DecodedEventData<DecodedEvent>],
        existing_tokens: &[Erc20TokenRow],
        tokens_to_upsert: &[(Address, TokenInfo)],
    ) -> Result<SqlStatementBatch, LocalDbError> {
        // 1) Build decimals map from existing rows and the incoming upserts
        let decimals_by_token: HashMap<Address, u8> = existing_tokens
            .iter()
            .map(|row| (row.token_address, row.decimals))
            .chain(
                tokens_to_upsert
                    .iter()
                    .map(|(addr, info)| (*addr, info.decimals)),
            )
            .collect();

        // 2) Build component batches
        let mut batch = SqlStatementBatch::new();

        // Raw events first
        let raw_batch = build_raw_event_sql(ob_id, raw_logs)?;
        batch.extend(raw_batch);

        // Token upserts for the missing set only
        if !tokens_to_upsert.is_empty() {
            let upserts = build_token_upserts(ob_id, tokens_to_upsert);
            batch.extend(upserts);
        }

        // Decoded orderbook/store events
        let decoded_batch = build_decoded_event_sql(ob_id, decoded_events, &decimals_by_token)?;
        batch.extend(decoded_batch);

        // Watermark update to target block
<<<<<<< HEAD
        batch.add(upsert_target_watermark_stmt(
            target.chain_id as u64,
            target.orderbook_address,
            target_block,
            None,
        ));
=======
        batch.add(build_update_last_synced_block_stmt(ob_id, target_block));
>>>>>>> 81b86873

        // Ensure atomicity
        Ok(batch.ensure_transaction())
    }

    async fn persist<DB>(&self, db: &DB, batch: &SqlStatementBatch) -> Result<(), LocalDbError>
    where
        DB: LocalDbQueryExecutor + ?Sized,
    {
        let stmts = batch.clone().ensure_transaction();
        db.execute_batch(&stmts).await.map_err(LocalDbError::from)
    }
}

#[cfg(test)]
mod tests {
    use super::*;
    use crate::local_db::query::{LocalDbQueryError, SqlStatement};

    struct MockDb {
        // capture executed SQL for assertions
        pub executed: std::sync::Mutex<Vec<String>>,
    }

    #[async_trait(?Send)]
    impl LocalDbQueryExecutor for MockDb {
        async fn execute_batch(&self, batch: &SqlStatementBatch) -> Result<(), LocalDbQueryError> {
            let mut exec = self.executed.lock().unwrap();
            for s in batch.statements() {
                exec.push(s.sql().to_string());
            }
            Ok(())
        }

        async fn query_json<T>(&self, _stmt: &SqlStatement) -> Result<T, LocalDbQueryError>
        where
            T: crate::local_db::query::FromDbJson,
        {
            Err(LocalDbQueryError::database("not used"))
        }

        async fn query_text(&self, _stmt: &SqlStatement) -> Result<String, LocalDbQueryError> {
            Ok(String::new())
        }
    }

    struct FailingDb;

    #[async_trait(?Send)]
    impl LocalDbQueryExecutor for FailingDb {
        async fn execute_batch(&self, _batch: &SqlStatementBatch) -> Result<(), LocalDbQueryError> {
            Err(LocalDbQueryError::database("boom"))
        }

        async fn query_json<T>(&self, _stmt: &SqlStatement) -> Result<T, LocalDbQueryError>
        where
            T: crate::local_db::query::FromDbJson,
        {
            Err(LocalDbQueryError::database("not used"))
        }

        async fn query_text(&self, _stmt: &SqlStatement) -> Result<String, LocalDbQueryError> {
            Err(LocalDbQueryError::database("not used"))
        }
    }

    fn sample_ob_id() -> OrderbookIdentifier {
        OrderbookIdentifier::new(137, Address::from([0u8; 20]))
    }

    fn deposit_event(addr: Address) -> DecodedEventData<DecodedEvent> {
        use crate::local_db::decode::EventType;
        use alloy::primitives::U256;
        use rain_orderbook_bindings::IOrderBookV5::DepositV2;
        DecodedEventData {
            event_type: EventType::DepositV2,
            block_number: "0x1".into(),
            block_timestamp: "0x2".into(),
            transaction_hash: "0xabc".into(),
            log_index: "0x0".into(),
            decoded_data: DecodedEvent::DepositV2(Box::new(DepositV2 {
                sender: Address::from([1u8; 20]),
                token: addr,
                vaultId: U256::from(1u64).into(),
                depositAmountUint256: U256::from(1000u64),
            })),
        }
    }

    fn withdraw_event(addr: Address) -> DecodedEventData<DecodedEvent> {
        use crate::local_db::decode::EventType;
        use alloy::primitives::U256;
        use rain_orderbook_bindings::IOrderBookV5::WithdrawV2;
        DecodedEventData {
            event_type: EventType::WithdrawV2,
            block_number: "0x10".into(),
            block_timestamp: "0x20".into(),
            transaction_hash: "0xdef".into(),
            log_index: "0x1".into(),
            decoded_data: DecodedEvent::WithdrawV2(Box::new(WithdrawV2 {
                sender: Address::from([2u8; 20]),
                token: addr,
                vaultId: U256::from(2u64).into(),
                targetAmount: U256::from(2000u64).into(),
                withdrawAmount: U256::from(1500u64).into(),
                withdrawAmountUint256: U256::from(1500u64),
            })),
        }
    }

    #[test]
    fn build_batch_wraps_transaction_and_contains_watermark() {
        let pipeline = DefaultApplyPipeline::new();
        let ob_id = sample_ob_id();
        let token = Address::from([3u8; 20]);

        // existing token with decimals 18
        let existing = vec![Erc20TokenRow {
            chain_id: ob_id.chain_id as u32,
            orderbook_address: ob_id.orderbook_address,
            token_address: token,
            name: "Token".into(),
            symbol: "TKN".into(),
            decimals: 18,
        }];

        let decoded = vec![deposit_event(token)];

        let batch = pipeline
            .build_batch(&ob_id, 123, &[], &decoded, &existing, &[])
            .expect("batch ok");

        assert!(
            batch.is_transaction(),
            "batch must be wrapped in a transaction"
        );

        let texts: Vec<_> = batch.statements().iter().map(|s| s.sql()).collect();
        assert!(
            texts
                .iter()
                .any(|s| s.contains("INSERT INTO target_watermarks")),
            "watermark update present"
        );
    }

    #[tokio::test]
    async fn persist_wraps_when_needed() {
        let pipeline = DefaultApplyPipeline::new();
        let db = MockDb {
            executed: Default::default(),
        };
        // Build a simple non-transactional batch manually
        let mut batch = SqlStatementBatch::new();
        batch.add(crate::local_db::query::SqlStatement::new(
            "INSERT INTO foo VALUES (1)",
        ));

        // Should not error; persist will wrap
        pipeline.persist(&db, &batch).await.expect("persist ok");
        let executed = db.executed.lock().unwrap().clone();
        assert!(executed
            .first()
            .is_some_and(|s| s.trim().eq_ignore_ascii_case("BEGIN TRANSACTION")));
        assert!(executed
            .last()
            .is_some_and(|s| s.trim().eq_ignore_ascii_case("COMMIT")));
    }

    #[tokio::test]
    async fn persist_propagates_db_error() {
        let pipeline = DefaultApplyPipeline::new();
        let db = FailingDb;

        let mut batch = SqlStatementBatch::new();
        batch.add(crate::local_db::query::SqlStatement::new(
            "INSERT INTO foo VALUES (1)",
        ));

        let err = pipeline.persist(&db, &batch).await.unwrap_err();
        match err {
            LocalDbError::LocalDbQueryError(e) => {
                let msg = format!("{}", e);
                assert!(msg.contains("Database operation failed"));
            }
            other => panic!("unexpected error variant: {other:?}"),
        }
    }

    #[test]
    fn empty_work_window_only_watermark() {
        let pipeline = DefaultApplyPipeline::new();
        let ob_id = sample_ob_id();

        let batch = pipeline
            .build_batch(&ob_id, 42, &[], &[], &[], &[])
            .expect("batch ok");

        // Expect exactly BEGIN, UPDATE, COMMIT
        let texts: Vec<_> = batch.statements().iter().map(|s| s.sql().trim()).collect();
        assert_eq!(texts.first().copied(), Some("BEGIN TRANSACTION"));
        assert!(texts
            .iter()
            .any(|s| s.contains("INSERT INTO target_watermarks")));
        assert_eq!(
            texts.last().copied().map(|s| s.to_ascii_uppercase()),
            Some("COMMIT".into())
        );
        assert!(batch.is_transaction());
    }

    #[test]
    fn decimals_from_upsert_override_existing() {
        use alloy::primitives::U256;
        use rain_math_float::Float;

        let pipeline = DefaultApplyPipeline::new();
        let ob_id = sample_ob_id();
        let token = Address::from([7u8; 20]);

        // Existing says 6 decimals
        let existing = vec![Erc20TokenRow {
            chain_id: ob_id.chain_id as u32,
            orderbook_address: ob_id.orderbook_address,
            token_address: token,
            name: "Token".into(),
            symbol: "T6".into(),
            decimals: 6,
        }];
        // Upsert says 18 decimals (override)
        let upserts = vec![(
            token,
            TokenInfo {
                name: "Token".into(),
                symbol: "T18".into(),
                decimals: 18,
            },
        )];

        let decoded = vec![deposit_event(token)];
        let batch = pipeline
            .build_batch(&ob_id, 100, &[], &decoded, &existing, &upserts)
            .expect("batch ok");

        // Find the deposit INSERT and inspect params; ?10 is deposit_amount
        let stmt = batch
            .statements()
            .iter()
            .find(|s| s.sql().starts_with("INSERT INTO deposits"))
            .expect("deposit insert present");

        // Params: [chain_id, orderbook, block_number, block_timestamp, tx_hash, log_index, sender, token, vault_id, deposit_amount, deposit_amount_uint256]
        let deposit_amount_param = stmt.params().get(9).expect("param 10 present");
        let expected = Float::from_fixed_decimal(U256::from(1000u64), 18)
            .unwrap()
            .as_hex();

        match deposit_amount_param {
            crate::local_db::query::SqlValue::Text(val) => {
                assert_eq!(
                    val, &expected,
                    "upsert decimals should take precedence over existing row"
                );
            }
            other => panic!("unexpected param type for deposit_amount: {other:?}"),
        }
    }

    #[test]
    fn invalid_existing_token_address_is_ignored() {
        use alloy::primitives::U256;
        use rain_math_float::Float;

        let pipeline = DefaultApplyPipeline::new();
        let ob_id = sample_ob_id();
        let token = Address::from([10u8; 20]);

        // Existing has an invalid address string
        let existing = vec![Erc20TokenRow {
            chain_id: ob_id.chain_id as u32,
            orderbook_address: ob_id.orderbook_address,
            token_address: Address::ZERO,
            name: "Bad".into(),
            symbol: "BAD".into(),
            decimals: 6,
        }];
        // Upsert provides correct decimals
        let upserts = vec![(
            token,
            TokenInfo {
                name: "Good".into(),
                symbol: "GOOD".into(),
                decimals: 9,
            },
        )];

        let decoded = vec![deposit_event(token)];
        let batch = pipeline
            .build_batch(&ob_id, 100, &[], &decoded, &existing, &upserts)
            .expect("batch ok");

        let stmt = batch
            .statements()
            .iter()
            .find(|s| s.sql().starts_with("INSERT INTO deposits"))
            .expect("deposit insert present");
        let deposit_amount_param = stmt.params().get(9).expect("param 10 present");
        let expected = Float::from_fixed_decimal(U256::from(1000u64), 9)
            .unwrap()
            .as_hex();
        match deposit_amount_param {
            crate::local_db::query::SqlValue::Text(val) => {
                assert_eq!(val, &expected);
            }
            other => panic!("unexpected param type for deposit_amount: {other:?}"),
        }
    }

    #[test]
    fn missing_decimals_yields_error() {
        let pipeline = DefaultApplyPipeline::new();
        let ob_id = sample_ob_id();
        let token = Address::from([9u8; 20]);
        let decoded = vec![deposit_event(token)];

        let err = pipeline
            .build_batch(&ob_id, 1, &[], &decoded, &[], &[])
            .unwrap_err();

        use crate::local_db::insert::InsertError;
        match err {
            LocalDbError::InsertError(InsertError::MissingTokenDecimals { token: t }) => {
                assert_eq!(t, format!("0x{:x}", token));
            }
            other => panic!("unexpected error: {other:?}"),
        }
    }

    #[test]
    fn token_upserts_generated_for_provided_tokens() {
        let pipeline = DefaultApplyPipeline::new();
        let ob_id = sample_ob_id();

        // Existing has A; upserts contain B
        let token_a = Address::from([1u8; 20]);
        let token_b = Address::from([2u8; 20]);
        let existing = vec![Erc20TokenRow {
            chain_id: ob_id.chain_id as u32,
            orderbook_address: ob_id.orderbook_address,
            token_address: token_a,
            name: "A".into(),
            symbol: "A".into(),
            decimals: 6,
        }];
        let upserts = vec![(
            token_b,
            TokenInfo {
                name: "B".into(),
                symbol: "B".into(),
                decimals: 8,
            },
        )];

        let batch = pipeline
            .build_batch(&ob_id, 1, &[], &[], &existing, &upserts)
            .expect("batch ok");

        let upsert_stmts: Vec<_> = batch
            .statements()
            .iter()
            .filter(|s| s.sql().starts_with("INSERT INTO erc20_tokens"))
            .collect();
        assert_eq!(
            upsert_stmts.len(),
            1,
            "upsert statements are generated for provided tokens"
        );

        // The token param is ?3 in the token upsert builder
        let addr_param = upsert_stmts[0].params().get(2).unwrap();
        match addr_param {
            crate::local_db::query::SqlValue::Text(val) => {
                assert_eq!(val, &format!("0x{:x}", token_b));
            }
            other => panic!("unexpected param type for token: {other:?}"),
        }
    }

    #[test]
    fn watermark_param_matches_target_block() {
        let pipeline = DefaultApplyPipeline::new();
        let ob_id = sample_ob_id();

        let target_block = 12345u64;
        let batch = pipeline
            .build_batch(&ob_id, target_block, &[], &[], &[], &[])
            .expect("batch ok");

        let stmt = batch
            .statements()
            .iter()
            .find(|s| s.sql().starts_with("INSERT INTO target_watermarks"))
            .expect("watermark update present");

        match stmt.params().get(2) {
            Some(crate::local_db::query::SqlValue::U64(v)) => {
                assert_eq!(*v, target_block);
            }
            Some(crate::local_db::query::SqlValue::I64(v)) => {
                assert_eq!(*v as u64, target_block);
            }
            other => panic!("unexpected watermark param: {other:?}"),
        }
    }

    #[test]
    fn decimals_from_existing_when_no_upserts() {
        use alloy::primitives::U256;
        use rain_math_float::Float;

        let pipeline = DefaultApplyPipeline::new();
        let ob_id = sample_ob_id();
        let token = Address::from([13u8; 20]);

        // Only existing provides decimals
        let existing = vec![Erc20TokenRow {
            chain_id: ob_id.chain_id as u32,
            orderbook_address: ob_id.orderbook_address,
            token_address: token,
            name: "E".into(),
            symbol: "E".into(),
            decimals: 9,
        }];

        let decoded = vec![deposit_event(token)];
        let batch = pipeline
            .build_batch(&ob_id, 100, &[], &decoded, &existing, &[])
            .expect("batch ok");

        let stmt = batch
            .statements()
            .iter()
            .find(|s| s.sql().starts_with("INSERT INTO deposits"))
            .expect("deposit insert present");
        let deposit_amount_param = stmt.params().get(9).expect("param 10 present");
        let expected = Float::from_fixed_decimal(U256::from(1000u64), 9)
            .unwrap()
            .as_hex();
        match deposit_amount_param {
            crate::local_db::query::SqlValue::Text(val) => {
                assert_eq!(val, &expected);
            }
            other => panic!("unexpected param type for deposit_amount: {other:?}"),
        }
    }

    #[tokio::test]
    async fn persist_preserves_prewrapped_transaction() {
        let pipeline = DefaultApplyPipeline::new();
        let db = MockDb {
            executed: Default::default(),
        };

        // Build an already transactional batch
        let mut batch = SqlStatementBatch::new();
        batch.add(crate::local_db::query::SqlStatement::new(
            "INSERT INTO foo VALUES (1)",
        ));
        let wrapped = batch.ensure_transaction();

        pipeline.persist(&db, &wrapped).await.expect("persist ok");

        let executed = db.executed.lock().unwrap().clone();
        let begin_count = executed
            .iter()
            .filter(|s| s.trim().eq_ignore_ascii_case("BEGIN TRANSACTION"))
            .count();
        let commit_count = executed
            .iter()
            .filter(|s| s.trim().eq_ignore_ascii_case("COMMIT"))
            .count();
        assert_eq!(begin_count, 1, "no duplicate BEGIN statements");
        assert_eq!(commit_count, 1, "no duplicate COMMIT statements");
        assert!(executed
            .first()
            .is_some_and(|s| s.trim().eq_ignore_ascii_case("BEGIN TRANSACTION")));
        assert!(executed
            .last()
            .is_some_and(|s| s.trim().eq_ignore_ascii_case("COMMIT")));
    }

    #[test]
    fn duplicate_upserts_last_wins_for_decimals() {
        use alloy::primitives::U256;
        use rain_math_float::Float;

        let pipeline = DefaultApplyPipeline::new();
        let ob_id = sample_ob_id();
        let token = Address::from([11u8; 20]);

        // Provide two upserts for same token with differing decimals; later should win
        let upserts = vec![
            (
                token,
                TokenInfo {
                    name: "Tok".into(),
                    symbol: "T".into(),
                    decimals: 6,
                },
            ),
            (
                token,
                TokenInfo {
                    name: "Tok".into(),
                    symbol: "T".into(),
                    decimals: 18,
                },
            ),
        ];

        let decoded = vec![deposit_event(token)];
        let batch = pipeline
            .build_batch(&ob_id, 100, &[], &decoded, &[], &upserts)
            .expect("batch ok");

        // Two upserts present
        let upsert_count = batch
            .statements()
            .iter()
            .filter(|s| s.sql().starts_with("INSERT INTO erc20_tokens"))
            .count();
        assert_eq!(upsert_count, 2);

        // Deposit amount uses last upsert decimals (18)
        let stmt = batch
            .statements()
            .iter()
            .find(|s| s.sql().starts_with("INSERT INTO deposits"))
            .expect("deposit insert present");
        let deposit_amount_param = stmt.params().get(9).expect("param 10 present");
        let expected = Float::from_fixed_decimal(U256::from(1000u64), 18)
            .unwrap()
            .as_hex();
        match deposit_amount_param {
            crate::local_db::query::SqlValue::Text(val) => {
                assert_eq!(val, &expected);
            }
            other => panic!("unexpected param type for deposit_amount: {other:?}"),
        }
    }

    #[test]
    fn token_upserts_chain_id_param_matches_target() {
        let pipeline = DefaultApplyPipeline::new();
        let ob_id = sample_ob_id();

        let token = Address::from([5u8; 20]);
        let upserts = vec![(
            token,
            TokenInfo {
                name: "X".into(),
                symbol: "X".into(),
                decimals: 18,
            },
        )];

        let batch = pipeline
            .build_batch(&ob_id, 1, &[], &[], &[], &upserts)
            .expect("batch ok");

        let stmt = batch
            .statements()
            .iter()
            .find(|s| s.sql().starts_with("INSERT INTO erc20_tokens"))
            .expect("token upsert present");
        match stmt.params().first() {
            Some(crate::local_db::query::SqlValue::U64(chain)) => {
                assert_eq!(*chain, ob_id.chain_id as u64);
            }
            Some(crate::local_db::query::SqlValue::I64(chain)) => {
                assert_eq!(*chain as u64, ob_id.chain_id as u64);
            }
            other => panic!("unexpected chain_id param: {other:?}"),
        }
    }

    #[test]
    fn raw_events_sorted_by_block_then_log() {
        let pipeline = DefaultApplyPipeline::new();
        let ob_id = sample_ob_id();

        // Two raw logs out of order
        let mk = |block: u64, log_index: u64| LogEntryResponse {
            address: "0x1111111111111111111111111111111111111111".into(),
            topics: vec![],
            data: "0x".into(),
            block_number: format!("0x{:x}", block),
            block_timestamp: Some("0x1".into()),
            transaction_hash: format!("0x{:x}", block),
            transaction_index: "0x0".into(),
            block_hash: format!("0x{:x}", block),
            log_index: format!("0x{:x}", log_index),
            removed: false,
        };
        let a = mk(10, 5);
        let b = mk(10, 3);

        let batch = pipeline
            .build_batch(&ob_id, 10, &[a, b], &[], &[], &[])
            .expect("batch ok");

        let raws: Vec<_> = batch
            .statements()
            .iter()
            .filter(|s| s.sql().starts_with("INSERT INTO raw_events"))
            .collect();
        assert_eq!(raws.len(), 2);
        // Check param ?3 block_number and ?6 log_index are sorted ascending
        let get_u = |stmt: &SqlStatement, idx: usize| match stmt.params().get(idx) {
            Some(crate::local_db::query::SqlValue::U64(v)) => *v,
            Some(crate::local_db::query::SqlValue::I64(v)) => *v as u64,
            other => panic!("unexpected param type: {other:?}"),
        };
        let b1 = get_u(raws[0], 2);
        let l1 = get_u(raws[0], 5);
        let b2 = get_u(raws[1], 2);
        let l2 = get_u(raws[1], 5);
        assert!(b1 <= b2);
        if b1 == b2 {
            assert!(l1 < l2);
        }
    }

    #[test]
    fn only_raw_logs_emitted_when_no_tokens_or_decoded() {
        let pipeline = DefaultApplyPipeline::new();
        let ob_id = sample_ob_id();

        let mk = |block: u64, log_index: u64| LogEntryResponse {
            address: "0x1111111111111111111111111111111111111111".into(),
            topics: vec![],
            data: "0x01".into(),
            block_number: format!("0x{:x}", block),
            block_timestamp: Some("0x1".into()),
            transaction_hash: format!("0x{:x}", block),
            transaction_index: "0x0".into(),
            block_hash: format!("0x{:x}", block),
            log_index: format!("0x{:x}", log_index),
            removed: false,
        };
        let raw = [mk(1, 0), mk(1, 1)];

        let batch = pipeline
            .build_batch(&ob_id, 2, &raw, &[], &[], &[])
            .expect("batch ok");

        let texts: Vec<_> = batch.statements().iter().map(|s| s.sql()).collect();
        assert!(texts
            .iter()
            .any(|s| s.starts_with("INSERT INTO raw_events")));
        assert!(!texts
            .iter()
            .any(|s| s.starts_with("INSERT INTO erc20_tokens")));
        assert!(!texts.iter().any(|s| s.starts_with("INSERT INTO deposits")));
        assert!(texts
            .iter()
            .any(|s| s.contains("INSERT INTO target_watermarks")));
    }

    #[test]
    fn watermark_emitted_exactly_once() {
        let pipeline = DefaultApplyPipeline::new();
        let ob_id = sample_ob_id();
        let batch = pipeline
            .build_batch(&ob_id, 77, &[], &[], &[], &[])
            .expect("batch ok");
        let count = batch
            .statements()
            .iter()
            .filter(|s| s.sql().starts_with("INSERT INTO target_watermarks"))
            .count();
        assert_eq!(count, 1);
    }

    #[test]
    fn statements_order_raw_then_tokens_then_decoded_then_watermark() {
        let pipeline = DefaultApplyPipeline::new();
        let ob_id = sample_ob_id();

        // Build one raw, one token upsert, one decoded deposit
        let mk_raw = |block: u64, log_index: u64| LogEntryResponse {
            address: "0x1111111111111111111111111111111111111111".into(),
            topics: vec![],
            data: "0x02".into(),
            block_number: format!("0x{:x}", block),
            block_timestamp: Some("0x1".into()),
            transaction_hash: format!("0x{:x}", block),
            transaction_index: "0x0".into(),
            block_hash: format!("0x{:x}", block),
            log_index: format!("0x{:x}", log_index),
            removed: false,
        };
        let token = Address::from([8u8; 20]);
        let upserts = vec![(
            token,
            TokenInfo {
                name: "Y".into(),
                symbol: "Y".into(),
                decimals: 18,
            },
        )];
        let decoded = vec![deposit_event(token)];

        let batch = pipeline
            .build_batch(&ob_id, 9, &[mk_raw(9, 0)], &decoded, &[], &upserts)
            .expect("batch ok");

        let idx_raw = batch
            .statements()
            .iter()
            .position(|s| s.sql().starts_with("INSERT INTO raw_events"))
            .expect("raw present");
        let idx_token = batch
            .statements()
            .iter()
            .position(|s| s.sql().starts_with("INSERT INTO erc20_tokens"))
            .expect("token upsert present");
        let idx_decoded = batch
            .statements()
            .iter()
            .position(|s| s.sql().starts_with("INSERT INTO deposits"))
            .expect("decoded present");
        let idx_watermark = batch
            .statements()
            .iter()
            .position(|s| s.sql().starts_with("INSERT INTO target_watermarks"))
            .expect("watermark present");
        let idx_commit = batch
            .statements()
            .iter()
            .position(|s| s.sql().trim().eq_ignore_ascii_case("COMMIT"))
            .expect("commit present");

        assert!(idx_raw < idx_token, "raw should precede token upserts");
        assert!(idx_token < idx_decoded, "token upserts before decoded");
        assert!(idx_decoded < idx_watermark, "decoded before watermark");
        assert!(idx_watermark < idx_commit, "watermark before commit");
    }

    #[test]
    fn deterministic_batch_shape_for_identical_inputs() {
        let pipeline = DefaultApplyPipeline::new();
        let ob_id = sample_ob_id();
        let token = Address::from([3u8; 20]);

        let existing = vec![Erc20TokenRow {
            chain_id: ob_id.chain_id as u32,
            orderbook_address: ob_id.orderbook_address,
            token_address: token,
            name: "Token".into(),
            symbol: "TKN".into(),
            decimals: 18,
        }];
        let decoded = vec![deposit_event(token)];

        let b1 = pipeline
            .build_batch(&ob_id, 5, &[], &decoded, &existing, &[])
            .expect("b1 ok");
        let b2 = pipeline
            .build_batch(&ob_id, 5, &[], &decoded, &existing, &[])
            .expect("b2 ok");

        assert_eq!(b1.statements().len(), b2.statements().len());
        for (s1, s2) in b1.statements().iter().zip(b2.statements().iter()) {
            assert_eq!(s1.sql(), s2.sql());
            assert_eq!(s1.params(), s2.params());
        }
    }

    #[test]
    fn includes_withdraw_decoded_events() {
        let pipeline = DefaultApplyPipeline::new();
        let ob_id = sample_ob_id();
        let token = Address::from([12u8; 20]);

        let batch = pipeline
            .build_batch(&ob_id, 5, &[], &[withdraw_event(token)], &[], &[])
            .expect("batch ok");

        assert!(batch
            .statements()
            .iter()
            .any(|s| s.sql().starts_with("INSERT INTO withdrawals")));
    }

    #[test]
    fn multi_token_decimals_mapped_correctly() {
        use alloy::primitives::U256;
        use rain_math_float::Float;

        let pipeline = DefaultApplyPipeline::new();
        let ob_id = sample_ob_id();

        // Two tokens: A gets decimals from existing, B from upserts
        let token_a = Address::from([21u8; 20]);
        let token_b = Address::from([22u8; 20]);

        let existing = vec![Erc20TokenRow {
            chain_id: ob_id.chain_id as u32,
            orderbook_address: ob_id.orderbook_address,
            token_address: token_a,
            name: "A".into(),
            symbol: "A".into(),
            decimals: 6,
        }];
        let upserts = vec![(
            token_b,
            TokenInfo {
                name: "B".into(),
                symbol: "B".into(),
                decimals: 9,
            },
        )];

        let decoded = vec![deposit_event(token_a), deposit_event(token_b)];
        let batch = pipeline
            .build_batch(&ob_id, 100, &[], &decoded, &existing, &upserts)
            .expect("batch ok");

        // Collect deposit statements and check each token's deposit_amount uses the right decimals
        let deposits: Vec<_> = batch
            .statements()
            .iter()
            .filter(|s| s.sql().starts_with("INSERT INTO deposits"))
            .collect();
        assert_eq!(deposits.len(), 2, "expected two deposit inserts");

        for stmt in deposits {
            // token param is ?8 (index 7)
            let token_param = stmt.params().get(7).expect("token param present");
            let amount_param = stmt.params().get(9).expect("deposit_amount param present");

            match token_param {
                crate::local_db::query::SqlValue::Text(addr)
                    if addr == &format!("0x{:x}", token_a) =>
                {
                    let expected = Float::from_fixed_decimal(U256::from(1000u64), 6)
                        .unwrap()
                        .as_hex();
                    match amount_param {
                        crate::local_db::query::SqlValue::Text(val) => assert_eq!(val, &expected),
                        other => panic!("unexpected param type for deposit_amount: {other:?}"),
                    }
                }
                crate::local_db::query::SqlValue::Text(addr)
                    if addr == &format!("0x{:x}", token_b) =>
                {
                    let expected = Float::from_fixed_decimal(U256::from(1000u64), 9)
                        .unwrap()
                        .as_hex();
                    match amount_param {
                        crate::local_db::query::SqlValue::Text(val) => assert_eq!(val, &expected),
                        other => panic!("unexpected param type for deposit_amount: {other:?}"),
                    }
                }
                other => panic!("unexpected token param: {other:?}"),
            }
        }
    }

    #[test]
    fn withdraw_params_are_hex_and_uint256_is_32_bytes() {
        use alloy::{hex, primitives::U256};

        let pipeline = DefaultApplyPipeline::new();
        let ob_id = sample_ob_id();
        let token = Address::from([15u8; 20]);

        let batch = pipeline
            .build_batch(&ob_id, 5, &[], &[withdraw_event(token)], &[], &[])
            .expect("batch ok");

        let stmt = batch
            .statements()
            .iter()
            .find(|s| s.sql().starts_with("INSERT INTO withdrawals"))
            .expect("withdraw insert present");

        // token param is ?8 (index 7)
        match stmt.params().get(7) {
            Some(crate::local_db::query::SqlValue::Text(v)) => {
                assert_eq!(v, &format!("0x{:x}", token))
            }
            other => panic!("unexpected token param: {other:?}"),
        }

        // withdraw_amount_uint256 is ?12 (index 11) and must be 32-byte hex of 1500
        let expected_uint256 = hex::encode_prefixed(U256::from(1500u64).to_be_bytes::<32>());
        match stmt.params().get(11) {
            Some(crate::local_db::query::SqlValue::Text(v)) => assert_eq!(v, &expected_uint256),
            other => panic!("unexpected withdraw_amount_uint256 param: {other:?}"),
        }
    }
}<|MERGE_RESOLUTION|>--- conflicted
+++ resolved
@@ -70,16 +70,7 @@
         batch.extend(decoded_batch);
 
         // Watermark update to target block
-<<<<<<< HEAD
-        batch.add(upsert_target_watermark_stmt(
-            target.chain_id as u64,
-            target.orderbook_address,
-            target_block,
-            None,
-        ));
-=======
-        batch.add(build_update_last_synced_block_stmt(ob_id, target_block));
->>>>>>> 81b86873
+        batch.add(upsert_target_watermark_stmt(ob_id, target_block, None));
 
         // Ensure atomicity
         Ok(batch.ensure_transaction())
