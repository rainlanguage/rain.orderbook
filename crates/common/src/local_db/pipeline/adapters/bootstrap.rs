--- conflicted
+++ resolved
@@ -9,13 +9,9 @@
 use crate::local_db::query::insert_db_metadata::insert_db_metadata_stmt;
 use crate::local_db::query::{LocalDbQueryExecutor, SqlStatement};
 use crate::local_db::LocalDbError;
-<<<<<<< HEAD
+use crate::local_db::OrderbookIdentifier;
+use async_trait::async_trait;
 use rain_orderbook_app_settings::local_db_manifest::DB_SCHEMA_VERSION;
-=======
-use crate::local_db::OrderbookIdentifier;
-use crate::local_db::DATABASE_SCHEMA_VERSION;
-use async_trait::async_trait;
->>>>>>> b9c60623
 use std::collections::HashSet;
 
 #[derive(Debug, Clone)]
@@ -321,13 +317,8 @@
 
     #[tokio::test]
     async fn ensure_schema_honors_override_ok() {
-<<<<<<< HEAD
-        let adapter = DefaultBootstrapAdapter::new();
+        let adapter = TestBootstrapPipeline::new();
         let override_version = DB_SCHEMA_VERSION + 7;
-=======
-        let adapter = TestBootstrapPipeline::new();
-        let override_version = DATABASE_SCHEMA_VERSION + 7;
->>>>>>> b9c60623
         let db_row = DbMetadataRow {
             id: 1,
             db_schema_version: override_version,
@@ -344,13 +335,8 @@
 
     #[tokio::test]
     async fn ensure_schema_honors_override_mismatch() {
-<<<<<<< HEAD
-        let adapter = DefaultBootstrapAdapter::new();
+        let adapter = TestBootstrapPipeline::new();
         let row_version = DB_SCHEMA_VERSION + 3;
-=======
-        let adapter = TestBootstrapPipeline::new();
-        let row_version = DATABASE_SCHEMA_VERSION + 3;
->>>>>>> b9c60623
         let db_row = DbMetadataRow {
             id: 1,
             db_schema_version: row_version,
@@ -602,13 +588,8 @@
 
     #[tokio::test]
     async fn reset_db_uses_custom_version_when_some() {
-<<<<<<< HEAD
-        let adapter = DefaultBootstrapAdapter::new();
+        let adapter = TestBootstrapPipeline::new();
         let custom_version = DB_SCHEMA_VERSION + 9;
-=======
-        let adapter = TestBootstrapPipeline::new();
-        let custom_version = DATABASE_SCHEMA_VERSION + 9;
->>>>>>> b9c60623
         let db = MockDb::default()
             .with_text(&clear_tables_stmt(), "ok")
             .with_text(&create_tables_stmt(), "ok")
