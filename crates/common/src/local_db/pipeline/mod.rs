--- conflicted
+++ resolved
@@ -8,9 +8,6 @@
 //!
 
 pub mod adapters;
-<<<<<<< HEAD
-pub mod traits;
-=======
 
 use crate::erc20::TokenInfo;
 use crate::local_db::decode::{DecodedEvent, DecodedEventData};
@@ -226,7 +223,7 @@
     async fn load_existing<DB>(
         &self,
         db: &DB,
-        chain_id: u64,
+        chain_id: u32,
         token_addrs_lower: &[String],
     ) -> Result<Vec<Erc20TokenRow>, LocalDbError>
     where
@@ -287,5 +284,4 @@
     {
         Ok(())
     }
-}
->>>>>>> 3a78725f
+}