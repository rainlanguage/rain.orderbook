--- conflicted
+++ resolved
@@ -22,20 +22,6 @@
 use alloy::primitives::Address;
 use async_trait::async_trait;
 
-<<<<<<< HEAD
-/// Identifies the logical target (orderbook) for a sync cycle.
-///
-/// Multi-tenant writes/reads are always keyed by this structure.
-#[derive(Debug, Clone)]
-pub struct TargetKey {
-    /// Chain id for the orderbook deployment.
-    pub chain_id: u32,
-    /// Address of the orderbook contract.
-    pub orderbook_address: Address,
-}
-
-=======
->>>>>>> 2a48fe95
 /// Optional manual window overrides usually supplied by CLI/producer.
 ///
 /// Orchestrators apply these after computing a finality-clamped safe head.
@@ -88,96 +74,7 @@
     pub decoded_events: usize,
 }
 
-<<<<<<< HEAD
-#[derive(Debug, Clone)]
-pub struct BootstrapConfig {
-    pub target_key: TargetKey,
-    pub dump_stmt: Option<SqlStatement>,
-    pub latest_block: u64,
-}
-
-/// Bootstrap state snapshot used by environment orchestration to decide actions.
-#[derive(Debug, Clone, PartialEq, Eq)]
-pub struct BootstrapState {
-    pub has_required_tables: bool,
-    pub last_synced_block: Option<u64>,
-}
-
-/// Ensures the database is ready for incremental sync and applies optional
-/// data-only seed dumps per environment policy.
-///
-/// Responsibilities (concrete):
-/// - Ensure schema tables exist. Dumps must not include DDL.
-/// - Version gate via `db_metadata` (read/init, fail/reset on mismatch per
-///   environment policy).
-///
-/// Implementors orchestrate bootstrap by composing the helper hooks exposed
-/// here. Environment-specific runners typically call `engine_run` during a
-/// sync cycle and `runner_run` during process start-up; `run` remains
-/// available for alternative orchestrators.
-#[async_trait(?Send)]
-pub trait BootstrapPipeline {
-    async fn ensure_schema<DB>(
-        &self,
-        db: &DB,
-        db_schema_version: Option<u32>,
-    ) -> Result<(), LocalDbError>
-    where
-        DB: LocalDbQueryExecutor + ?Sized;
-
-    async fn inspect_state<DB>(
-        &self,
-        db: &DB,
-        target_key: &TargetKey,
-    ) -> Result<BootstrapState, LocalDbError>
-    where
-        DB: LocalDbQueryExecutor + ?Sized;
-
-    async fn reset_db<DB>(
-        &self,
-        db: &DB,
-        db_schema_version: Option<u32>,
-    ) -> Result<(), LocalDbError>
-    where
-        DB: LocalDbQueryExecutor + ?Sized;
-
-    async fn clear_orderbook_data<DB>(
-        &self,
-        db: &DB,
-        target: &TargetKey,
-    ) -> Result<(), LocalDbError>
-    where
-        DB: LocalDbQueryExecutor + ?Sized;
-
-    async fn engine_run<DB>(&self, db: &DB, config: &BootstrapConfig) -> Result<(), LocalDbError>
-    where
-        DB: LocalDbQueryExecutor + ?Sized;
-
-    async fn runner_run<DB>(
-        &self,
-        db: &DB,
-        db_schema_version: Option<u32>,
-    ) -> Result<(), LocalDbError>
-    where
-        DB: LocalDbQueryExecutor + ?Sized;
-
-    async fn run<DB>(
-        &self,
-        _db: &DB,
-        _db_schema_version: Option<u32>,
-        _config: &BootstrapConfig,
-    ) -> Result<(), LocalDbError>
-    where
-        DB: LocalDbQueryExecutor + ?Sized,
-    {
-        Err(LocalDbError::InvalidBootstrapImplementation)
-    }
-}
-
-/// Coarse-grained progress/status publishing.
-=======
 /// Coarse‑grained progress/status publishing.
->>>>>>> 2a48fe95
 ///
 /// Keep messages short and stable; a richer typed snapshot can be layered on
 /// top without changing the pipeline contracts.
