//! Split-traits API for the local DB sync engine.
//!
//! This module defines minimal, focused traits that partition sync
//! responsibilities into composable units. Environment-specific behavior
//! (browser vs producer) is provided by implementing these traits; the core
//! orchestrator depends only on the traits and does not
//! branch on environment.
//!

pub mod adapters;
pub mod engine;
pub mod runner;

use super::OrderbookIdentifier;
use crate::erc20::TokenInfo;
use crate::local_db::decode::{DecodedEvent, DecodedEventData};
use crate::local_db::query::{
    fetch_erc20_tokens_by_addresses::Erc20TokenRow, LocalDbQueryExecutor, SqlStatementBatch,
};
use crate::local_db::{FetchConfig, LocalDbError};
use crate::rpc_client::LogEntryResponse;
use alloy::primitives::{Address, Bytes};
use async_trait::async_trait;

<<<<<<< HEAD
/// Identifies the logical target (orderbook) for a sync cycle.
///
/// Multi-tenant writes/reads are always keyed by this structure.
#[derive(Debug, Clone, PartialEq, Eq, Hash)]
pub struct TargetKey {
    /// Chain id for the orderbook deployment.
    pub chain_id: u32,
    /// Address of the orderbook contract.
    pub orderbook_address: Address,
}

=======
>>>>>>> 2dcae8f6
/// Optional manual window overrides usually supplied by CLI/producer.
///
/// Orchestrators apply these after computing a finality-clamped safe head.
#[derive(Debug, Clone, Default)]
pub struct WindowOverrides {
    /// Override the start block (inclusive). When omitted the watermark or
    /// deployment block is used per policy.
    pub start_block: Option<u64>,
    /// Override the end/target block (inclusive) before finality clamping.
    pub end_block: Option<u64>,
}

/// Finality policy for windowing.
///
/// The safe head is computed as `max(deployment_block, latest - depth)` and
/// used as the upper bound for the target block, preventing tailing too close
/// to the chain head.
#[derive(Debug, Clone)]
pub struct FinalityConfig {
    /// Safe head depth; 0 means “no finality buffer”.
    pub depth: u32,
}

/// Static configuration supplied to a sync cycle.
#[derive(Debug, Clone)]
pub struct SyncConfig {
    /// Block where the orderbook was deployed; the start block never goes
    /// below this.
    pub deployment_block: u64,
    /// Fetch configuration (batch sizes, concurrency, etc.).
    pub fetch: FetchConfig,
    /// Finality policy.
    pub finality: FinalityConfig,
    /// Optional manual window overrides (typically CLI only).
    pub window_overrides: WindowOverrides,
}

/// Coarse execution summary for a single sync cycle.
#[derive(Debug, Clone)]
pub struct SyncOutcome {
    /// Target that was synced.
    pub ob_id: OrderbookIdentifier,
    /// Start block (inclusive) that was used.
    pub start_block: u64,
    /// Target block (inclusive) that was used.
    pub target_block: u64,
    /// Count of raw logs fetched across orderbook and stores.
    pub fetched_logs: usize,
    /// Count of decoded events materialized during the cycle.
    pub decoded_events: usize,
}

/// Coarse‑grained progress/status publishing.
///
/// Keep messages short and stable; a richer typed snapshot can be layered on
/// top without changing the pipeline contracts.
#[async_trait(?Send)]
pub trait StatusBus {
    /// Publishes a human-readable status message.
    async fn send(&self, message: &str) -> Result<(), LocalDbError>;
}

/// Computes the inclusive `[start_block, target_block]` for a cycle.
///
/// Responsibilities (concrete):
/// - Read watermark for the target (last synced block, and optionally last
///   block hash).
/// - Compute `safe_head = max(deployment_block, latest - finality.depth)` and
///   apply overrides from `cfg.window_overrides` (subject to clamp).
///
/// Policy (environment-specific):
/// - Continuity check: producer verifies parent hash continuity vs stored
///   watermark hash; browser may skip or apply a light check.
///
/// Invariants:
/// - If `start_block > target_block`, the sync cycle is a no-op.
#[async_trait(?Send)]
pub trait WindowPipeline {
    /// Returns `(start_block, target_block)` for the cycle.
    async fn compute<DB>(
        &self,
        db: &DB,
        ob_id: &OrderbookIdentifier,
        cfg: &SyncConfig,
        latest_block: u64,
    ) -> Result<(u64, u64), LocalDbError>
    where
        DB: LocalDbQueryExecutor + ?Sized;
}

/// Facade over the event fetch + decode steps.
///
/// Responsibilities (concrete):
/// - Decode via shared ABI into stable `DecodedEventData<DecodedEvent>`.
/// - Provide a uniform surface for fetching orderbook/store logs.
///
/// Policy (environment-specific):
/// - Backend selection: browser uses regular/public RPCs; producer uses
///   HyperRPC for logs and regular RPCs for tokens.
#[async_trait(?Send)]
pub trait EventsPipeline {
    /// Returns the latest chain block number according to the backend.
    async fn latest_block(&self) -> Result<u64, LocalDbError>;

    /// Fetches the canonical block hash for the provided block number.
    async fn block_hash(&self, block_number: u64) -> Result<Bytes, LocalDbError>;

    /// Fetches orderbook logs within the inclusive block range.
    async fn fetch_orderbook(
        &self,
        orderbook_address: Address,
        from_block: u64,
        to_block: u64,
        cfg: &FetchConfig,
    ) -> Result<Vec<LogEntryResponse>, LocalDbError>;

    /// Fetches interpreter store logs for the supplied addresses.
    async fn fetch_stores(
        &self,
        store_addresses: &[Address],
        from_block: u64,
        to_block: u64,
        cfg: &FetchConfig,
    ) -> Result<Vec<LogEntryResponse>, LocalDbError>;

    /// Decodes raw logs into typed events. Decoding must be deterministic
    /// for identical input logs.
    fn decode(
        &self,
        logs: &[LogEntryResponse],
    ) -> Result<Vec<DecodedEventData<DecodedEvent>>, LocalDbError>;
}

/// ERC-20 token metadata lookup pipeline.
///
/// Responsibilities (concrete):
/// - Read existing token rows for a chain and compute the missing set.
/// - Fetch metadata for missing tokens and return typed values; SQL generation
///   is handled by the Apply pipeline.
///
/// Invariants:
/// - Upserts must be idempotent and keyed by `(chain_id, orderbook_address, lower(token_address))`.
#[async_trait(?Send)]
pub trait TokensPipeline {
    /// Loads existing token rows for the provided lowercase addresses.
    async fn load_existing<DB>(
        &self,
        db: &DB,
        ob_id: &OrderbookIdentifier,
        token_addrs_lower: &[Address],
    ) -> Result<Vec<Erc20TokenRow>, LocalDbError>
    where
        DB: LocalDbQueryExecutor + ?Sized;

    /// Fetches metadata for missing tokens using the supplied RPC endpoints.
    async fn fetch_missing(
        &self,
        missing: Vec<Address>,
        cfg: &FetchConfig,
    ) -> Result<Vec<(Address, TokenInfo)>, LocalDbError>;
}

#[derive(Debug, Clone)]
pub struct ApplyPipelineTargetInfo {
    pub key: TargetKey,
    pub block: u64,
    pub hash: Bytes,
}

/// Translates fetched/decoded data into SQL and persists it atomically.
///
/// Responsibilities (concrete):
/// - Build a transactional batch containing:
///   - Raw events INSERTs.
///   - Token upserts for provided `(Address, TokenInfo)` pairs.
///   - Decoded event INSERTs for all orderbook-scoped tables, binding the
///     target key.
///   - Watermark update to the `target_block` (and later last hash).
/// - Persist the batch with a single-writer gate; must assert that the batch
///   is transaction-wrapped and fail if not.
///
/// Policy (environment-specific):
/// - Dump export after a successful persist (producer only); browser is no-op.
#[async_trait(?Send)]
pub trait ApplyPipeline {
    /// Builds the SQL batch for a cycle. The batch must be suitable for
    /// atomic execution (the caller will ensure single-writer semantics).
    fn build_batch(
        &self,
<<<<<<< HEAD
        target_info: &ApplyPipelineTargetInfo,
=======
        ob_id: &OrderbookIdentifier,
        target_block: u64,
>>>>>>> 2dcae8f6
        raw_logs: &[LogEntryResponse],
        decoded_events: &[DecodedEventData<DecodedEvent>],
        existing_tokens: &[Erc20TokenRow],
        tokens_to_upsert: &[(Address, TokenInfo)],
    ) -> Result<SqlStatementBatch, LocalDbError>;

    /// Persists the previously built batch. Implementations must assert that
    /// the input is wrapped in a transaction and return an error otherwise.
    async fn persist<DB>(&self, db: &DB, batch: &SqlStatementBatch) -> Result<(), LocalDbError>
    where
        DB: LocalDbQueryExecutor + ?Sized;

    /// Optional policy hook to export dumps after a successful persist.
    /// Default implementation is a no-op.
    async fn export_dump<DB>(
        &self,
        _db: &DB,
        _ob_id: &OrderbookIdentifier,
        _end_block: u64,
    ) -> Result<(), LocalDbError>
    where
        DB: LocalDbQueryExecutor + ?Sized,
    {
        Ok(())
    }
}<|MERGE_RESOLUTION|>--- conflicted
+++ resolved
@@ -22,20 +22,6 @@
 use alloy::primitives::{Address, Bytes};
 use async_trait::async_trait;
 
-<<<<<<< HEAD
-/// Identifies the logical target (orderbook) for a sync cycle.
-///
-/// Multi-tenant writes/reads are always keyed by this structure.
-#[derive(Debug, Clone, PartialEq, Eq, Hash)]
-pub struct TargetKey {
-    /// Chain id for the orderbook deployment.
-    pub chain_id: u32,
-    /// Address of the orderbook contract.
-    pub orderbook_address: Address,
-}
-
-=======
->>>>>>> 2dcae8f6
 /// Optional manual window overrides usually supplied by CLI/producer.
 ///
 /// Orchestrators apply these after computing a finality-clamped safe head.
@@ -200,7 +186,7 @@
 
 #[derive(Debug, Clone)]
 pub struct ApplyPipelineTargetInfo {
-    pub key: TargetKey,
+    pub ob_id: OrderbookIdentifier,
     pub block: u64,
     pub hash: Bytes,
 }
@@ -212,7 +198,7 @@
 ///   - Raw events INSERTs.
 ///   - Token upserts for provided `(Address, TokenInfo)` pairs.
 ///   - Decoded event INSERTs for all orderbook-scoped tables, binding the
-///     target key.
+///     target orderbook.
 ///   - Watermark update to the `target_block` (and later last hash).
 /// - Persist the batch with a single-writer gate; must assert that the batch
 ///   is transaction-wrapped and fail if not.
@@ -225,12 +211,7 @@
     /// atomic execution (the caller will ensure single-writer semantics).
     fn build_batch(
         &self,
-<<<<<<< HEAD
         target_info: &ApplyPipelineTargetInfo,
-=======
-        ob_id: &OrderbookIdentifier,
-        target_block: u64,
->>>>>>> 2dcae8f6
         raw_logs: &[LogEntryResponse],
         decoded_events: &[DecodedEventData<DecodedEvent>],
         existing_tokens: &[Erc20TokenRow],
