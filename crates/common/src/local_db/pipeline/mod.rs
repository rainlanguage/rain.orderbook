//! Split‑traits API for the local DB sync engine.
//!
//! This module defines minimal, focused traits that partition sync
//! responsibilities into composable units. Environment‑specific behavior
//! (browser vs producer) is provided by implementing these traits; the core
//! orchestrator depends only on the traits and does not
//! branch on environment.
//!

pub mod adapters;
<<<<<<< HEAD
pub mod engine;
pub mod traits;
=======

use crate::erc20::TokenInfo;
use crate::local_db::decode::{DecodedEvent, DecodedEventData};
use crate::local_db::query::{
    fetch_erc20_tokens_by_addresses::Erc20TokenRow, LocalDbQueryExecutor, SqlStatementBatch,
};
use crate::local_db::{FetchConfig, LocalDbError};
use crate::rpc_client::LogEntryResponse;
use alloy::primitives::Address;
use async_trait::async_trait;
use url::Url;

use super::query::SqlStatement;

/// Identifies the logical target (orderbook) for a sync cycle.
///
/// Multi‑tenant writes/reads are always keyed by this structure.
#[derive(Debug, Clone)]
pub struct TargetKey {
    /// Chain id for the orderbook deployment.
    pub chain_id: u32,
    /// Address of the orderbook contract.
    pub orderbook_address: Address,
}

/// Optional manual window overrides usually supplied by CLI/producer.
///
/// Orchestrators apply these after computing a finality‑clamped safe head.
#[derive(Debug, Clone, Default)]
pub struct WindowOverrides {
    /// Override the start block (inclusive). When omitted the watermark or
    /// deployment block is used per policy.
    pub start_block: Option<u64>,
    /// Override the end/target block (inclusive) before finality clamping.
    pub end_block: Option<u64>,
}

/// Finality policy for windowing.
///
/// The safe head is computed as `max(deployment_block, latest - depth)` and
/// used as the upper bound for the target block, preventing tailing too close
/// to the chain head.
#[derive(Debug, Clone)]
pub struct FinalityConfig {
    /// Safe head depth; 0 means “no finality buffer”.
    pub depth: u32,
}

/// Static configuration supplied to a sync cycle.
#[derive(Debug, Clone)]
pub struct SyncConfig {
    /// Block where the orderbook was deployed; the start block never goes
    /// below this.
    pub deployment_block: u64,
    /// Fetch configuration (batch sizes, concurrency, etc.).
    pub fetch: FetchConfig,
    /// Finality policy.
    pub finality: FinalityConfig,
    /// Optional manual window overrides (typically CLI only).
    pub window_overrides: WindowOverrides,
}

/// Coarse execution summary for a single sync cycle.
#[derive(Debug, Clone)]
pub struct SyncOutcome {
    /// Target that was synced.
    pub target: TargetKey,
    /// Start block (inclusive) that was used.
    pub start_block: u64,
    /// Target block (inclusive) that was used.
    pub target_block: u64,
    /// Count of raw logs fetched across orderbook and stores.
    pub fetched_logs: usize,
    /// Count of decoded events materialized during the cycle.
    pub decoded_events: usize,
}

#[derive(Debug, Clone)]
pub struct BootstrapConfig {
    pub target_key: TargetKey,
    pub dump_stmt: Option<SqlStatement>,
    pub latest_block: u64,
}

/// Bootstrap state snapshot used by environment orchestration to decide actions.
#[derive(Debug, Clone, PartialEq, Eq)]
pub struct BootstrapState {
    pub has_required_tables: bool,
    pub last_synced_block: Option<u64>,
}

/// Ensures the database is ready for incremental sync and applies optional
/// data‑only seed dumps per environment policy.
///
/// Responsibilities (concrete):
/// - Ensure schema tables exist. Dumps must not include DDL.
/// - Version gate via `db_metadata` (read/init, fail/reset on mismatch per
///   environment policy).
///
/// Implementors should orchestrate bootstrap via `run` and may use shared
/// helpers for the lower-level operations exposed as trait methods here.
#[async_trait(?Send)]
pub trait BootstrapPipeline {
    async fn ensure_schema<DB>(
        &self,
        db: &DB,
        db_schema_version: Option<u32>,
    ) -> Result<(), LocalDbError>
    where
        DB: LocalDbQueryExecutor + ?Sized;

    async fn inspect_state<DB>(
        &self,
        db: &DB,
        target_key: &TargetKey,
    ) -> Result<BootstrapState, LocalDbError>
    where
        DB: LocalDbQueryExecutor + ?Sized;

    async fn reset_db<DB>(
        &self,
        db: &DB,
        db_schema_version: Option<u32>,
    ) -> Result<(), LocalDbError>
    where
        DB: LocalDbQueryExecutor + ?Sized;

    async fn run<DB>(
        &self,
        db: &DB,
        db_schema_version: Option<u32>,
        config: &BootstrapConfig,
    ) -> Result<(), LocalDbError>
    where
        DB: LocalDbQueryExecutor + ?Sized;
}

/// Coarse‑grained progress/status publishing.
///
/// Keep messages short and stable; a richer typed snapshot can be layered on
/// top without changing the pipeline contracts.
#[async_trait(?Send)]
pub trait StatusBus {
    /// Publishes a human‑readable status message.
    async fn send(&self, message: &str) -> Result<(), LocalDbError>;
}

/// Computes the inclusive `[start_block, target_block]` for a cycle.
///
/// Responsibilities (concrete):
/// - Read watermark for the target (last synced block, and optionally last
///   block hash).
/// - Compute `safe_head = max(deployment_block, latest - finality.depth)` and
///   apply overrides from `cfg.window_overrides` (subject to clamp).
///
/// Policy (environment‑specific):
/// - Continuity check: producer verifies parent hash continuity vs stored
///   watermark hash; browser may skip or apply a light check.
///
/// Invariants:
/// - If `start_block > target_block`, the sync cycle is a no‑op.
#[async_trait(?Send)]
pub trait WindowPipeline {
    /// Returns `(start_block, target_block)` for the cycle.
    async fn compute<DB>(
        &self,
        db: &DB,
        target: &TargetKey,
        cfg: &SyncConfig,
        latest_block: u64,
    ) -> Result<(u64, u64), LocalDbError>
    where
        DB: LocalDbQueryExecutor + ?Sized;
}

/// Facade over the event fetch + decode steps.
///
/// Responsibilities (concrete):
/// - Decode via shared ABI into stable `DecodedEventData<DecodedEvent>`.
/// - Provide a uniform surface for fetching orderbook/store logs.
///
/// Policy (environment‑specific):
/// - Backend selection: browser uses regular/public RPCs; producer uses
///   HyperRPC for logs and regular RPCs for tokens.
#[async_trait(?Send)]
pub trait EventsPipeline {
    /// Returns the latest chain block number according to the backend.
    async fn latest_block(&self) -> Result<u64, LocalDbError>;

    /// Fetches orderbook logs within the inclusive block range.
    async fn fetch_orderbook(
        &self,
        orderbook_address: Address,
        from_block: u64,
        to_block: u64,
        cfg: &FetchConfig,
    ) -> Result<Vec<LogEntryResponse>, LocalDbError>;

    /// Fetches interpreter store logs for the supplied addresses.
    async fn fetch_stores(
        &self,
        store_addresses: &[Address],
        from_block: u64,
        to_block: u64,
        cfg: &FetchConfig,
    ) -> Result<Vec<LogEntryResponse>, LocalDbError>;

    /// Decodes raw logs into typed events. Decoding must be deterministic
    /// for identical input logs.
    fn decode(
        &self,
        logs: &[LogEntryResponse],
    ) -> Result<Vec<DecodedEventData<DecodedEvent>>, LocalDbError>;
}

/// ERC‑20 token metadata lookup pipeline.
///
/// Responsibilities (concrete):
/// - Read existing token rows for a chain and compute the missing set.
/// - Fetch metadata for missing tokens and return typed values; SQL generation
///   is handled by the Apply pipeline.
///
/// Invariants:
/// - Upserts must be idempotent and keyed by `(chain_id, lower(address))`.
#[async_trait(?Send)]
pub trait TokensPipeline {
    /// Loads existing token rows for the provided lowercase addresses.
    async fn load_existing<DB>(
        &self,
        db: &DB,
        chain_id: u32,
        orderbook_address: Address,
        token_addrs_lower: &[Address],
    ) -> Result<Vec<Erc20TokenRow>, LocalDbError>
    where
        DB: LocalDbQueryExecutor + ?Sized;

    /// Fetches metadata for missing tokens using the supplied RPC endpoints.
    async fn fetch_missing(
        &self,
        rpcs: &[Url],
        missing: Vec<Address>,
        cfg: &FetchConfig,
    ) -> Result<Vec<(Address, TokenInfo)>, LocalDbError>;
}

/// Translates fetched/decoded data into SQL and persists it atomically.
///
/// Responsibilities (concrete):
/// - Build a transactional batch containing:
///   - Raw events INSERTs.
///   - Token upserts for provided `(Address, TokenInfo)` pairs.
///   - Decoded event INSERTs for all orderbook‑scoped tables, binding the
///     target key.
///   - Watermark update to the `target_block` (and later last hash).
/// - Persist the batch with a single‑writer gate; must assert that the batch
///   is transaction‑wrapped and fail if not.
///
/// Policy (environment‑specific):
/// - Dump export after a successful persist (producer only); browser is no‑op.
#[async_trait(?Send)]
pub trait ApplyPipeline {
    /// Builds the SQL batch for a cycle. The batch must be suitable for
    /// atomic execution (the caller will ensure single‑writer semantics).
    fn build_batch(
        &self,
        target: &TargetKey,
        target_block: u64,
        raw_logs: &[LogEntryResponse],
        decoded_events: &[DecodedEventData<DecodedEvent>],
        existing_tokens: &[Erc20TokenRow],
        tokens_to_upsert: &[(Address, TokenInfo)],
    ) -> Result<SqlStatementBatch, LocalDbError>;

    /// Persists the previously built batch. Implementations must assert that
    /// the input is wrapped in a transaction and return an error otherwise.
    async fn persist<DB>(&self, db: &DB, batch: &SqlStatementBatch) -> Result<(), LocalDbError>
    where
        DB: LocalDbQueryExecutor + ?Sized;

    /// Optional policy hook to export dumps after a successful persist.
    /// Default implementation is a no‑op.
    async fn export_dump<DB>(
        &self,
        _db: &DB,
        _target: &TargetKey,
        _end_block: u64,
    ) -> Result<(), LocalDbError>
    where
        DB: LocalDbQueryExecutor + ?Sized,
    {
        Ok(())
    }
}
>>>>>>> fd9dc5cb
<|MERGE_RESOLUTION|>--- conflicted
+++ resolved
@@ -1,22 +1,20 @@
-//! Split‑traits API for the local DB sync engine.
+//! Split-traits API for the local DB sync engine.
 //!
 //! This module defines minimal, focused traits that partition sync
-//! responsibilities into composable units. Environment‑specific behavior
+//! responsibilities into composable units. Environment-specific behavior
 //! (browser vs producer) is provided by implementing these traits; the core
 //! orchestrator depends only on the traits and does not
 //! branch on environment.
 //!
 
 pub mod adapters;
-<<<<<<< HEAD
 pub mod engine;
-pub mod traits;
-=======
 
 use crate::erc20::TokenInfo;
 use crate::local_db::decode::{DecodedEvent, DecodedEventData};
 use crate::local_db::query::{
-    fetch_erc20_tokens_by_addresses::Erc20TokenRow, LocalDbQueryExecutor, SqlStatementBatch,
+    fetch_erc20_tokens_by_addresses::Erc20TokenRow, LocalDbQueryExecutor, SqlStatement,
+    SqlStatementBatch,
 };
 use crate::local_db::{FetchConfig, LocalDbError};
 use crate::rpc_client::LogEntryResponse;
@@ -24,11 +22,9 @@
 use async_trait::async_trait;
 use url::Url;
 
-use super::query::SqlStatement;
-
 /// Identifies the logical target (orderbook) for a sync cycle.
 ///
-/// Multi‑tenant writes/reads are always keyed by this structure.
+/// Multi-tenant writes/reads are always keyed by this structure.
 #[derive(Debug, Clone)]
 pub struct TargetKey {
     /// Chain id for the orderbook deployment.
@@ -39,7 +35,7 @@
 
 /// Optional manual window overrides usually supplied by CLI/producer.
 ///
-/// Orchestrators apply these after computing a finality‑clamped safe head.
+/// Orchestrators apply these after computing a finality-clamped safe head.
 #[derive(Debug, Clone, Default)]
 pub struct WindowOverrides {
     /// Override the start block (inclusive). When omitted the watermark or
@@ -104,15 +100,17 @@
 }
 
 /// Ensures the database is ready for incremental sync and applies optional
-/// data‑only seed dumps per environment policy.
+/// data-only seed dumps per environment policy.
 ///
 /// Responsibilities (concrete):
 /// - Ensure schema tables exist. Dumps must not include DDL.
 /// - Version gate via `db_metadata` (read/init, fail/reset on mismatch per
 ///   environment policy).
 ///
-/// Implementors should orchestrate bootstrap via `run` and may use shared
-/// helpers for the lower-level operations exposed as trait methods here.
+/// Implementors orchestrate bootstrap by composing the helper hooks exposed
+/// here. Environment-specific runners typically call `engine_run` during a
+/// sync cycle and `runner_run` during process start-up; `run` remains
+/// available for alternative orchestrators.
 #[async_trait(?Send)]
 pub trait BootstrapPipeline {
     async fn ensure_schema<DB>(
@@ -139,23 +137,46 @@
     where
         DB: LocalDbQueryExecutor + ?Sized;
 
+    async fn clear_orderbook_data<DB>(
+        &self,
+        db: &DB,
+        target: &TargetKey,
+    ) -> Result<(), LocalDbError>
+    where
+        DB: LocalDbQueryExecutor + ?Sized;
+
+    async fn engine_run<DB>(&self, db: &DB, config: &BootstrapConfig) -> Result<(), LocalDbError>
+    where
+        DB: LocalDbQueryExecutor + ?Sized;
+
+    async fn runner_run<DB>(
+        &self,
+        db: &DB,
+        db_schema_version: Option<u32>,
+    ) -> Result<(), LocalDbError>
+    where
+        DB: LocalDbQueryExecutor + ?Sized;
+
     async fn run<DB>(
         &self,
-        db: &DB,
-        db_schema_version: Option<u32>,
-        config: &BootstrapConfig,
-    ) -> Result<(), LocalDbError>
-    where
-        DB: LocalDbQueryExecutor + ?Sized;
-}
-
-/// Coarse‑grained progress/status publishing.
+        _db: &DB,
+        _db_schema_version: Option<u32>,
+        _config: &BootstrapConfig,
+    ) -> Result<(), LocalDbError>
+    where
+        DB: LocalDbQueryExecutor + ?Sized,
+    {
+        Err(LocalDbError::InvalidBootstrapImplementation)
+    }
+}
+
+/// Coarse-grained progress/status publishing.
 ///
 /// Keep messages short and stable; a richer typed snapshot can be layered on
 /// top without changing the pipeline contracts.
 #[async_trait(?Send)]
 pub trait StatusBus {
-    /// Publishes a human‑readable status message.
+    /// Publishes a human-readable status message.
     async fn send(&self, message: &str) -> Result<(), LocalDbError>;
 }
 
@@ -167,12 +188,12 @@
 /// - Compute `safe_head = max(deployment_block, latest - finality.depth)` and
 ///   apply overrides from `cfg.window_overrides` (subject to clamp).
 ///
-/// Policy (environment‑specific):
+/// Policy (environment-specific):
 /// - Continuity check: producer verifies parent hash continuity vs stored
 ///   watermark hash; browser may skip or apply a light check.
 ///
 /// Invariants:
-/// - If `start_block > target_block`, the sync cycle is a no‑op.
+/// - If `start_block > target_block`, the sync cycle is a no-op.
 #[async_trait(?Send)]
 pub trait WindowPipeline {
     /// Returns `(start_block, target_block)` for the cycle.
@@ -193,7 +214,7 @@
 /// - Decode via shared ABI into stable `DecodedEventData<DecodedEvent>`.
 /// - Provide a uniform surface for fetching orderbook/store logs.
 ///
-/// Policy (environment‑specific):
+/// Policy (environment-specific):
 /// - Backend selection: browser uses regular/public RPCs; producer uses
 ///   HyperRPC for logs and regular RPCs for tokens.
 #[async_trait(?Send)]
@@ -227,7 +248,7 @@
     ) -> Result<Vec<DecodedEventData<DecodedEvent>>, LocalDbError>;
 }
 
-/// ERC‑20 token metadata lookup pipeline.
+/// ERC-20 token metadata lookup pipeline.
 ///
 /// Responsibilities (concrete):
 /// - Read existing token rows for a chain and compute the missing set.
@@ -235,7 +256,7 @@
 ///   is handled by the Apply pipeline.
 ///
 /// Invariants:
-/// - Upserts must be idempotent and keyed by `(chain_id, lower(address))`.
+/// - Upserts must be idempotent and keyed by `(chain_id, orderbook_address, lower(token_address))`.
 #[async_trait(?Send)]
 pub trait TokensPipeline {
     /// Loads existing token rows for the provided lowercase addresses.
@@ -264,18 +285,18 @@
 /// - Build a transactional batch containing:
 ///   - Raw events INSERTs.
 ///   - Token upserts for provided `(Address, TokenInfo)` pairs.
-///   - Decoded event INSERTs for all orderbook‑scoped tables, binding the
+///   - Decoded event INSERTs for all orderbook-scoped tables, binding the
 ///     target key.
 ///   - Watermark update to the `target_block` (and later last hash).
-/// - Persist the batch with a single‑writer gate; must assert that the batch
-///   is transaction‑wrapped and fail if not.
-///
-/// Policy (environment‑specific):
-/// - Dump export after a successful persist (producer only); browser is no‑op.
+/// - Persist the batch with a single-writer gate; must assert that the batch
+///   is transaction-wrapped and fail if not.
+///
+/// Policy (environment-specific):
+/// - Dump export after a successful persist (producer only); browser is no-op.
 #[async_trait(?Send)]
 pub trait ApplyPipeline {
     /// Builds the SQL batch for a cycle. The batch must be suitable for
-    /// atomic execution (the caller will ensure single‑writer semantics).
+    /// atomic execution (the caller will ensure single-writer semantics).
     fn build_batch(
         &self,
         target: &TargetKey,
@@ -293,7 +314,7 @@
         DB: LocalDbQueryExecutor + ?Sized;
 
     /// Optional policy hook to export dumps after a successful persist.
-    /// Default implementation is a no‑op.
+    /// Default implementation is a no-op.
     async fn export_dump<DB>(
         &self,
         _db: &DB,
@@ -305,5 +326,4 @@
     {
         Ok(())
     }
-}
->>>>>>> fd9dc5cb
+}