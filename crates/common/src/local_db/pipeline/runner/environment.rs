--- conflicted
+++ resolved
@@ -195,11 +195,8 @@
                     window_overrides: WindowOverrides::default(),
                 },
                 dump_str: None,
-<<<<<<< HEAD
+                block_number_threshold: 100,
                 manifest_end_block: 1,
-=======
-                block_number_threshold: 100,
->>>>>>> 0fb591d7
             },
         }
     }
