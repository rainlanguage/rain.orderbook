<<<<<<< HEAD
use super::ApplyPipelineTargetInfo;
=======
use super::adapters::bootstrap::{BootstrapConfig, BootstrapPipeline};
use super::{
    ApplyPipeline, EventsPipeline, StatusBus, SyncConfig, SyncOutcome, TokensPipeline,
    WindowPipeline,
};
>>>>>>> 2dcae8f6
use crate::erc20::TokenInfo;
use crate::local_db::address_collectors::{collect_store_addresses, collect_token_addresses};
use crate::local_db::decode::{
    sort_decoded_events_by_block_and_log, DecodedEvent, DecodedEventData,
};
use crate::local_db::query::fetch_erc20_tokens_by_addresses::Erc20TokenRow;
use crate::local_db::query::fetch_store_addresses::{fetch_store_addresses_stmt, StoreAddressRow};
use crate::local_db::query::{LocalDbQueryExecutor, SqlStatement};
use crate::local_db::{LocalDbError, OrderbookIdentifier};
use crate::rpc_client::LogEntryResponse;
use alloy::primitives::Address;
use std::collections::{BTreeSet, HashSet};
use url::Url;

/// Generic engine that orchestrates a full sync cycle by delegating
/// environment-specific behavior to the supplied pipeline adapters.
pub struct SyncEngine<B, W, E, T, A, S> {
    bootstrap: B,
    window: W,
    events: E,
    tokens: T,
    apply: A,
    status: S,
}

/// Runner-supplied inputs that are static for the duration of a sync cycle.
#[derive(Debug, Clone)]
pub struct SyncInputs {
    pub ob_id: OrderbookIdentifier,
    pub metadata_rpcs: Vec<Url>,
    pub cfg: SyncConfig,
    pub dump_str: Option<String>,
    pub block_number_threshold: u32,
}

impl<B, W, E, T, A, S> SyncEngine<B, W, E, T, A, S>
where
    B: BootstrapPipeline,
    W: WindowPipeline,
    E: EventsPipeline,
    T: TokensPipeline,
    A: ApplyPipeline,
    S: StatusBus,
{
    pub fn new(bootstrap: B, window: W, events: E, tokens: T, apply: A, status: S) -> Self {
        Self {
            bootstrap,
            window,
            events,
            tokens,
            apply,
            status,
        }
    }

    /// Executes a single sync cycle using the supplied adapters.
    pub async fn run<DB>(&self, db: &DB, input: &SyncInputs) -> Result<SyncOutcome, LocalDbError>
    where
        DB: LocalDbQueryExecutor + ?Sized,
    {
        let latest_block = self.bootstrap_phase(db, input).await?;
        let (start_block, target_block) = self.compute_window(db, input, latest_block).await?;
        if start_block > target_block {
            self.status.send("No work for current window").await?;
            return Ok(SyncOutcome {
                ob_id: input.ob_id.clone(),
                start_block,
                target_block,
                fetched_logs: 0,
                decoded_events: 0,
            });
        }

        let (orderbook_logs, decoded_orderbook_events) = self
            .gather_orderbook(input, start_block, target_block)
            .await?;
        let mut all_raw_logs = orderbook_logs;
        let mut decoded_events = decoded_orderbook_events;

        let (store_logs, mut decoded_store_events, existing_tokens, token_addresses) = self
            .load_store_logs_and_existing_tokens(
                db,
                input,
                start_block,
                target_block,
                &decoded_events,
            )
            .await?;

        if !store_logs.is_empty() {
            all_raw_logs.extend(store_logs);
            decoded_events.append(&mut decoded_store_events);
            sort_decoded_events_by_block_and_log(&mut decoded_events)?;
        }

        let tokens_to_upsert = self
            .resolve_token_upserts(input, &token_addresses, &existing_tokens)
            .await?;

        self.apply_changes(
            db,
            ApplyContext {
<<<<<<< HEAD
                target_info: &ApplyPipelineTargetInfo {
                    key: input.target.clone(),
                    block: target_block,
                    hash: self.events.block_hash(target_block).await?.clone(),
                },
=======
                ob_id: &input.ob_id,
                target_block,
>>>>>>> 2dcae8f6
                raw_logs: &all_raw_logs,
                decoded_events: &decoded_events,
                existing_tokens: &existing_tokens,
                tokens_to_upsert: &tokens_to_upsert,
            },
        )
        .await?;

        Ok(SyncOutcome {
            ob_id: input.ob_id.clone(),
            start_block,
            target_block,
            fetched_logs: all_raw_logs.len(),
            decoded_events: decoded_events.len(),
        })
    }
}

impl<B, W, E, T, A, S> SyncEngine<B, W, E, T, A, S>
where
    B: BootstrapPipeline,
    W: WindowPipeline,
    E: EventsPipeline,
    T: TokensPipeline,
    A: ApplyPipeline,
    S: StatusBus,
{
    async fn bootstrap_phase<DB>(&self, db: &DB, input: &SyncInputs) -> Result<u64, LocalDbError>
    where
        DB: LocalDbQueryExecutor + ?Sized,
    {
        self.status.send("Fetching latest block").await?;
        let latest_block = self.events.latest_block().await?;

        self.status.send("Running bootstrap").await?;
        self.bootstrap
            .engine_run(
                db,
                &BootstrapConfig {
                    ob_id: input.ob_id.clone(),
                    dump_stmt: input.dump_str.as_ref().map(SqlStatement::new),
                    latest_block,
                    block_number_threshold: input.block_number_threshold,
                },
            )
            .await?;

        Ok(latest_block)
    }

    async fn compute_window<DB>(
        &self,
        db: &DB,
        input: &SyncInputs,
        latest_block: u64,
    ) -> Result<(u64, u64), LocalDbError>
    where
        DB: LocalDbQueryExecutor + ?Sized,
    {
        self.status.send("Computing sync window").await?;
        self.window
            .compute(db, &input.ob_id, &input.cfg, latest_block)
            .await
    }

    async fn gather_orderbook(
        &self,
        input: &SyncInputs,
        start_block: u64,
        target_block: u64,
    ) -> Result<(Vec<LogEntryResponse>, Vec<DecodedEventData<DecodedEvent>>), LocalDbError> {
        self.status.send("Fetching orderbook logs").await?;
        let orderbook_logs = self
            .events
            .fetch_orderbook(
                input.ob_id.orderbook_address,
                start_block,
                target_block,
                &input.cfg.fetch,
            )
            .await?;

        self.status.send("Decoding orderbook logs").await?;
        let decoded_events = self.events.decode(&orderbook_logs)?;

        Ok((orderbook_logs, decoded_events))
    }

    async fn load_store_logs_and_existing_tokens<DB>(
        &self,
        db: &DB,
        input: &SyncInputs,
        start_block: u64,
        target_block: u64,
        decoded_events: &[DecodedEventData<DecodedEvent>],
    ) -> Result<
        (
            Vec<LogEntryResponse>,
            Vec<DecodedEventData<DecodedEvent>>,
            Vec<Erc20TokenRow>,
            BTreeSet<Address>,
        ),
        LocalDbError,
    >
    where
        DB: LocalDbQueryExecutor + ?Sized,
    {
        let mut store_addresses = collect_store_addresses(decoded_events);
        let existing_store_rows = load_known_store_addresses(db, &input.ob_id).await?;
        for row in existing_store_rows {
            if !row.store_address.is_zero() {
                store_addresses.insert(row.store_address);
            }
        }

        let token_addresses: BTreeSet<Address> = collect_token_addresses(decoded_events);
        let token_addresses_vec: Vec<Address> = token_addresses.iter().copied().collect();

        let tokens_fut = self
            .tokens
            .load_existing(db, &input.ob_id, &token_addresses_vec);

        let store_addresses_vec: Vec<Address> = store_addresses.into_iter().collect();
        let store_fetch_fut = async {
            if store_addresses_vec.is_empty() {
                Ok::<(Vec<LogEntryResponse>, Vec<DecodedEventData<DecodedEvent>>), LocalDbError>((
                    Vec::new(),
                    Vec::new(),
                ))
            } else {
                self.status.send("Fetching interpreter store logs").await?;
                let logs = self
                    .events
                    .fetch_stores(
                        &store_addresses_vec,
                        start_block,
                        target_block,
                        &input.cfg.fetch,
                    )
                    .await?;
                self.status.send("Decoding interpreter store logs").await?;
                let decoded = self.events.decode(&logs)?;
                Ok((logs, decoded))
            }
        };

        let (existing_tokens_res, store_pair_res) = tokio::join!(tokens_fut, store_fetch_fut);
        let existing_tokens = existing_tokens_res?;
        let (store_logs, decoded_store_events) = store_pair_res?;

        Ok((
            store_logs,
            decoded_store_events,
            existing_tokens,
            token_addresses,
        ))
    }

    async fn resolve_token_upserts(
        &self,
        input: &SyncInputs,
        token_addresses: &BTreeSet<Address>,
        existing_tokens: &[Erc20TokenRow],
    ) -> Result<Vec<(Address, TokenInfo)>, LocalDbError> {
        let existing_set = existing_tokens
            .iter()
            .map(|row| row.token_address)
            .collect::<HashSet<Address>>();
        let missing_tokens = token_addresses
            .iter()
            .copied()
            .filter(|addr| !existing_set.contains(addr))
            .collect::<Vec<Address>>();

        if missing_tokens.is_empty() {
            return Ok(Vec::new());
        }

        self.status.send("Fetching missing token metadata").await?;
        self.tokens
            .fetch_missing(missing_tokens, &input.cfg.fetch)
            .await
    }

    async fn apply_changes<DB>(&self, db: &DB, ctx: ApplyContext<'_>) -> Result<(), LocalDbError>
    where
        DB: LocalDbQueryExecutor + ?Sized,
    {
        self.status.send("Building SQL batch").await?;
        let batch = self.apply.build_batch(
<<<<<<< HEAD
            ctx.target_info,
=======
            ctx.ob_id,
            ctx.target_block,
>>>>>>> 2dcae8f6
            ctx.raw_logs,
            ctx.decoded_events,
            ctx.existing_tokens,
            ctx.tokens_to_upsert,
        )?;

        self.status.send("Persisting to database").await?;
        self.apply.persist(db, &batch).await?;

        self.status.send("Running post-sync export").await?;
        self.apply
<<<<<<< HEAD
            .export_dump(db, &ctx.target_info.key, ctx.target_info.block)
=======
            .export_dump(db, ctx.ob_id, ctx.target_block)
>>>>>>> 2dcae8f6
            .await
    }
}

struct ApplyContext<'a> {
<<<<<<< HEAD
    target_info: &'a ApplyPipelineTargetInfo,
=======
    ob_id: &'a OrderbookIdentifier,
    target_block: u64,
>>>>>>> 2dcae8f6
    raw_logs: &'a [LogEntryResponse],
    decoded_events: &'a [DecodedEventData<DecodedEvent>],
    existing_tokens: &'a [Erc20TokenRow],
    tokens_to_upsert: &'a [(Address, TokenInfo)],
}

async fn load_known_store_addresses<DB>(
    db: &DB,
    ob_id: &OrderbookIdentifier,
) -> Result<Vec<StoreAddressRow>, LocalDbError>
where
    DB: LocalDbQueryExecutor + ?Sized,
{
    db.query_json(&fetch_store_addresses_stmt(ob_id))
        .await
        .map_err(Into::into)
}

#[cfg(test)]
mod tests {
    use super::*;
    use crate::erc20::TokenInfo;
    use crate::local_db::decode::{
        DecodedEvent, DecodedEventData, EventType, InterpreterStoreSetEvent,
    };
<<<<<<< HEAD
    use crate::local_db::pipeline::{
        ApplyPipelineTargetInfo, BootstrapState, FinalityConfig, TargetKey, WindowOverrides,
=======
    use crate::local_db::pipeline::adapters::bootstrap::{
        BootstrapConfig, BootstrapPipeline, BootstrapState,
    };
    use crate::local_db::pipeline::{
        ApplyPipeline, EventsPipeline, FinalityConfig, StatusBus, SyncConfig, SyncOutcome,
        TokensPipeline, WindowOverrides, WindowPipeline,
>>>>>>> 2dcae8f6
    };
    use crate::local_db::query::{
        fetch_erc20_tokens_by_addresses::Erc20TokenRow, fetch_store_addresses::StoreAddressRow,
        LocalDbQueryError, SqlStatement, SqlStatementBatch, SqlValue,
    };
    use crate::local_db::FetchConfig;
    use alloy::primitives::{hex, Address, Bytes, FixedBytes, U256};
    use async_trait::async_trait;
    use rain_orderbook_bindings::IInterpreterStoreV3::Set;
    use serde_json;
    use std::cell::RefCell;
    use std::collections::VecDeque;
    use std::str::FromStr;
    use std::sync::{Arc, Mutex};
    use tokio::sync::Barrier;
    use url::Url;

    fn hex_u64(value: u64) -> String {
        format!("0x{value:x}")
    }

    fn addr(byte: u8) -> Address {
        Address::from([byte; 20])
    }

    fn tx_bytes(tag: u8) -> Bytes {
        Bytes::from_str(&format!("0x{tag:02x}")).unwrap()
    }

    fn log_entry(address: Address, block: u64, log_index: u64, tx: u8) -> LogEntryResponse {
        LogEntryResponse {
            address: hex::encode_prefixed(address),
            topics: vec!["0x1".into()],
            data: "0x01".into(),
            block_number: hex_u64(block),
            block_timestamp: Some(hex_u64(block + 100)),
            transaction_hash: format!("0x{tx:064x}"),
            transaction_index: hex_u64(0),
            block_hash: "0xdeadbeef".into(),
            log_index: hex_u64(log_index),
            removed: false,
        }
    }

    fn deposit_event(
        block: u64,
        log_index: u64,
        token: Address,
        tx: u8,
    ) -> DecodedEventData<DecodedEvent> {
        use rain_orderbook_bindings::IOrderBookV5::DepositV2;
        DecodedEventData {
            event_type: EventType::DepositV2,
            block_number: hex_u64(block),
            block_timestamp: hex_u64(block + 100),
            transaction_hash: tx_bytes(tx),
            log_index: hex_u64(log_index),
            decoded_data: DecodedEvent::DepositV2(Box::new(DepositV2 {
                sender: addr(0x33),
                token,
                vaultId: U256::from(1u64).into(),
                depositAmountUint256: U256::from(100),
            })),
        }
    }

    fn add_order_event(
        block: u64,
        log_index: u64,
        store: Address,
        input_token: Address,
        output_token: Address,
        tx: u8,
    ) -> DecodedEventData<DecodedEvent> {
        use rain_orderbook_bindings::IOrderBookV5::{AddOrderV3, EvaluableV4, OrderV4, IOV2};
        DecodedEventData {
            event_type: EventType::AddOrderV3,
            block_number: hex_u64(block),
            block_timestamp: hex_u64(block + 200),
            transaction_hash: tx_bytes(tx),
            log_index: hex_u64(log_index),
            decoded_data: DecodedEvent::AddOrderV3(Box::new(AddOrderV3 {
                sender: addr(0x44),
                orderHash: FixedBytes::from([0u8; 32]),
                order: OrderV4 {
                    owner: addr(0x55),
                    nonce: U256::from(9u64).into(),
                    evaluable: EvaluableV4 {
                        interpreter: addr(0x66),
                        store,
                        bytecode: Bytes::from(vec![]),
                    },
                    validInputs: vec![IOV2 {
                        token: input_token,
                        vaultId: U256::from(7u64).into(),
                    }],
                    validOutputs: vec![IOV2 {
                        token: output_token,
                        vaultId: U256::from(8u64).into(),
                    }],
                },
            })),
        }
    }

    fn store_set_event(
        block: u64,
        log_index: u64,
        store: Address,
        tx: u8,
    ) -> DecodedEventData<DecodedEvent> {
        DecodedEventData {
            event_type: EventType::InterpreterStoreSet,
            block_number: hex_u64(block),
            block_timestamp: hex_u64(block + 300),
            transaction_hash: tx_bytes(tx),
            log_index: hex_u64(log_index),
            decoded_data: DecodedEvent::InterpreterStoreSet(Box::new(InterpreterStoreSetEvent {
                store_address: store,
                payload: Set {
                    namespace: U256::from(0x1234),
                    key: FixedBytes::<32>::from([0xBB; 32]),
                    value: FixedBytes::<32>::from([0xCC; 32]),
                },
            })),
        }
    }

    fn base_target() -> OrderbookIdentifier {
        OrderbookIdentifier {
            chain_id: 42161,
            orderbook_address: addr(0xAB),
        }
    }

    fn base_inputs() -> SyncInputs {
        SyncInputs {
            ob_id: base_target(),
            metadata_rpcs: vec![Url::parse("https://rpc.example.com").unwrap()],
            cfg: SyncConfig {
                deployment_block: 1,
                fetch: FetchConfig::default(),
                finality: FinalityConfig { depth: 0 },
                window_overrides: WindowOverrides::default(),
            },
            dump_str: None,
            block_number_threshold: 10_000,
        }
    }

    #[derive(Clone, Default)]
    struct MockStatusBus {
        inner: Arc<MockStatusInner>,
    }

    #[derive(Default)]
    struct MockStatusInner {
        messages: Mutex<Vec<String>>,
        results: Mutex<VecDeque<Result<(), LocalDbError>>>,
    }

    impl MockStatusBus {
        fn messages(&self) -> Vec<String> {
            self.inner.messages.lock().unwrap().clone()
        }

        fn set_results(&self, results: Vec<Result<(), LocalDbError>>) {
            *self.inner.results.lock().unwrap() = VecDeque::from(results);
        }
    }

    #[async_trait(?Send)]
    impl StatusBus for MockStatusBus {
        async fn send(&self, message: &str) -> Result<(), LocalDbError> {
            self.inner.messages.lock().unwrap().push(message.to_owned());
            if let Some(result) = self.inner.results.lock().unwrap().pop_front() {
                result
            } else {
                Ok(())
            }
        }
    }

    #[derive(Clone, Default)]
    struct MockBootstrap {
        inner: Arc<MockBootstrapInner>,
    }

    #[derive(Default)]
    struct MockBootstrapInner {
        configs: Mutex<Vec<BootstrapConfig>>,
        results: Mutex<VecDeque<Result<(), LocalDbError>>>,
    }

    impl MockBootstrap {
        fn configs(&self) -> Vec<BootstrapConfig> {
            self.inner.configs.lock().unwrap().clone()
        }
    }

    #[async_trait(?Send)]
    impl BootstrapPipeline for MockBootstrap {
        async fn ensure_schema<DB>(
            &self,
            _db: &DB,
            _db_schema_version: Option<u32>,
        ) -> Result<(), LocalDbError>
        where
            DB: LocalDbQueryExecutor + ?Sized,
        {
            Ok(())
        }

        async fn inspect_state<DB>(
            &self,
            _db: &DB,
            _target_key: &OrderbookIdentifier,
        ) -> Result<BootstrapState, LocalDbError>
        where
            DB: LocalDbQueryExecutor + ?Sized,
        {
            Ok(BootstrapState {
                has_required_tables: true,
                last_synced_block: None,
            })
        }

        async fn reset_db<DB>(
            &self,
            _db: &DB,
            _db_schema_version: Option<u32>,
        ) -> Result<(), LocalDbError>
        where
            DB: LocalDbQueryExecutor + ?Sized,
        {
            Ok(())
        }

        async fn clear_orderbook_data<DB>(
            &self,
            _db: &DB,
            _target: &OrderbookIdentifier,
        ) -> Result<(), LocalDbError>
        where
            DB: LocalDbQueryExecutor + ?Sized,
        {
            Ok(())
        }

        async fn engine_run<DB>(
            &self,
            _db: &DB,
            config: &BootstrapConfig,
        ) -> Result<(), LocalDbError>
        where
            DB: LocalDbQueryExecutor + ?Sized,
        {
            self.inner.configs.lock().unwrap().push(config.clone());
            self.inner
                .results
                .lock()
                .unwrap()
                .pop_front()
                .unwrap_or(Ok(()))
        }

        async fn runner_run<DB>(
            &self,
            _db: &DB,
            _db_schema_version: Option<u32>,
        ) -> Result<(), LocalDbError>
        where
            DB: LocalDbQueryExecutor + ?Sized,
        {
            Ok(())
        }
    }

    #[derive(Clone, Default)]
    struct MockWindow {
        inner: Arc<MockWindowInner>,
    }

    #[derive(Default)]
    struct MockWindowInner {
        calls: Mutex<Vec<(OrderbookIdentifier, u64, u64, u64)>>,
        results: Mutex<VecDeque<Result<(u64, u64), LocalDbError>>>,
    }

    impl MockWindow {
        fn set_results(&self, results: Vec<Result<(u64, u64), LocalDbError>>) {
            *self.inner.results.lock().unwrap() = VecDeque::from(results);
        }

        fn calls(&self) -> Vec<(OrderbookIdentifier, u64, u64, u64)> {
            self.inner.calls.lock().unwrap().clone()
        }
    }

    #[async_trait(?Send)]
    impl WindowPipeline for MockWindow {
        async fn compute<DB>(
            &self,
            _db: &DB,
            ob_id: &OrderbookIdentifier,
            cfg: &SyncConfig,
            latest_block: u64,
        ) -> Result<(u64, u64), LocalDbError>
        where
            DB: LocalDbQueryExecutor + ?Sized,
        {
            self.inner.calls.lock().unwrap().push((
                ob_id.clone(),
                cfg.deployment_block,
                latest_block,
                cfg.finality.depth as u64,
            ));
            self.inner
                .results
                .lock()
                .unwrap()
                .pop_front()
                .unwrap_or(Ok((cfg.deployment_block, latest_block)))
        }
    }

    #[derive(Clone, Default)]
    struct MockEvents {
        inner: Arc<MockEventsInner>,
    }

    #[derive(Default)]
    struct MockEventsInner {
        latest_blocks: Mutex<VecDeque<Result<u64, LocalDbError>>>,
        orderbook_results: Mutex<VecDeque<Result<Vec<LogEntryResponse>, LocalDbError>>>,
        store_results: Mutex<VecDeque<Result<Vec<LogEntryResponse>, LocalDbError>>>,
        decode_results: Mutex<VecDeque<Result<Vec<DecodedEventData<DecodedEvent>>, LocalDbError>>>,
        block_hashes: Mutex<VecDeque<Result<Bytes, LocalDbError>>>,
        orderbook_calls: Mutex<Vec<(Address, u64, u64)>>,
        store_calls: Mutex<Vec<(Vec<Address>, u64, u64)>>,
        store_barrier: Mutex<Option<Arc<Barrier>>>,
        store_completed: Mutex<bool>,
    }

    impl MockEvents {
        fn set_latest_blocks(&self, blocks: Vec<Result<u64, LocalDbError>>) {
            *self.inner.latest_blocks.lock().unwrap() = VecDeque::from(blocks);
        }

        fn push_orderbook_result(&self, result: Result<Vec<LogEntryResponse>, LocalDbError>) {
            self.inner
                .orderbook_results
                .lock()
                .unwrap()
                .push_back(result);
        }

        fn push_store_result(&self, result: Result<Vec<LogEntryResponse>, LocalDbError>) {
            self.inner.store_results.lock().unwrap().push_back(result);
        }

        fn push_decode_result(
            &self,
            result: Result<Vec<DecodedEventData<DecodedEvent>>, LocalDbError>,
        ) {
            self.inner.decode_results.lock().unwrap().push_back(result);
        }

        fn push_block_hash(&self, result: Result<Bytes, LocalDbError>) {
            self.inner.block_hashes.lock().unwrap().push_back(result);
        }

        fn orderbook_calls(&self) -> Vec<(Address, u64, u64)> {
            self.inner.orderbook_calls.lock().unwrap().clone()
        }

        fn store_calls(&self) -> Vec<(Vec<Address>, u64, u64)> {
            self.inner.store_calls.lock().unwrap().clone()
        }

        fn set_store_barrier(&self, barrier: Arc<Barrier>) {
            *self.inner.store_barrier.lock().unwrap() = Some(barrier);
        }

        fn store_completed(&self) -> bool {
            *self.inner.store_completed.lock().unwrap()
        }
    }

    #[async_trait(?Send)]
    impl EventsPipeline for MockEvents {
        async fn latest_block(&self) -> Result<u64, LocalDbError> {
            self.inner
                .latest_blocks
                .lock()
                .unwrap()
                .pop_front()
                .unwrap_or(Ok(0))
        }

        async fn fetch_orderbook(
            &self,
            orderbook_address: Address,
            from_block: u64,
            to_block: u64,
            _cfg: &FetchConfig,
        ) -> Result<Vec<LogEntryResponse>, LocalDbError> {
            self.inner.orderbook_calls.lock().unwrap().push((
                orderbook_address,
                from_block,
                to_block,
            ));
            self.inner
                .orderbook_results
                .lock()
                .unwrap()
                .pop_front()
                .unwrap_or(Ok(Vec::new()))
        }

        async fn fetch_stores(
            &self,
            store_addresses: &[Address],
            from_block: u64,
            to_block: u64,
            _cfg: &FetchConfig,
        ) -> Result<Vec<LogEntryResponse>, LocalDbError> {
            self.inner.store_calls.lock().unwrap().push((
                store_addresses.to_vec(),
                from_block,
                to_block,
            ));
            let barrier = {
                let store_barrier = self.inner.store_barrier.lock().unwrap();
                store_barrier.clone()
            };
            if let Some(barrier) = barrier {
                barrier.wait().await;
            }
            *self.inner.store_completed.lock().unwrap() = true;
            self.inner
                .store_results
                .lock()
                .unwrap()
                .pop_front()
                .unwrap_or(Ok(Vec::new()))
        }

        fn decode(
            &self,
            _logs: &[LogEntryResponse],
        ) -> Result<Vec<DecodedEventData<DecodedEvent>>, LocalDbError> {
            self.inner
                .decode_results
                .lock()
                .unwrap()
                .pop_front()
                .unwrap_or(Ok(Vec::new()))
        }

        async fn block_hash(&self, _block_number: u64) -> Result<Bytes, LocalDbError> {
            self.inner
                .block_hashes
                .lock()
                .unwrap()
                .pop_front()
                .unwrap_or_else(|| Ok("".into()))
        }
    }

    type TokenFetchResult = Result<Vec<(Address, TokenInfo)>, LocalDbError>;

    #[derive(Clone, Default)]
    struct MockTokens {
        inner: Arc<MockTokensInner>,
    }

    #[derive(Default)]
    struct MockTokensInner {
        load_results: Mutex<VecDeque<Result<Vec<Erc20TokenRow>, LocalDbError>>>,
        fetch_results: Mutex<VecDeque<TokenFetchResult>>,
        load_calls: Mutex<Vec<Vec<Address>>>,
        fetch_calls: Mutex<Vec<Vec<Address>>>,
        barrier: Mutex<Option<Arc<Barrier>>>,
        load_completed: Mutex<bool>,
    }

    impl MockTokens {
        fn set_load_existing_results(
            &self,
            results: Vec<Result<Vec<Erc20TokenRow>, LocalDbError>>,
        ) {
            *self.inner.load_results.lock().unwrap() = VecDeque::from(results);
        }

        fn set_fetch_missing_results(&self, results: Vec<TokenFetchResult>) {
            *self.inner.fetch_results.lock().unwrap() = VecDeque::from(results);
        }

        fn load_calls(&self) -> Vec<Vec<Address>> {
            self.inner.load_calls.lock().unwrap().clone()
        }

        fn fetch_calls(&self) -> Vec<Vec<Address>> {
            self.inner.fetch_calls.lock().unwrap().clone()
        }

        fn set_barrier(&self, barrier: Arc<Barrier>) {
            *self.inner.barrier.lock().unwrap() = Some(barrier);
        }

        fn load_completed(&self) -> bool {
            *self.inner.load_completed.lock().unwrap()
        }
    }

    #[async_trait(?Send)]
    impl TokensPipeline for MockTokens {
        async fn load_existing<DB>(
            &self,
            _db: &DB,
            _ob_id: &OrderbookIdentifier,
            token_addrs_lower: &[Address],
        ) -> Result<Vec<Erc20TokenRow>, LocalDbError>
        where
            DB: LocalDbQueryExecutor + ?Sized,
        {
            self.inner
                .load_calls
                .lock()
                .unwrap()
                .push(token_addrs_lower.to_vec());
            let barrier = {
                let barrier_guard = self.inner.barrier.lock().unwrap();
                barrier_guard.clone()
            };
            if let Some(barrier) = barrier {
                barrier.wait().await;
            }
            *self.inner.load_completed.lock().unwrap() = true;
            self.inner
                .load_results
                .lock()
                .unwrap()
                .pop_front()
                .unwrap_or(Ok(Vec::new()))
        }

        async fn fetch_missing(
            &self,
            missing: Vec<Address>,
            _cfg: &FetchConfig,
        ) -> TokenFetchResult {
            self.inner.fetch_calls.lock().unwrap().push(missing);
            self.inner
                .fetch_results
                .lock()
                .unwrap()
                .pop_front()
                .unwrap_or(Ok(Vec::new()))
        }
    }

    #[derive(Debug, Clone)]
    struct BuildCall {
        raw_order: Vec<(String, String)>,
        decoded_order: Vec<(String, String)>,
        existing_tokens: Vec<Address>,
        upsert_tokens: Vec<Address>,
        end_block_hash: Bytes,
    }

    #[derive(Clone, Default)]
    struct MockApply {
        inner: Arc<MockApplyInner>,
    }

    #[derive(Default)]
    struct MockApplyInner {
        build_results: Mutex<VecDeque<Result<SqlStatementBatch, LocalDbError>>>,
        persist_results: Mutex<VecDeque<Result<(), LocalDbError>>>,
        export_results: Mutex<VecDeque<Result<(), LocalDbError>>>,
        build_calls: Mutex<Vec<BuildCall>>,
        persist_calls: Mutex<Vec<SqlStatementBatch>>,
        export_calls: Mutex<Vec<(OrderbookIdentifier, u64)>>,
    }

    impl MockApply {
        fn set_build_results(&self, results: Vec<Result<SqlStatementBatch, LocalDbError>>) {
            *self.inner.build_results.lock().unwrap() = VecDeque::from(results);
        }

        fn set_persist_results(&self, results: Vec<Result<(), LocalDbError>>) {
            *self.inner.persist_results.lock().unwrap() = VecDeque::from(results);
        }

        fn set_export_results(&self, results: Vec<Result<(), LocalDbError>>) {
            *self.inner.export_results.lock().unwrap() = VecDeque::from(results);
        }

        fn build_calls(&self) -> Vec<BuildCall> {
            self.inner.build_calls.lock().unwrap().clone()
        }

        fn persist_calls(&self) -> Vec<SqlStatementBatch> {
            self.inner.persist_calls.lock().unwrap().clone()
        }

        fn export_calls(&self) -> Vec<(OrderbookIdentifier, u64)> {
            self.inner.export_calls.lock().unwrap().clone()
        }
    }

    #[async_trait(?Send)]
    impl ApplyPipeline for MockApply {
        fn build_batch(
            &self,
<<<<<<< HEAD
            target_info: &ApplyPipelineTargetInfo,
=======
            _target: &OrderbookIdentifier,
            _target_block: u64,
>>>>>>> 2dcae8f6
            raw_logs: &[LogEntryResponse],
            decoded_events: &[DecodedEventData<DecodedEvent>],
            existing_tokens: &[Erc20TokenRow],
            tokens_to_upsert: &[(Address, TokenInfo)],
        ) -> Result<SqlStatementBatch, LocalDbError> {
            let raw_order = raw_logs
                .iter()
                .map(|log| (log.block_number.clone(), log.log_index.clone()))
                .collect();
            let decoded_order = decoded_events
                .iter()
                .map(|evt| (evt.block_number.clone(), evt.log_index.clone()))
                .collect();
            let existing_tokens = existing_tokens
                .iter()
                .map(|row| row.token_address)
                .collect();
            let upsert_tokens = tokens_to_upsert.iter().map(|(addr, _)| *addr).collect();

            self.inner.build_calls.lock().unwrap().push(BuildCall {
                raw_order,
                decoded_order,
                existing_tokens,
                upsert_tokens,
                end_block_hash: target_info.hash.clone(),
            });

            self.inner
                .build_results
                .lock()
                .unwrap()
                .pop_front()
                .unwrap_or_else(|| Ok(SqlStatementBatch::new().ensure_transaction()))
        }

        async fn persist<DB>(&self, _db: &DB, batch: &SqlStatementBatch) -> Result<(), LocalDbError>
        where
            DB: LocalDbQueryExecutor + ?Sized,
        {
            self.inner.persist_calls.lock().unwrap().push(batch.clone());
            self.inner
                .persist_results
                .lock()
                .unwrap()
                .pop_front()
                .unwrap_or(Ok(()))
        }

        async fn export_dump<DB>(
            &self,
            _db: &DB,
            target: &OrderbookIdentifier,
            end_block: u64,
        ) -> Result<(), LocalDbError>
        where
            DB: LocalDbQueryExecutor + ?Sized,
        {
            self.inner
                .export_calls
                .lock()
                .unwrap()
                .push((target.clone(), end_block));
            self.inner
                .export_results
                .lock()
                .unwrap()
                .pop_front()
                .unwrap_or(Ok(()))
        }
    }

    #[derive(Default)]
    struct TestDb {
        store_responses: Mutex<VecDeque<Result<Vec<StoreAddressRow>, LocalDbQueryError>>>,
        query_statements: Mutex<Vec<SqlStatement>>,
        executed_batches: Mutex<Vec<SqlStatementBatch>>,
    }

    impl TestDb {
        fn set_store_responses(
            &self,
            responses: Vec<Result<Vec<StoreAddressRow>, LocalDbQueryError>>,
        ) {
            *self.store_responses.lock().unwrap() = VecDeque::from(responses);
        }
    }

    #[async_trait(?Send)]
    impl LocalDbQueryExecutor for TestDb {
        async fn execute_batch(&self, batch: &SqlStatementBatch) -> Result<(), LocalDbQueryError> {
            self.executed_batches.lock().unwrap().push(batch.clone());
            Ok(())
        }

        async fn query_json<T>(&self, stmt: &SqlStatement) -> Result<T, LocalDbQueryError>
        where
            T: crate::local_db::query::FromDbJson,
        {
            self.query_statements.lock().unwrap().push(stmt.clone());
            let response = self
                .store_responses
                .lock()
                .unwrap()
                .pop_front()
                .unwrap_or_else(|| Ok(Vec::new()))?;
            let value = serde_json::to_value(response)
                .map_err(|err| LocalDbQueryError::deserialization(err.to_string()))?;
            serde_json::from_value(value)
                .map_err(|err| LocalDbQueryError::deserialization(err.to_string()))
        }

        async fn query_text(&self, _stmt: &SqlStatement) -> Result<String, LocalDbQueryError> {
            Err(LocalDbQueryError::database(
                "query_text not supported in tests",
            ))
        }
    }

    struct EngineHarness {
        db: TestDb,
        bootstrap: MockBootstrap,
        window: MockWindow,
        events: MockEvents,
        tokens: MockTokens,
        apply: MockApply,
        status: MockStatusBus,
        engine:
            SyncEngine<MockBootstrap, MockWindow, MockEvents, MockTokens, MockApply, MockStatusBus>,
    }

    impl EngineHarness {
        fn new() -> Self {
            let bootstrap = MockBootstrap::default();
            let window = MockWindow::default();
            let events = MockEvents::default();
            let tokens = MockTokens::default();
            let apply = MockApply::default();
            let status = MockStatusBus::default();
            let engine = SyncEngine::new(
                bootstrap.clone(),
                window.clone(),
                events.clone(),
                tokens.clone(),
                apply.clone(),
                status.clone(),
            );
            Self {
                db: TestDb::default(),
                bootstrap,
                window,
                events,
                tokens,
                apply,
                status,
                engine,
            }
        }

        async fn run(&self, inputs: &SyncInputs) -> Result<SyncOutcome, LocalDbError> {
            self.engine.run(&self.db, inputs).await
        }
    }

    fn token_row(token: Address) -> Erc20TokenRow {
        Erc20TokenRow {
            chain_id: base_target().chain_id,
            orderbook_address: base_target().orderbook_address,
            token_address: token,
            name: "Token".into(),
            symbol: "TOK".into(),
            decimals: 18,
        }
    }

    fn token_info(symbol: &str) -> TokenInfo {
        TokenInfo {
            decimals: 18,
            name: format!("{symbol} Token"),
            symbol: symbol.to_string(),
        }
    }

    #[tokio::test]
    async fn run_full_cycle_success() {
        let harness = EngineHarness::new();
        let token_a = addr(0x01);
        let token_b = addr(0x02);
        let store = addr(0x90);
        let orderbook_logs = vec![
            log_entry(base_target().orderbook_address, 10, 1, 1),
            log_entry(base_target().orderbook_address, 11, 0, 2),
        ];
        let store_logs = vec![log_entry(store, 12, 0, 3)];

        harness.events.set_latest_blocks(vec![Ok(12)]);
        harness
            .events
            .push_block_hash(Ok(Bytes::from_str("0xdeadbeef").unwrap()));
        harness.window.set_results(vec![Ok((10, 12))]);
        harness
            .events
            .push_orderbook_result(Ok(orderbook_logs.clone()));
        harness.events.push_decode_result(Ok(vec![
            deposit_event(10, 1, token_a, 1),
            add_order_event(11, 0, store, token_a, token_b, 2),
        ]));
        harness.events.push_store_result(Ok(store_logs.clone()));
        harness
            .events
            .push_decode_result(Ok(vec![store_set_event(12, 0, store, 3)]));
        harness
            .tokens
            .set_load_existing_results(vec![Ok(vec![token_row(token_a)])]);
        harness
            .tokens
            .set_fetch_missing_results(vec![Ok(vec![(token_b, token_info("TOKB"))])]);

        let inputs = base_inputs();

        let outcome = harness.run(&inputs).await.expect("run succeeds");

        assert_eq!(outcome.ob_id.chain_id, inputs.ob_id.chain_id);
        assert_eq!(
            outcome.ob_id.orderbook_address,
            inputs.ob_id.orderbook_address
        );
        assert_eq!(outcome.start_block, 10);
        assert_eq!(outcome.target_block, 12);
        assert_eq!(outcome.fetched_logs, 3);
        assert_eq!(outcome.decoded_events, 3);

        let messages = harness.status.messages();
        assert_eq!(
            messages,
            vec![
                "Fetching latest block",
                "Running bootstrap",
                "Computing sync window",
                "Fetching orderbook logs",
                "Decoding orderbook logs",
                "Fetching interpreter store logs",
                "Decoding interpreter store logs",
                "Fetching missing token metadata",
                "Building SQL batch",
                "Persisting to database",
                "Running post-sync export",
            ]
        );

        let build_calls = harness.apply.build_calls();
        assert_eq!(build_calls.len(), 1);
        let build = &build_calls[0];
        assert_eq!(build.raw_order.len(), 3);
        assert_eq!(build.decoded_order.len(), 3);
        assert_eq!(
            build.decoded_order,
            vec![
                ("0xa".into(), "0x1".into()),
                ("0xb".into(), "0x0".into()),
                ("0xc".into(), "0x0".into())
            ]
        );
        assert_eq!(build.existing_tokens, vec![token_a]);
        assert_eq!(build.upsert_tokens, vec![token_b]);
        assert_eq!(build.end_block_hash, Bytes::from_str("0xdeadbeef").unwrap());

        assert_eq!(harness.apply.persist_calls().len(), 1);
        assert_eq!(harness.apply.export_calls().len(), 1);

        let fetch_calls = harness.tokens.fetch_calls();
        assert_eq!(fetch_calls.len(), 1);
        assert_eq!(fetch_calls[0], vec![token_b]);
    }

    #[tokio::test]
    async fn run_short_circuits_when_window_empty() {
        let harness = EngineHarness::new();
        harness.events.set_latest_blocks(vec![Ok(100)]);
        harness.window.set_results(vec![Ok((15, 10))]);

        let outcome = harness.run(&base_inputs()).await.expect("run succeeds");
        assert_eq!(outcome.start_block, 15);
        assert_eq!(outcome.target_block, 10);
        assert_eq!(outcome.fetched_logs, 0);
        assert_eq!(outcome.decoded_events, 0);

        let messages = harness.status.messages();
        assert_eq!(
            messages,
            vec![
                "Fetching latest block",
                "Running bootstrap",
                "Computing sync window",
                "No work for current window",
            ]
        );

        assert!(harness.events.orderbook_calls().is_empty());
        assert!(harness.apply.build_calls().is_empty());
    }

    #[tokio::test]
    async fn run_fetches_store_logs_when_addresses_present() {
        let harness = EngineHarness::new();
        let store = addr(0x50);
        harness.events.set_latest_blocks(vec![Ok(20)]);
        harness.window.set_results(vec![Ok((5, 6))]);
        harness.events.push_orderbook_result(Ok(vec![log_entry(
            base_target().orderbook_address,
            5,
            0,
            1,
        )]));
        harness.events.push_decode_result(Ok(vec![add_order_event(
            5,
            0,
            store,
            addr(0x10),
            addr(0x11),
            1,
        )]));
        harness
            .events
            .push_store_result(Ok(vec![log_entry(store, 6, 0, 2)]));
        harness
            .events
            .push_decode_result(Ok(vec![store_set_event(6, 0, store, 2)]));
        harness
            .tokens
            .set_load_existing_results(vec![Ok(Vec::new())]);
        harness
            .tokens
            .set_fetch_missing_results(vec![Ok(Vec::new())]);

        harness.run(&base_inputs()).await.expect("run succeeds");

        let store_calls = harness.events.store_calls();
        assert_eq!(store_calls.len(), 1);
        let (addresses, start, end) = &store_calls[0];
        assert_eq!(*start, 5);
        assert_eq!(*end, 6);
        assert_eq!(addresses, &vec![store]);
    }

    #[tokio::test]
    async fn run_skips_store_fetch_when_no_addresses() {
        let harness = EngineHarness::new();
        harness.events.set_latest_blocks(vec![Ok(8)]);
        harness.window.set_results(vec![Ok((2, 4))]);
        harness.events.push_orderbook_result(Ok(vec![log_entry(
            base_target().orderbook_address,
            2,
            0,
            1,
        )]));
        harness
            .events
            .push_decode_result(Ok(vec![deposit_event(2, 0, addr(0x01), 1)]));
        harness
            .tokens
            .set_load_existing_results(vec![Ok(Vec::new())]);
        harness
            .tokens
            .set_fetch_missing_results(vec![Ok(Vec::new())]);

        harness.run(&base_inputs()).await.expect("run succeeds");

        assert!(harness.events.store_calls().is_empty());
    }

    #[tokio::test]
    async fn run_uses_known_store_addresses_and_ignores_zero() {
        let harness = EngineHarness::new();
        harness.db.set_store_responses(vec![Ok(vec![
            StoreAddressRow {
                store_address: Address::ZERO,
            },
            StoreAddressRow {
                store_address: addr(0xFE),
            },
        ])]);
        harness.events.set_latest_blocks(vec![Ok(9)]);
        harness.window.set_results(vec![Ok((3, 5))]);
        harness.events.push_orderbook_result(Ok(vec![log_entry(
            base_target().orderbook_address,
            3,
            0,
            1,
        )]));
        harness
            .events
            .push_decode_result(Ok(vec![deposit_event(3, 0, addr(0x10), 1)]));
        harness
            .tokens
            .set_load_existing_results(vec![Ok(Vec::new())]);
        harness
            .tokens
            .set_fetch_missing_results(vec![Ok(Vec::new())]);
        harness
            .events
            .push_store_result(Ok(vec![log_entry(addr(0xFE), 4, 0, 2)]));
        harness
            .events
            .push_decode_result(Ok(vec![store_set_event(4, 0, addr(0xFE), 2)]));

        harness.run(&base_inputs()).await.expect("run succeeds");

        let store_calls = harness.events.store_calls();
        assert_eq!(store_calls.len(), 1);
        assert_eq!(store_calls[0].0, vec![addr(0xFE)]);
    }

    #[tokio::test]
    async fn run_fetches_missing_tokens_only_for_unknown_addresses() {
        let harness = EngineHarness::new();
        let token_a = addr(0x01);
        let token_b = addr(0x02);
        harness.events.set_latest_blocks(vec![Ok(50)]);
        harness.window.set_results(vec![Ok((10, 12))]);
        harness.events.push_orderbook_result(Ok(vec![log_entry(
            base_target().orderbook_address,
            10,
            0,
            1,
        )]));
        harness.events.push_decode_result(Ok(vec![
            deposit_event(10, 0, token_a, 1),
            deposit_event(11, 0, token_b, 2),
        ]));
        harness
            .tokens
            .set_load_existing_results(vec![Ok(vec![token_row(token_a)])]);
        harness
            .tokens
            .set_fetch_missing_results(vec![Ok(vec![(token_b, token_info("NEW"))])]);

        harness.run(&base_inputs()).await.expect("run succeeds");

        let fetch_calls = harness.tokens.fetch_calls();
        assert_eq!(fetch_calls.len(), 1);
        assert_eq!(fetch_calls[0], vec![token_b]);
    }

    #[tokio::test]
    async fn run_skips_fetch_missing_when_all_known() {
        let harness = EngineHarness::new();
        let token_a = addr(0x01);
        let token_b = addr(0x02);
        harness.events.set_latest_blocks(vec![Ok(22)]);
        harness.window.set_results(vec![Ok((5, 6))]);
        harness.events.push_orderbook_result(Ok(vec![log_entry(
            base_target().orderbook_address,
            5,
            0,
            1,
        )]));
        harness.events.push_decode_result(Ok(vec![
            deposit_event(5, 0, token_a, 1),
            deposit_event(6, 0, token_b, 2),
        ]));
        harness
            .tokens
            .set_load_existing_results(vec![Ok(vec![token_row(token_a), token_row(token_b)])]);

        harness.run(&base_inputs()).await.expect("run succeeds");

        assert!(harness.tokens.fetch_calls().is_empty());
    }

    #[tokio::test]
    async fn run_fetches_orderbook_with_window_range() {
        let harness = EngineHarness::new();
        harness.events.set_latest_blocks(vec![Ok(200)]);
        harness.window.set_results(vec![Ok((42, 123))]);
        harness.events.push_orderbook_result(Ok(vec![log_entry(
            base_target().orderbook_address,
            42,
            0,
            1,
        )]));
        harness.events.push_decode_result(Ok(Vec::new()));
        harness
            .tokens
            .set_load_existing_results(vec![Ok(Vec::new())]);
        harness
            .tokens
            .set_fetch_missing_results(vec![Ok(Vec::new())]);

        harness.run(&base_inputs()).await.expect("run succeeds");

        let calls = harness.events.orderbook_calls();
        assert_eq!(calls.len(), 1);
        let (_addr, start, end) = calls[0];
        assert_eq!(start, 42);
        assert_eq!(end, 123);
    }

    #[tokio::test]
    async fn run_fetches_store_logs_with_deduped_addresses() {
        let harness = EngineHarness::new();
        let store1 = addr(0xA1);
        let store2 = addr(0xA2);
        harness.db.set_store_responses(vec![Ok(vec![
            StoreAddressRow {
                store_address: store1,
            },
            StoreAddressRow {
                store_address: Address::ZERO,
            },
            StoreAddressRow {
                store_address: store2,
            },
        ])]);
        harness.events.set_latest_blocks(vec![Ok(50)]);
        harness.window.set_results(vec![Ok((10, 12))]);
        harness.events.push_orderbook_result(Ok(vec![
            log_entry(base_target().orderbook_address, 10, 0, 1),
            log_entry(base_target().orderbook_address, 11, 0, 2),
        ]));
        harness.events.push_decode_result(Ok(vec![
            add_order_event(10, 0, store1, addr(0x10), addr(0x11), 1),
            // duplicate store in decoded events
            add_order_event(11, 0, store1, addr(0x12), addr(0x13), 2),
        ]));
        harness
            .events
            .push_store_result(Ok(vec![log_entry(store1, 12, 0, 3)]));
        harness
            .events
            .push_decode_result(Ok(vec![store_set_event(12, 0, store1, 3)]));
        harness
            .tokens
            .set_load_existing_results(vec![Ok(Vec::new())]);
        harness
            .tokens
            .set_fetch_missing_results(vec![Ok(Vec::new())]);

        harness.run(&base_inputs()).await.expect("run succeeds");

        let calls = harness.events.store_calls();
        assert_eq!(calls.len(), 1);
        let (addresses, start, end) = &calls[0];
        assert_eq!((*start, *end), (10, 12));
        // Expect deduped and sorted (BTreeSet ordering)
        assert_eq!(addresses, &vec![store1, store2]);
    }

    #[tokio::test]
    async fn run_fetches_missing_tokens_dedupes() {
        let harness = EngineHarness::new();
        let token = addr(0x0A);
        harness.events.set_latest_blocks(vec![Ok(60)]);
        harness.window.set_results(vec![Ok((7, 9))]);
        harness.events.push_orderbook_result(Ok(vec![
            log_entry(base_target().orderbook_address, 7, 0, 1),
            log_entry(base_target().orderbook_address, 8, 0, 2),
        ]));
        harness.events.push_decode_result(Ok(vec![
            deposit_event(7, 0, token, 1),
            // duplicate token should be deduped before fetch_missing
            deposit_event(8, 0, token, 2),
        ]));
        harness
            .tokens
            .set_load_existing_results(vec![Ok(Vec::new())]);
        harness
            .tokens
            .set_fetch_missing_results(vec![Ok(vec![(token, token_info("TOK"))])]);

        let mut inputs = base_inputs();
        inputs.metadata_rpcs = vec![
            Url::parse("https://rpc1.example").unwrap(),
            Url::parse("https://rpc2.example").unwrap(),
        ];

        harness.run(&inputs).await.expect("run succeeds");

        let fetch_calls = harness.tokens.fetch_calls();
        assert_eq!(fetch_calls.len(), 1);
        assert_eq!(fetch_calls[0], vec![token]);
    }

    #[tokio::test]
    async fn run_export_dump_receives_target_and_block() {
        let harness = EngineHarness::new();
        harness.events.set_latest_blocks(vec![Ok(1000)]);
        harness.window.set_results(vec![Ok((100, 105))]);
        harness.events.push_orderbook_result(Ok(vec![log_entry(
            base_target().orderbook_address,
            100,
            0,
            1,
        )]));
        harness
            .events
            .push_decode_result(Ok(vec![deposit_event(100, 0, addr(0x01), 1)]));
        harness
            .tokens
            .set_load_existing_results(vec![Ok(Vec::new())]);
        harness
            .tokens
            .set_fetch_missing_results(vec![Ok(Vec::new())]);

        let inputs = base_inputs();
        harness.run(&inputs).await.expect("run succeeds");

        let calls = harness.apply.export_calls();
        assert_eq!(calls.len(), 1);
        let (target, end_block) = &calls[0];
        assert_eq!(target.chain_id, inputs.ob_id.chain_id);
        assert_eq!(target.orderbook_address, inputs.ob_id.orderbook_address);
        assert_eq!(*end_block, 105);
    }

    #[tokio::test]
    async fn run_passes_dump_statement_to_bootstrap() {
        let harness = EngineHarness::new();
        harness.events.set_latest_blocks(vec![Ok(30)]);
        harness.window.set_results(vec![Ok((3, 3))]);
        harness.events.push_orderbook_result(Ok(vec![log_entry(
            base_target().orderbook_address,
            3,
            0,
            1,
        )]));
        harness
            .events
            .push_decode_result(Ok(vec![deposit_event(3, 0, addr(0x10), 1)]));
        harness
            .tokens
            .set_load_existing_results(vec![Ok(Vec::new())]);
        harness
            .tokens
            .set_fetch_missing_results(vec![Ok(Vec::new())]);
        let mut inputs = base_inputs();
        inputs.dump_str = Some("SELECT 1".into());

        harness.run(&inputs).await.expect("run succeeds");

        let configs = harness.bootstrap.configs();
        assert_eq!(configs.len(), 1);
        let dump_stmt = configs[0]
            .dump_stmt
            .as_ref()
            .expect("dump statement present")
            .sql()
            .to_owned();
        assert_eq!(dump_stmt, "SELECT 1");
    }

    #[tokio::test]
    async fn run_waits_for_parallel_tasks() {
        let harness = EngineHarness::new();
        let store = addr(0xAA);
        harness.events.set_latest_blocks(vec![Ok(40)]);
        harness.window.set_results(vec![Ok((12, 15))]);
        harness.events.push_orderbook_result(Ok(vec![log_entry(
            base_target().orderbook_address,
            12,
            0,
            1,
        )]));
        harness.events.push_decode_result(Ok(vec![add_order_event(
            12,
            0,
            store,
            addr(0x10),
            addr(0x11),
            1,
        )]));
        harness
            .events
            .push_store_result(Ok(vec![log_entry(store, 13, 0, 2)]));
        harness
            .events
            .push_decode_result(Ok(vec![store_set_event(13, 0, store, 2)]));
        harness
            .tokens
            .set_load_existing_results(vec![Ok(Vec::new())]);
        harness
            .tokens
            .set_fetch_missing_results(vec![Ok(Vec::new())]);

        let barrier = Arc::new(Barrier::new(2));
        harness.tokens.set_barrier(barrier.clone());
        harness.events.set_store_barrier(barrier);

        harness.run(&base_inputs()).await.expect("run succeeds");
        assert!(harness.tokens.load_completed());
        assert!(harness.events.store_completed());
    }

    #[tokio::test]
    async fn run_propagates_status_error_before_latest_block() {
        let harness = EngineHarness::new();
        harness
            .status
            .set_results(vec![Err(LocalDbError::CustomError("status fail".into()))]);

        let err = harness.run(&base_inputs()).await.expect_err("should fail");
        match err {
            LocalDbError::CustomError(msg) => assert_eq!(msg, "status fail"),
            other => panic!("unexpected error: {other:?}"),
        }
        assert_eq!(harness.status.messages(), vec!["Fetching latest block"]);
        assert!(harness.window.calls().is_empty());
    }

    #[tokio::test]
    async fn run_propagates_status_error_after_latest_block() {
        let harness = EngineHarness::new();
        harness.status.set_results(vec![
            Ok(()),
            Err(LocalDbError::CustomError("status fail".into())),
        ]);
        harness.events.set_latest_blocks(vec![Ok(42)]);

        let err = harness.run(&base_inputs()).await.expect_err("should fail");
        match err {
            LocalDbError::CustomError(msg) => assert_eq!(msg, "status fail"),
            other => panic!("unexpected error: {other:?}"),
        }
        assert_eq!(
            harness.status.messages(),
            vec!["Fetching latest block", "Running bootstrap"]
        );
        assert!(harness.bootstrap.configs().is_empty());
    }

    #[tokio::test]
    async fn run_propagates_orderbook_decode_error() {
        let harness = EngineHarness::new();
        harness.events.set_latest_blocks(vec![Ok(20)]);
        harness.window.set_results(vec![Ok((1, 5))]);
        harness.events.push_orderbook_result(Ok(vec![log_entry(
            base_target().orderbook_address,
            1,
            0,
            1,
        )]));
        harness
            .events
            .push_decode_result(Err(LocalDbError::CustomError("decode fail".into())));

        let err = harness.run(&base_inputs()).await.expect_err("should fail");
        match err {
            LocalDbError::CustomError(msg) => assert_eq!(msg, "decode fail"),
            other => panic!("unexpected error: {other:?}"),
        }
        assert!(harness.events.store_calls().is_empty());
        assert!(harness.tokens.load_calls().is_empty());
    }

    #[tokio::test]
    async fn run_propagates_store_decode_error() {
        let harness = EngineHarness::new();
        let store = addr(0x77);
        harness.events.set_latest_blocks(vec![Ok(30)]);
        harness.window.set_results(vec![Ok((1, 3))]);
        harness.events.push_orderbook_result(Ok(vec![log_entry(
            base_target().orderbook_address,
            1,
            0,
            1,
        )]));
        harness.events.push_decode_result(Ok(vec![add_order_event(
            1,
            0,
            store,
            addr(0x01),
            addr(0x02),
            1,
        )]));
        harness
            .events
            .push_store_result(Ok(vec![log_entry(store, 2, 0, 2)]));
        harness
            .events
            .push_decode_result(Err(LocalDbError::CustomError("store decode fail".into())));
        harness
            .tokens
            .set_load_existing_results(vec![Ok(Vec::new())]);

        let err = harness.run(&base_inputs()).await.expect_err("should fail");
        match err {
            LocalDbError::CustomError(msg) => assert_eq!(msg, "store decode fail"),
            other => panic!("unexpected error: {other:?}"),
        }
        let messages = harness.status.messages();
        assert!(messages.contains(&"Decoding interpreter store logs".to_string()));
        assert_eq!(harness.tokens.load_calls().len(), 1);
    }

    #[tokio::test]
    async fn run_propagates_latest_block_error() {
        let harness = EngineHarness::new();
        harness
            .events
            .set_latest_blocks(vec![Err(LocalDbError::CustomError("latest fail".into()))]);
        let err = harness.run(&base_inputs()).await.expect_err("should fail");
        match err {
            LocalDbError::CustomError(msg) => assert_eq!(msg, "latest fail"),
            other => panic!("unexpected error: {other:?}"),
        }
    }

    #[tokio::test]
    async fn run_propagates_fetch_orderbook_error() {
        let harness = EngineHarness::new();
        harness.events.set_latest_blocks(vec![Ok(10)]);
        harness.window.set_results(vec![Ok((1, 2))]);
        harness
            .events
            .push_orderbook_result(Err(LocalDbError::CustomError("orderbook fail".into())));

        let err = harness.run(&base_inputs()).await.expect_err("should fail");
        match err {
            LocalDbError::CustomError(msg) => assert_eq!(msg, "orderbook fail"),
            other => panic!("unexpected error: {other:?}"),
        }
    }

    #[tokio::test]
    async fn run_propagates_fetch_store_error() {
        let harness = EngineHarness::new();
        let store = addr(0x70);
        harness.events.set_latest_blocks(vec![Ok(20)]);
        harness.window.set_results(vec![Ok((1, 3))]);
        harness.events.push_orderbook_result(Ok(vec![log_entry(
            base_target().orderbook_address,
            1,
            0,
            1,
        )]));
        harness.events.push_decode_result(Ok(vec![add_order_event(
            1,
            0,
            store,
            addr(0x01),
            addr(0x02),
            1,
        )]));
        harness
            .events
            .push_store_result(Err(LocalDbError::CustomError("store fail".into())));

        let err = harness.run(&base_inputs()).await.expect_err("should fail");
        match err {
            LocalDbError::CustomError(msg) => assert_eq!(msg, "store fail"),
            other => panic!("unexpected error: {other:?}"),
        }
    }

    #[tokio::test]
    async fn run_propagates_load_existing_error() {
        let harness = EngineHarness::new();
        harness.events.set_latest_blocks(vec![Ok(10)]);
        harness.window.set_results(vec![Ok((1, 1))]);
        harness.events.push_orderbook_result(Ok(vec![log_entry(
            base_target().orderbook_address,
            1,
            0,
            1,
        )]));
        harness
            .events
            .push_decode_result(Ok(vec![deposit_event(1, 0, addr(0x03), 1)]));
        harness
            .tokens
            .set_load_existing_results(vec![Err(LocalDbError::CustomError("load fail".into()))]);

        let err = harness.run(&base_inputs()).await.expect_err("should fail");
        match err {
            LocalDbError::CustomError(msg) => assert_eq!(msg, "load fail"),
            other => panic!("unexpected error: {other:?}"),
        }
    }

    #[tokio::test]
    async fn run_propagates_fetch_missing_error() {
        let harness = EngineHarness::new();
        harness.events.set_latest_blocks(vec![Ok(10)]);
        harness.window.set_results(vec![Ok((1, 1))]);
        harness.events.push_orderbook_result(Ok(vec![log_entry(
            base_target().orderbook_address,
            1,
            0,
            1,
        )]));
        harness
            .events
            .push_decode_result(Ok(vec![deposit_event(1, 0, addr(0x05), 1)]));
        harness
            .tokens
            .set_load_existing_results(vec![Ok(Vec::new())]);
        harness
            .tokens
            .set_fetch_missing_results(vec![Err(LocalDbError::CustomError(
                "fetch missing fail".into(),
            ))]);

        let err = harness.run(&base_inputs()).await.expect_err("should fail");
        match err {
            LocalDbError::CustomError(msg) => assert_eq!(msg, "fetch missing fail"),
            other => panic!("unexpected error: {other:?}"),
        }
    }

    #[tokio::test]
    async fn run_propagates_build_batch_error() {
        let harness = EngineHarness::new();
        harness.events.set_latest_blocks(vec![Ok(15)]);
        harness.window.set_results(vec![Ok((1, 2))]);
        harness.events.push_orderbook_result(Ok(vec![log_entry(
            base_target().orderbook_address,
            1,
            0,
            1,
        )]));
        harness
            .events
            .push_decode_result(Ok(vec![deposit_event(1, 0, addr(0x06), 1)]));
        harness
            .tokens
            .set_load_existing_results(vec![Ok(Vec::new())]);
        harness
            .tokens
            .set_fetch_missing_results(vec![Ok(Vec::new())]);
        harness
            .apply
            .set_build_results(vec![Err(LocalDbError::CustomError("build fail".into()))]);

        let err = harness.run(&base_inputs()).await.expect_err("should fail");
        match err {
            LocalDbError::CustomError(msg) => assert_eq!(msg, "build fail"),
            other => panic!("unexpected error: {other:?}"),
        }
    }

    #[tokio::test]
    async fn run_propagates_persist_error() {
        let harness = EngineHarness::new();
        harness.events.set_latest_blocks(vec![Ok(15)]);
        harness.window.set_results(vec![Ok((1, 2))]);
        harness.events.push_orderbook_result(Ok(vec![log_entry(
            base_target().orderbook_address,
            1,
            0,
            1,
        )]));
        harness
            .events
            .push_decode_result(Ok(vec![deposit_event(1, 0, addr(0x07), 1)]));
        harness
            .tokens
            .set_load_existing_results(vec![Ok(Vec::new())]);
        harness
            .tokens
            .set_fetch_missing_results(vec![Ok(Vec::new())]);
        harness
            .apply
            .set_persist_results(vec![Err(LocalDbError::CustomError("persist fail".into()))]);

        let err = harness.run(&base_inputs()).await.expect_err("should fail");
        match err {
            LocalDbError::CustomError(msg) => assert_eq!(msg, "persist fail"),
            other => panic!("unexpected error: {other:?}"),
        }
    }

    #[tokio::test]
    async fn run_propagates_export_error() {
        let harness = EngineHarness::new();
        harness.events.set_latest_blocks(vec![Ok(15)]);
        harness.window.set_results(vec![Ok((1, 2))]);
        harness.events.push_orderbook_result(Ok(vec![log_entry(
            base_target().orderbook_address,
            1,
            0,
            1,
        )]));
        harness
            .events
            .push_decode_result(Ok(vec![deposit_event(1, 0, addr(0x08), 1)]));
        harness
            .tokens
            .set_load_existing_results(vec![Ok(Vec::new())]);
        harness
            .tokens
            .set_fetch_missing_results(vec![Ok(Vec::new())]);
        harness
            .apply
            .set_export_results(vec![Err(LocalDbError::CustomError("export fail".into()))]);

        let err = harness.run(&base_inputs()).await.expect_err("should fail");
        match err {
            LocalDbError::CustomError(msg) => assert_eq!(msg, "export fail"),
            other => panic!("unexpected error: {other:?}"),
        }
    }

    struct MockExecutor {
        response: RefCell<Result<Vec<StoreAddressRow>, LocalDbQueryError>>,
        statements: RefCell<Vec<SqlStatement>>,
    }

    impl MockExecutor {
        fn with_response(response: Result<Vec<StoreAddressRow>, LocalDbQueryError>) -> Self {
            Self {
                response: RefCell::new(response),
                statements: RefCell::new(Vec::new()),
            }
        }

        fn success(rows: Vec<StoreAddressRow>) -> Self {
            Self::with_response(Ok(rows))
        }

        fn failure(err: LocalDbQueryError) -> Self {
            Self::with_response(Err(err))
        }

        fn recorded(&self) -> Vec<SqlStatement> {
            self.statements.borrow().clone()
        }
    }

    #[async_trait(?Send)]
    impl LocalDbQueryExecutor for MockExecutor {
        async fn execute_batch(&self, _batch: &SqlStatementBatch) -> Result<(), LocalDbQueryError> {
            panic!("execute_batch should not be called");
        }

        async fn query_json<T>(&self, stmt: &SqlStatement) -> Result<T, LocalDbQueryError>
        where
            T: crate::local_db::query::FromDbJson,
        {
            self.statements.borrow_mut().push(stmt.clone());
            match self.response.borrow().clone() {
                Ok(rows) => {
                    let value = serde_json::to_value(rows).expect("serialize rows");
                    serde_json::from_value(value)
                        .map_err(|err| LocalDbQueryError::deserialization(err.to_string()))
                }
                Err(err) => Err(err),
            }
        }

        async fn query_text(&self, _stmt: &SqlStatement) -> Result<String, LocalDbQueryError> {
            panic!("query_text should not be called");
        }
    }

    #[tokio::test]
    async fn load_known_store_addresses_yields_rows_and_binds_params() {
        let rows = vec![
            StoreAddressRow {
                store_address: Address::from([0x11u8; 20]),
            },
            StoreAddressRow {
                store_address: Address::from([0x22u8; 20]),
            },
        ];
        let executor = MockExecutor::success(rows.clone());
        let ob_id = OrderbookIdentifier {
            chain_id: 42161,
            orderbook_address: Address::repeat_byte(0xAA),
        };

        let actual = load_known_store_addresses(&executor, &ob_id)
            .await
            .expect("fetch rows");

        assert_eq!(actual, rows);
        let calls = executor.recorded();
        assert_eq!(calls.len(), 1);
        let stmt = &calls[0];
        assert_eq!(stmt.params().len(), 2);
        assert_eq!(stmt.params()[0], SqlValue::U64(ob_id.chain_id as u64));
        assert_eq!(
            stmt.params()[1],
            SqlValue::Text(ob_id.orderbook_address.to_string())
        );
    }

    #[tokio::test]
    async fn load_known_store_addresses_returns_empty_vec() {
        let executor = MockExecutor::success(Vec::new());
        let ob_id = OrderbookIdentifier {
            chain_id: 10,
            orderbook_address: Address::repeat_byte(0xBB),
        };

        let actual = load_known_store_addresses(&executor, &ob_id)
            .await
            .expect("fetch rows");
        assert!(actual.is_empty());
    }

    #[tokio::test]
    async fn load_known_store_addresses_propagates_query_error() {
        let executor = MockExecutor::failure(LocalDbQueryError::database("boom"));
        let ob_id = OrderbookIdentifier {
            chain_id: 1,
            orderbook_address: Address::repeat_byte(0xCC),
        };

        let err = load_known_store_addresses(&executor, &ob_id)
            .await
            .expect_err("should propagate error");
        match err {
            LocalDbError::LocalDbQueryError(inner) => match inner {
                LocalDbQueryError::Database { message } => assert_eq!(message, "boom"),
                other => panic!("unexpected query error: {other:?}"),
            },
            other => panic!("unexpected error variant: {other:?}"),
        }
    }
}<|MERGE_RESOLUTION|>--- conflicted
+++ resolved
@@ -1,12 +1,8 @@
-<<<<<<< HEAD
-use super::ApplyPipelineTargetInfo;
-=======
-use super::adapters::bootstrap::{BootstrapConfig, BootstrapPipeline};
+use super::adapters::bootstrap::{BootstrapConfig, BootstrapPipeline, BootstrapState};
 use super::{
-    ApplyPipeline, EventsPipeline, StatusBus, SyncConfig, SyncOutcome, TokensPipeline,
-    WindowPipeline,
+    ApplyPipeline, ApplyPipelineTargetInfo, EventsPipeline, StatusBus, SyncConfig, SyncOutcome,
+    TokensPipeline, WindowPipeline,
 };
->>>>>>> 2dcae8f6
 use crate::erc20::TokenInfo;
 use crate::local_db::address_collectors::{collect_store_addresses, collect_token_addresses};
 use crate::local_db::decode::{
@@ -109,16 +105,11 @@
         self.apply_changes(
             db,
             ApplyContext {
-<<<<<<< HEAD
                 target_info: &ApplyPipelineTargetInfo {
-                    key: input.target.clone(),
+                    ob_id: input.ob_id.clone(),
                     block: target_block,
                     hash: self.events.block_hash(target_block).await?.clone(),
                 },
-=======
-                ob_id: &input.ob_id,
-                target_block,
->>>>>>> 2dcae8f6
                 raw_logs: &all_raw_logs,
                 decoded_events: &decoded_events,
                 existing_tokens: &existing_tokens,
@@ -309,12 +300,7 @@
     {
         self.status.send("Building SQL batch").await?;
         let batch = self.apply.build_batch(
-<<<<<<< HEAD
             ctx.target_info,
-=======
-            ctx.ob_id,
-            ctx.target_block,
->>>>>>> 2dcae8f6
             ctx.raw_logs,
             ctx.decoded_events,
             ctx.existing_tokens,
@@ -326,22 +312,13 @@
 
         self.status.send("Running post-sync export").await?;
         self.apply
-<<<<<<< HEAD
-            .export_dump(db, &ctx.target_info.key, ctx.target_info.block)
-=======
-            .export_dump(db, ctx.ob_id, ctx.target_block)
->>>>>>> 2dcae8f6
+            .export_dump(db, &ctx.target_info.ob_id, ctx.target_info.block)
             .await
     }
 }
 
 struct ApplyContext<'a> {
-<<<<<<< HEAD
     target_info: &'a ApplyPipelineTargetInfo,
-=======
-    ob_id: &'a OrderbookIdentifier,
-    target_block: u64,
->>>>>>> 2dcae8f6
     raw_logs: &'a [LogEntryResponse],
     decoded_events: &'a [DecodedEventData<DecodedEvent>],
     existing_tokens: &'a [Erc20TokenRow],
@@ -367,18 +344,8 @@
     use crate::local_db::decode::{
         DecodedEvent, DecodedEventData, EventType, InterpreterStoreSetEvent,
     };
-<<<<<<< HEAD
-    use crate::local_db::pipeline::{
-        ApplyPipelineTargetInfo, BootstrapState, FinalityConfig, TargetKey, WindowOverrides,
-=======
-    use crate::local_db::pipeline::adapters::bootstrap::{
-        BootstrapConfig, BootstrapPipeline, BootstrapState,
-    };
-    use crate::local_db::pipeline::{
-        ApplyPipeline, EventsPipeline, FinalityConfig, StatusBus, SyncConfig, SyncOutcome,
-        TokensPipeline, WindowOverrides, WindowPipeline,
->>>>>>> 2dcae8f6
-    };
+    use crate::local_db::pipeline::adapters::bootstrap::BootstrapState;
+    use crate::local_db::pipeline::{ApplyPipelineTargetInfo, FinalityConfig, WindowOverrides};
     use crate::local_db::query::{
         fetch_erc20_tokens_by_addresses::Erc20TokenRow, fetch_store_addresses::StoreAddressRow,
         LocalDbQueryError, SqlStatement, SqlStatementBatch, SqlValue,
@@ -995,12 +962,7 @@
     impl ApplyPipeline for MockApply {
         fn build_batch(
             &self,
-<<<<<<< HEAD
             target_info: &ApplyPipelineTargetInfo,
-=======
-            _target: &OrderbookIdentifier,
-            _target_block: u64,
->>>>>>> 2dcae8f6
             raw_logs: &[LogEntryResponse],
             decoded_events: &[DecodedEventData<DecodedEvent>],
             existing_tokens: &[Erc20TokenRow],
