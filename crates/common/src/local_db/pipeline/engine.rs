use super::adapters::bootstrap::{BootstrapConfig, BootstrapPipeline};
use super::{
    ApplyPipeline, ApplyPipelineTargetInfo, EventsPipeline, StatusBus, SyncConfig, SyncOutcome,
    TokensPipeline, WindowPipeline,
};
use crate::erc20::TokenInfo;
use crate::local_db::address_collectors::{collect_store_addresses, collect_token_addresses};
use crate::local_db::decode::{
    sort_decoded_events_by_block_and_log, DecodedEvent, DecodedEventData,
};
use crate::local_db::query::fetch_erc20_tokens_by_addresses::Erc20TokenRow;
use crate::local_db::query::fetch_store_addresses::{fetch_store_addresses_stmt, StoreAddressRow};
use crate::local_db::query::{LocalDbQueryExecutor, SqlStatement};
use crate::local_db::{LocalDbError, OrderbookIdentifier};
use crate::rpc_client::LogEntryResponse;
use alloy::primitives::Address;
use std::collections::{BTreeSet, HashSet};
use url::Url;

/// Generic engine that orchestrates a full sync cycle by delegating
/// environment-specific behavior to the supplied pipeline adapters.
pub struct SyncEngine<B, W, E, T, A, S> {
    bootstrap: B,
    window: W,
    events: E,
    tokens: T,
    apply: A,
    status: S,
}

/// Runner-supplied inputs that are static for the duration of a sync cycle.
#[derive(Debug, Clone)]
pub struct SyncInputs {
    pub ob_id: OrderbookIdentifier,
    pub metadata_rpcs: Vec<Url>,
    pub cfg: SyncConfig,
    pub dump_str: Option<String>,
<<<<<<< HEAD
    pub manifest_end_block: u64,
=======
    pub block_number_threshold: u32,
>>>>>>> 0fb591d7
}

impl<B, W, E, T, A, S> SyncEngine<B, W, E, T, A, S>
where
    B: BootstrapPipeline,
    W: WindowPipeline,
    E: EventsPipeline,
    T: TokensPipeline,
    A: ApplyPipeline,
    S: StatusBus,
{
    pub fn new(bootstrap: B, window: W, events: E, tokens: T, apply: A, status: S) -> Self {
        Self {
            bootstrap,
            window,
            events,
            tokens,
            apply,
            status,
        }
    }

    /// Executes a single sync cycle using the supplied adapters.
    pub async fn run<DB>(&self, db: &DB, input: &SyncInputs) -> Result<SyncOutcome, LocalDbError>
    where
        DB: LocalDbQueryExecutor + ?Sized,
    {
        let latest_block = self.bootstrap_phase(db, input).await?;
        let (start_block, target_block) = self.compute_window(db, input, latest_block).await?;
        if start_block > target_block {
            self.status.send("No work for current window").await?;
            return Ok(SyncOutcome {
                ob_id: input.ob_id.clone(),
                start_block,
                target_block,
                fetched_logs: 0,
                decoded_events: 0,
            });
        }

        let (orderbook_logs, decoded_orderbook_events) = self
            .gather_orderbook(input, start_block, target_block)
            .await?;
        let mut all_raw_logs = orderbook_logs;
        let mut decoded_events = decoded_orderbook_events;

        let (store_logs, mut decoded_store_events, existing_tokens, token_addresses) = self
            .load_store_logs_and_existing_tokens(
                db,
                input,
                start_block,
                target_block,
                &decoded_events,
            )
            .await?;

        if !store_logs.is_empty() {
            all_raw_logs.extend(store_logs);
            decoded_events.append(&mut decoded_store_events);
            sort_decoded_events_by_block_and_log(&mut decoded_events)?;
        }

        let tokens_to_upsert = self
            .resolve_token_upserts(input, &token_addresses, &existing_tokens)
            .await?;

        self.apply_changes(
            db,
            ApplyContext {
                target_info: &ApplyPipelineTargetInfo {
                    ob_id: input.ob_id.clone(),
                    block: target_block,
                    hash: self.events.block_hash(target_block).await?.clone(),
                },
                raw_logs: &all_raw_logs,
                decoded_events: &decoded_events,
                existing_tokens: &existing_tokens,
                tokens_to_upsert: &tokens_to_upsert,
            },
        )
        .await?;

        Ok(SyncOutcome {
            ob_id: input.ob_id.clone(),
            start_block,
            target_block,
            fetched_logs: all_raw_logs.len(),
            decoded_events: decoded_events.len(),
        })
    }
}

impl<B, W, E, T, A, S> SyncEngine<B, W, E, T, A, S>
where
    B: BootstrapPipeline,
    W: WindowPipeline,
    E: EventsPipeline,
    T: TokensPipeline,
    A: ApplyPipeline,
    S: StatusBus,
{
    async fn bootstrap_phase<DB>(&self, db: &DB, input: &SyncInputs) -> Result<u64, LocalDbError>
    where
        DB: LocalDbQueryExecutor + ?Sized,
    {
        self.status.send("Fetching latest block").await?;
        let latest_block = self.events.latest_block().await?;

        self.status.send("Running bootstrap").await?;
        self.bootstrap
            .engine_run(
                db,
                &BootstrapConfig {
                    ob_id: input.ob_id.clone(),
                    dump_stmt: input.dump_str.as_ref().map(SqlStatement::new),
<<<<<<< HEAD
                    latest_block: input.manifest_end_block,
=======
                    latest_block,
                    block_number_threshold: input.block_number_threshold,
>>>>>>> 0fb591d7
                },
            )
            .await?;

        Ok(latest_block)
    }

    async fn compute_window<DB>(
        &self,
        db: &DB,
        input: &SyncInputs,
        latest_block: u64,
    ) -> Result<(u64, u64), LocalDbError>
    where
        DB: LocalDbQueryExecutor + ?Sized,
    {
        self.status.send("Computing sync window").await?;
        self.window
            .compute(db, &input.ob_id, &input.cfg, latest_block)
            .await
    }

    async fn gather_orderbook(
        &self,
        input: &SyncInputs,
        start_block: u64,
        target_block: u64,
    ) -> Result<(Vec<LogEntryResponse>, Vec<DecodedEventData<DecodedEvent>>), LocalDbError> {
        self.status.send("Fetching orderbook logs").await?;
        let orderbook_logs = self
            .events
            .fetch_orderbook(
                input.ob_id.orderbook_address,
                start_block,
                target_block,
                &input.cfg.fetch,
            )
            .await?;

        self.status.send("Decoding orderbook logs").await?;
        let decoded_events = self.events.decode(&orderbook_logs)?;

        Ok((orderbook_logs, decoded_events))
    }

    async fn load_store_logs_and_existing_tokens<DB>(
        &self,
        db: &DB,
        input: &SyncInputs,
        start_block: u64,
        target_block: u64,
        decoded_events: &[DecodedEventData<DecodedEvent>],
    ) -> Result<
        (
            Vec<LogEntryResponse>,
            Vec<DecodedEventData<DecodedEvent>>,
            Vec<Erc20TokenRow>,
            BTreeSet<Address>,
        ),
        LocalDbError,
    >
    where
        DB: LocalDbQueryExecutor + ?Sized,
    {
        let mut store_addresses = collect_store_addresses(decoded_events);
        let existing_store_rows = load_known_store_addresses(db, &input.ob_id).await?;
        for row in existing_store_rows {
            if !row.store_address.is_zero() {
                store_addresses.insert(row.store_address);
            }
        }

        let token_addresses: BTreeSet<Address> = collect_token_addresses(decoded_events);
        let token_addresses_vec: Vec<Address> = token_addresses.iter().copied().collect();

        let tokens_fut = self
            .tokens
            .load_existing(db, &input.ob_id, &token_addresses_vec);

        let store_addresses_vec: Vec<Address> = store_addresses.into_iter().collect();
        let store_fetch_fut = async {
            if store_addresses_vec.is_empty() {
                Ok::<(Vec<LogEntryResponse>, Vec<DecodedEventData<DecodedEvent>>), LocalDbError>((
                    Vec::new(),
                    Vec::new(),
                ))
            } else {
                self.status.send("Fetching interpreter store logs").await?;
                let logs = self
                    .events
                    .fetch_stores(
                        &store_addresses_vec,
                        start_block,
                        target_block,
                        &input.cfg.fetch,
                    )
                    .await?;
                self.status.send("Decoding interpreter store logs").await?;
                let decoded = self.events.decode(&logs)?;
                Ok((logs, decoded))
            }
        };

        let (existing_tokens_res, store_pair_res) = tokio::join!(tokens_fut, store_fetch_fut);
        let existing_tokens = existing_tokens_res?;
        let (store_logs, decoded_store_events) = store_pair_res?;

        Ok((
            store_logs,
            decoded_store_events,
            existing_tokens,
            token_addresses,
        ))
    }

    async fn resolve_token_upserts(
        &self,
        input: &SyncInputs,
        token_addresses: &BTreeSet<Address>,
        existing_tokens: &[Erc20TokenRow],
    ) -> Result<Vec<(Address, TokenInfo)>, LocalDbError> {
        let existing_set = existing_tokens
            .iter()
            .map(|row| row.token_address)
            .collect::<HashSet<Address>>();
        let missing_tokens = token_addresses
            .iter()
            .copied()
            .filter(|addr| !existing_set.contains(addr))
            .collect::<Vec<Address>>();

        if missing_tokens.is_empty() {
            return Ok(Vec::new());
        }

        self.status.send("Fetching missing token metadata").await?;
        self.tokens
            .fetch_missing(missing_tokens, &input.cfg.fetch)
            .await
    }

    async fn apply_changes<DB>(&self, db: &DB, ctx: ApplyContext<'_>) -> Result<(), LocalDbError>
    where
        DB: LocalDbQueryExecutor + ?Sized,
    {
        self.status.send("Building SQL batch").await?;
        let batch = self.apply.build_batch(
            ctx.target_info,
            ctx.raw_logs,
            ctx.decoded_events,
            ctx.existing_tokens,
            ctx.tokens_to_upsert,
        )?;

        self.status.send("Persisting to database").await?;
        self.apply.persist(db, &batch).await?;

        self.status.send("Running post-sync export").await?;
        self.apply
            .export_dump(db, &ctx.target_info.ob_id, ctx.target_info.block)
            .await
    }
}

struct ApplyContext<'a> {
    target_info: &'a ApplyPipelineTargetInfo,
    raw_logs: &'a [LogEntryResponse],
    decoded_events: &'a [DecodedEventData<DecodedEvent>],
    existing_tokens: &'a [Erc20TokenRow],
    tokens_to_upsert: &'a [(Address, TokenInfo)],
}

async fn load_known_store_addresses<DB>(
    db: &DB,
    ob_id: &OrderbookIdentifier,
) -> Result<Vec<StoreAddressRow>, LocalDbError>
where
    DB: LocalDbQueryExecutor + ?Sized,
{
    db.query_json(&fetch_store_addresses_stmt(ob_id))
        .await
        .map_err(Into::into)
}

#[cfg(test)]
mod tests {
    use super::*;
    use crate::erc20::TokenInfo;
    use crate::local_db::decode::{
        DecodedEvent, DecodedEventData, EventType, InterpreterStoreSetEvent,
    };
    use crate::local_db::pipeline::adapters::bootstrap::BootstrapState;
    use crate::local_db::pipeline::{ApplyPipelineTargetInfo, FinalityConfig, WindowOverrides};
    use crate::local_db::query::{
        fetch_erc20_tokens_by_addresses::Erc20TokenRow, fetch_store_addresses::StoreAddressRow,
        LocalDbQueryError, SqlStatement, SqlStatementBatch, SqlValue,
    };
    use crate::local_db::FetchConfig;
    use alloy::primitives::{hex, Address, Bytes, FixedBytes, U256};
    use async_trait::async_trait;
    use rain_orderbook_bindings::IInterpreterStoreV3::Set;
    use serde_json;
    use std::cell::RefCell;
    use std::collections::VecDeque;
    use std::str::FromStr;
    use std::sync::{Arc, Mutex};
    use tokio::sync::Barrier;
    use url::Url;

    fn hex_u64(value: u64) -> String {
        format!("0x{value:x}")
    }

    fn addr(byte: u8) -> Address {
        Address::from([byte; 20])
    }

    fn tx_bytes(tag: u8) -> Bytes {
        Bytes::from_str(&format!("0x{tag:02x}")).unwrap()
    }

    fn log_entry(address: Address, block: u64, log_index: u64, tx: u8) -> LogEntryResponse {
        LogEntryResponse {
            address: hex::encode_prefixed(address),
            topics: vec!["0x1".into()],
            data: "0x01".into(),
            block_number: hex_u64(block),
            block_timestamp: Some(hex_u64(block + 100)),
            transaction_hash: format!("0x{tx:064x}"),
            transaction_index: hex_u64(0),
            block_hash: "0xdeadbeef".into(),
            log_index: hex_u64(log_index),
            removed: false,
        }
    }

    fn deposit_event(
        block: u64,
        log_index: u64,
        token: Address,
        tx: u8,
    ) -> DecodedEventData<DecodedEvent> {
        use rain_orderbook_bindings::IOrderBookV5::DepositV2;
        DecodedEventData {
            event_type: EventType::DepositV2,
            block_number: hex_u64(block),
            block_timestamp: hex_u64(block + 100),
            transaction_hash: tx_bytes(tx),
            log_index: hex_u64(log_index),
            decoded_data: DecodedEvent::DepositV2(Box::new(DepositV2 {
                sender: addr(0x33),
                token,
                vaultId: U256::from(1u64).into(),
                depositAmountUint256: U256::from(100),
            })),
        }
    }

    fn add_order_event(
        block: u64,
        log_index: u64,
        store: Address,
        input_token: Address,
        output_token: Address,
        tx: u8,
    ) -> DecodedEventData<DecodedEvent> {
        use rain_orderbook_bindings::IOrderBookV5::{AddOrderV3, EvaluableV4, OrderV4, IOV2};
        DecodedEventData {
            event_type: EventType::AddOrderV3,
            block_number: hex_u64(block),
            block_timestamp: hex_u64(block + 200),
            transaction_hash: tx_bytes(tx),
            log_index: hex_u64(log_index),
            decoded_data: DecodedEvent::AddOrderV3(Box::new(AddOrderV3 {
                sender: addr(0x44),
                orderHash: FixedBytes::from([0u8; 32]),
                order: OrderV4 {
                    owner: addr(0x55),
                    nonce: U256::from(9u64).into(),
                    evaluable: EvaluableV4 {
                        interpreter: addr(0x66),
                        store,
                        bytecode: Bytes::from(vec![]),
                    },
                    validInputs: vec![IOV2 {
                        token: input_token,
                        vaultId: U256::from(7u64).into(),
                    }],
                    validOutputs: vec![IOV2 {
                        token: output_token,
                        vaultId: U256::from(8u64).into(),
                    }],
                },
            })),
        }
    }

    fn store_set_event(
        block: u64,
        log_index: u64,
        store: Address,
        tx: u8,
    ) -> DecodedEventData<DecodedEvent> {
        DecodedEventData {
            event_type: EventType::InterpreterStoreSet,
            block_number: hex_u64(block),
            block_timestamp: hex_u64(block + 300),
            transaction_hash: tx_bytes(tx),
            log_index: hex_u64(log_index),
            decoded_data: DecodedEvent::InterpreterStoreSet(Box::new(InterpreterStoreSetEvent {
                store_address: store,
                payload: Set {
                    namespace: U256::from(0x1234),
                    key: FixedBytes::<32>::from([0xBB; 32]),
                    value: FixedBytes::<32>::from([0xCC; 32]),
                },
            })),
        }
    }

    fn base_target() -> OrderbookIdentifier {
        OrderbookIdentifier {
            chain_id: 42161,
            orderbook_address: addr(0xAB),
        }
    }

    fn base_inputs() -> SyncInputs {
        SyncInputs {
            ob_id: base_target(),
            metadata_rpcs: vec![Url::parse("https://rpc.example.com").unwrap()],
            cfg: SyncConfig {
                deployment_block: 1,
                fetch: FetchConfig::default(),
                finality: FinalityConfig { depth: 0 },
                window_overrides: WindowOverrides::default(),
            },
            dump_str: None,
<<<<<<< HEAD
            manifest_end_block: 1,
=======
            block_number_threshold: 10_000,
>>>>>>> 0fb591d7
        }
    }

    #[derive(Clone, Default)]
    struct MockStatusBus {
        inner: Arc<MockStatusInner>,
    }

    #[derive(Default)]
    struct MockStatusInner {
        messages: Mutex<Vec<String>>,
        results: Mutex<VecDeque<Result<(), LocalDbError>>>,
    }

    impl MockStatusBus {
        fn messages(&self) -> Vec<String> {
            self.inner.messages.lock().unwrap().clone()
        }

        fn set_results(&self, results: Vec<Result<(), LocalDbError>>) {
            *self.inner.results.lock().unwrap() = VecDeque::from(results);
        }
    }

    #[async_trait(?Send)]
    impl StatusBus for MockStatusBus {
        async fn send(&self, message: &str) -> Result<(), LocalDbError> {
            self.inner.messages.lock().unwrap().push(message.to_owned());
            if let Some(result) = self.inner.results.lock().unwrap().pop_front() {
                result
            } else {
                Ok(())
            }
        }
    }

    #[derive(Clone, Default)]
    struct MockBootstrap {
        inner: Arc<MockBootstrapInner>,
    }

    #[derive(Default)]
    struct MockBootstrapInner {
        configs: Mutex<Vec<BootstrapConfig>>,
        results: Mutex<VecDeque<Result<(), LocalDbError>>>,
    }

    impl MockBootstrap {
        fn configs(&self) -> Vec<BootstrapConfig> {
            self.inner.configs.lock().unwrap().clone()
        }
    }

    #[async_trait(?Send)]
    impl BootstrapPipeline for MockBootstrap {
        async fn ensure_schema<DB>(
            &self,
            _db: &DB,
            _db_schema_version: Option<u32>,
        ) -> Result<(), LocalDbError>
        where
            DB: LocalDbQueryExecutor + ?Sized,
        {
            Ok(())
        }

        async fn inspect_state<DB>(
            &self,
            _db: &DB,
            _ob_id: &OrderbookIdentifier,
        ) -> Result<BootstrapState, LocalDbError>
        where
            DB: LocalDbQueryExecutor + ?Sized,
        {
            Ok(BootstrapState {
                has_required_tables: true,
                last_synced_block: None,
            })
        }

        async fn reset_db<DB>(
            &self,
            _db: &DB,
            _db_schema_version: Option<u32>,
        ) -> Result<(), LocalDbError>
        where
            DB: LocalDbQueryExecutor + ?Sized,
        {
            Ok(())
        }

        async fn clear_orderbook_data<DB>(
            &self,
            _db: &DB,
            _target: &OrderbookIdentifier,
        ) -> Result<(), LocalDbError>
        where
            DB: LocalDbQueryExecutor + ?Sized,
        {
            Ok(())
        }

        async fn engine_run<DB>(
            &self,
            _db: &DB,
            config: &BootstrapConfig,
        ) -> Result<(), LocalDbError>
        where
            DB: LocalDbQueryExecutor + ?Sized,
        {
            self.inner.configs.lock().unwrap().push(config.clone());
            self.inner
                .results
                .lock()
                .unwrap()
                .pop_front()
                .unwrap_or(Ok(()))
        }

        async fn runner_run<DB>(
            &self,
            _db: &DB,
            _db_schema_version: Option<u32>,
        ) -> Result<(), LocalDbError>
        where
            DB: LocalDbQueryExecutor + ?Sized,
        {
            Ok(())
        }
    }

    #[derive(Clone, Default)]
    struct MockWindow {
        inner: Arc<MockWindowInner>,
    }

    #[derive(Default)]
    struct MockWindowInner {
        calls: Mutex<Vec<(OrderbookIdentifier, u64, u64, u64)>>,
        results: Mutex<VecDeque<Result<(u64, u64), LocalDbError>>>,
    }

    impl MockWindow {
        fn set_results(&self, results: Vec<Result<(u64, u64), LocalDbError>>) {
            *self.inner.results.lock().unwrap() = VecDeque::from(results);
        }

        fn calls(&self) -> Vec<(OrderbookIdentifier, u64, u64, u64)> {
            self.inner.calls.lock().unwrap().clone()
        }
    }

    #[async_trait(?Send)]
    impl WindowPipeline for MockWindow {
        async fn compute<DB>(
            &self,
            _db: &DB,
            ob_id: &OrderbookIdentifier,
            cfg: &SyncConfig,
            latest_block: u64,
        ) -> Result<(u64, u64), LocalDbError>
        where
            DB: LocalDbQueryExecutor + ?Sized,
        {
            self.inner.calls.lock().unwrap().push((
                ob_id.clone(),
                cfg.deployment_block,
                latest_block,
                cfg.finality.depth as u64,
            ));
            self.inner
                .results
                .lock()
                .unwrap()
                .pop_front()
                .unwrap_or(Ok((cfg.deployment_block, latest_block)))
        }
    }

    #[derive(Clone, Default)]
    struct MockEvents {
        inner: Arc<MockEventsInner>,
    }

    #[derive(Default)]
    struct MockEventsInner {
        latest_blocks: Mutex<VecDeque<Result<u64, LocalDbError>>>,
        orderbook_results: Mutex<VecDeque<Result<Vec<LogEntryResponse>, LocalDbError>>>,
        store_results: Mutex<VecDeque<Result<Vec<LogEntryResponse>, LocalDbError>>>,
        decode_results: Mutex<VecDeque<Result<Vec<DecodedEventData<DecodedEvent>>, LocalDbError>>>,
        block_hashes: Mutex<VecDeque<Result<Bytes, LocalDbError>>>,
        orderbook_calls: Mutex<Vec<(Address, u64, u64)>>,
        store_calls: Mutex<Vec<(Vec<Address>, u64, u64)>>,
        store_barrier: Mutex<Option<Arc<Barrier>>>,
        store_completed: Mutex<bool>,
    }

    impl MockEvents {
        fn set_latest_blocks(&self, blocks: Vec<Result<u64, LocalDbError>>) {
            *self.inner.latest_blocks.lock().unwrap() = VecDeque::from(blocks);
        }

        fn push_orderbook_result(&self, result: Result<Vec<LogEntryResponse>, LocalDbError>) {
            self.inner
                .orderbook_results
                .lock()
                .unwrap()
                .push_back(result);
        }

        fn push_store_result(&self, result: Result<Vec<LogEntryResponse>, LocalDbError>) {
            self.inner.store_results.lock().unwrap().push_back(result);
        }

        fn push_decode_result(
            &self,
            result: Result<Vec<DecodedEventData<DecodedEvent>>, LocalDbError>,
        ) {
            self.inner.decode_results.lock().unwrap().push_back(result);
        }

        fn push_block_hash(&self, result: Result<Bytes, LocalDbError>) {
            self.inner.block_hashes.lock().unwrap().push_back(result);
        }

        fn orderbook_calls(&self) -> Vec<(Address, u64, u64)> {
            self.inner.orderbook_calls.lock().unwrap().clone()
        }

        fn store_calls(&self) -> Vec<(Vec<Address>, u64, u64)> {
            self.inner.store_calls.lock().unwrap().clone()
        }

        fn set_store_barrier(&self, barrier: Arc<Barrier>) {
            *self.inner.store_barrier.lock().unwrap() = Some(barrier);
        }

        fn store_completed(&self) -> bool {
            *self.inner.store_completed.lock().unwrap()
        }
    }

    #[async_trait(?Send)]
    impl EventsPipeline for MockEvents {
        async fn latest_block(&self) -> Result<u64, LocalDbError> {
            self.inner
                .latest_blocks
                .lock()
                .unwrap()
                .pop_front()
                .unwrap_or(Ok(0))
        }

        async fn fetch_orderbook(
            &self,
            orderbook_address: Address,
            from_block: u64,
            to_block: u64,
            _cfg: &FetchConfig,
        ) -> Result<Vec<LogEntryResponse>, LocalDbError> {
            self.inner.orderbook_calls.lock().unwrap().push((
                orderbook_address,
                from_block,
                to_block,
            ));
            self.inner
                .orderbook_results
                .lock()
                .unwrap()
                .pop_front()
                .unwrap_or(Ok(Vec::new()))
        }

        async fn fetch_stores(
            &self,
            store_addresses: &[Address],
            from_block: u64,
            to_block: u64,
            _cfg: &FetchConfig,
        ) -> Result<Vec<LogEntryResponse>, LocalDbError> {
            self.inner.store_calls.lock().unwrap().push((
                store_addresses.to_vec(),
                from_block,
                to_block,
            ));
            let barrier = {
                let store_barrier = self.inner.store_barrier.lock().unwrap();
                store_barrier.clone()
            };
            if let Some(barrier) = barrier {
                barrier.wait().await;
            }
            *self.inner.store_completed.lock().unwrap() = true;
            self.inner
                .store_results
                .lock()
                .unwrap()
                .pop_front()
                .unwrap_or(Ok(Vec::new()))
        }

        fn decode(
            &self,
            _logs: &[LogEntryResponse],
        ) -> Result<Vec<DecodedEventData<DecodedEvent>>, LocalDbError> {
            self.inner
                .decode_results
                .lock()
                .unwrap()
                .pop_front()
                .unwrap_or(Ok(Vec::new()))
        }

        async fn block_hash(&self, _block_number: u64) -> Result<Bytes, LocalDbError> {
            self.inner
                .block_hashes
                .lock()
                .unwrap()
                .pop_front()
                .unwrap_or_else(|| Ok("".into()))
        }
    }

    type TokenFetchResult = Result<Vec<(Address, TokenInfo)>, LocalDbError>;

    #[derive(Clone, Default)]
    struct MockTokens {
        inner: Arc<MockTokensInner>,
    }

    #[derive(Default)]
    struct MockTokensInner {
        load_results: Mutex<VecDeque<Result<Vec<Erc20TokenRow>, LocalDbError>>>,
        fetch_results: Mutex<VecDeque<TokenFetchResult>>,
        load_calls: Mutex<Vec<Vec<Address>>>,
        fetch_calls: Mutex<Vec<Vec<Address>>>,
        barrier: Mutex<Option<Arc<Barrier>>>,
        load_completed: Mutex<bool>,
    }

    impl MockTokens {
        fn set_load_existing_results(
            &self,
            results: Vec<Result<Vec<Erc20TokenRow>, LocalDbError>>,
        ) {
            *self.inner.load_results.lock().unwrap() = VecDeque::from(results);
        }

        fn set_fetch_missing_results(&self, results: Vec<TokenFetchResult>) {
            *self.inner.fetch_results.lock().unwrap() = VecDeque::from(results);
        }

        fn load_calls(&self) -> Vec<Vec<Address>> {
            self.inner.load_calls.lock().unwrap().clone()
        }

        fn fetch_calls(&self) -> Vec<Vec<Address>> {
            self.inner.fetch_calls.lock().unwrap().clone()
        }

        fn set_barrier(&self, barrier: Arc<Barrier>) {
            *self.inner.barrier.lock().unwrap() = Some(barrier);
        }

        fn load_completed(&self) -> bool {
            *self.inner.load_completed.lock().unwrap()
        }
    }

    #[async_trait(?Send)]
    impl TokensPipeline for MockTokens {
        async fn load_existing<DB>(
            &self,
            _db: &DB,
            _ob_id: &OrderbookIdentifier,
            token_addrs_lower: &[Address],
        ) -> Result<Vec<Erc20TokenRow>, LocalDbError>
        where
            DB: LocalDbQueryExecutor + ?Sized,
        {
            self.inner
                .load_calls
                .lock()
                .unwrap()
                .push(token_addrs_lower.to_vec());
            let barrier = {
                let barrier_guard = self.inner.barrier.lock().unwrap();
                barrier_guard.clone()
            };
            if let Some(barrier) = barrier {
                barrier.wait().await;
            }
            *self.inner.load_completed.lock().unwrap() = true;
            self.inner
                .load_results
                .lock()
                .unwrap()
                .pop_front()
                .unwrap_or(Ok(Vec::new()))
        }

        async fn fetch_missing(
            &self,
            missing: Vec<Address>,
            _cfg: &FetchConfig,
        ) -> TokenFetchResult {
            self.inner.fetch_calls.lock().unwrap().push(missing);
            self.inner
                .fetch_results
                .lock()
                .unwrap()
                .pop_front()
                .unwrap_or(Ok(Vec::new()))
        }
    }

    #[derive(Debug, Clone)]
    struct BuildCall {
        raw_order: Vec<(String, String)>,
        decoded_order: Vec<(String, String)>,
        existing_tokens: Vec<Address>,
        upsert_tokens: Vec<Address>,
        end_block_hash: Bytes,
    }

    #[derive(Clone, Default)]
    struct MockApply {
        inner: Arc<MockApplyInner>,
    }

    #[derive(Default)]
    struct MockApplyInner {
        build_results: Mutex<VecDeque<Result<SqlStatementBatch, LocalDbError>>>,
        persist_results: Mutex<VecDeque<Result<(), LocalDbError>>>,
        export_results: Mutex<VecDeque<Result<(), LocalDbError>>>,
        build_calls: Mutex<Vec<BuildCall>>,
        persist_calls: Mutex<Vec<SqlStatementBatch>>,
        export_calls: Mutex<Vec<(OrderbookIdentifier, u64)>>,
    }

    impl MockApply {
        fn set_build_results(&self, results: Vec<Result<SqlStatementBatch, LocalDbError>>) {
            *self.inner.build_results.lock().unwrap() = VecDeque::from(results);
        }

        fn set_persist_results(&self, results: Vec<Result<(), LocalDbError>>) {
            *self.inner.persist_results.lock().unwrap() = VecDeque::from(results);
        }

        fn set_export_results(&self, results: Vec<Result<(), LocalDbError>>) {
            *self.inner.export_results.lock().unwrap() = VecDeque::from(results);
        }

        fn build_calls(&self) -> Vec<BuildCall> {
            self.inner.build_calls.lock().unwrap().clone()
        }

        fn persist_calls(&self) -> Vec<SqlStatementBatch> {
            self.inner.persist_calls.lock().unwrap().clone()
        }

        fn export_calls(&self) -> Vec<(OrderbookIdentifier, u64)> {
            self.inner.export_calls.lock().unwrap().clone()
        }
    }

    #[async_trait(?Send)]
    impl ApplyPipeline for MockApply {
        fn build_batch(
            &self,
            target_info: &ApplyPipelineTargetInfo,
            raw_logs: &[LogEntryResponse],
            decoded_events: &[DecodedEventData<DecodedEvent>],
            existing_tokens: &[Erc20TokenRow],
            tokens_to_upsert: &[(Address, TokenInfo)],
        ) -> Result<SqlStatementBatch, LocalDbError> {
            let raw_order = raw_logs
                .iter()
                .map(|log| (log.block_number.clone(), log.log_index.clone()))
                .collect();
            let decoded_order = decoded_events
                .iter()
                .map(|evt| (evt.block_number.clone(), evt.log_index.clone()))
                .collect();
            let existing_tokens = existing_tokens
                .iter()
                .map(|row| row.token_address)
                .collect();
            let upsert_tokens = tokens_to_upsert.iter().map(|(addr, _)| *addr).collect();

            self.inner.build_calls.lock().unwrap().push(BuildCall {
                raw_order,
                decoded_order,
                existing_tokens,
                upsert_tokens,
                end_block_hash: target_info.hash.clone(),
            });

            self.inner
                .build_results
                .lock()
                .unwrap()
                .pop_front()
                .unwrap_or_else(|| Ok(SqlStatementBatch::new().ensure_transaction()))
        }

        async fn persist<DB>(&self, _db: &DB, batch: &SqlStatementBatch) -> Result<(), LocalDbError>
        where
            DB: LocalDbQueryExecutor + ?Sized,
        {
            self.inner.persist_calls.lock().unwrap().push(batch.clone());
            self.inner
                .persist_results
                .lock()
                .unwrap()
                .pop_front()
                .unwrap_or(Ok(()))
        }

        async fn export_dump<DB>(
            &self,
            _db: &DB,
            target: &OrderbookIdentifier,
            end_block: u64,
        ) -> Result<(), LocalDbError>
        where
            DB: LocalDbQueryExecutor + ?Sized,
        {
            self.inner
                .export_calls
                .lock()
                .unwrap()
                .push((target.clone(), end_block));
            self.inner
                .export_results
                .lock()
                .unwrap()
                .pop_front()
                .unwrap_or(Ok(()))
        }
    }

    #[derive(Default)]
    struct TestDb {
        store_responses: Mutex<VecDeque<Result<Vec<StoreAddressRow>, LocalDbQueryError>>>,
        query_statements: Mutex<Vec<SqlStatement>>,
        executed_batches: Mutex<Vec<SqlStatementBatch>>,
    }

    impl TestDb {
        fn set_store_responses(
            &self,
            responses: Vec<Result<Vec<StoreAddressRow>, LocalDbQueryError>>,
        ) {
            *self.store_responses.lock().unwrap() = VecDeque::from(responses);
        }
    }

    #[async_trait(?Send)]
    impl LocalDbQueryExecutor for TestDb {
        async fn execute_batch(&self, batch: &SqlStatementBatch) -> Result<(), LocalDbQueryError> {
            self.executed_batches.lock().unwrap().push(batch.clone());
            Ok(())
        }

        async fn query_json<T>(&self, stmt: &SqlStatement) -> Result<T, LocalDbQueryError>
        where
            T: crate::local_db::query::FromDbJson,
        {
            self.query_statements.lock().unwrap().push(stmt.clone());
            let response = self
                .store_responses
                .lock()
                .unwrap()
                .pop_front()
                .unwrap_or_else(|| Ok(Vec::new()))?;
            let value = serde_json::to_value(response)
                .map_err(|err| LocalDbQueryError::deserialization(err.to_string()))?;
            serde_json::from_value(value)
                .map_err(|err| LocalDbQueryError::deserialization(err.to_string()))
        }

        async fn query_text(&self, _stmt: &SqlStatement) -> Result<String, LocalDbQueryError> {
            Err(LocalDbQueryError::database(
                "query_text not supported in tests",
            ))
        }
    }

    struct EngineHarness {
        db: TestDb,
        bootstrap: MockBootstrap,
        window: MockWindow,
        events: MockEvents,
        tokens: MockTokens,
        apply: MockApply,
        status: MockStatusBus,
        engine:
            SyncEngine<MockBootstrap, MockWindow, MockEvents, MockTokens, MockApply, MockStatusBus>,
    }

    impl EngineHarness {
        fn new() -> Self {
            let bootstrap = MockBootstrap::default();
            let window = MockWindow::default();
            let events = MockEvents::default();
            let tokens = MockTokens::default();
            let apply = MockApply::default();
            let status = MockStatusBus::default();
            let engine = SyncEngine::new(
                bootstrap.clone(),
                window.clone(),
                events.clone(),
                tokens.clone(),
                apply.clone(),
                status.clone(),
            );
            Self {
                db: TestDb::default(),
                bootstrap,
                window,
                events,
                tokens,
                apply,
                status,
                engine,
            }
        }

        async fn run(&self, inputs: &SyncInputs) -> Result<SyncOutcome, LocalDbError> {
            self.engine.run(&self.db, inputs).await
        }
    }

    fn token_row(token: Address) -> Erc20TokenRow {
        Erc20TokenRow {
            chain_id: base_target().chain_id,
            orderbook_address: base_target().orderbook_address,
            token_address: token,
            name: "Token".into(),
            symbol: "TOK".into(),
            decimals: 18,
        }
    }

    fn token_info(symbol: &str) -> TokenInfo {
        TokenInfo {
            decimals: 18,
            name: format!("{symbol} Token"),
            symbol: symbol.to_string(),
        }
    }

    #[tokio::test]
    async fn run_full_cycle_success() {
        let harness = EngineHarness::new();
        let token_a = addr(0x01);
        let token_b = addr(0x02);
        let store = addr(0x90);
        let orderbook_logs = vec![
            log_entry(base_target().orderbook_address, 10, 1, 1),
            log_entry(base_target().orderbook_address, 11, 0, 2),
        ];
        let store_logs = vec![log_entry(store, 12, 0, 3)];

        harness.events.set_latest_blocks(vec![Ok(12)]);
        harness
            .events
            .push_block_hash(Ok(Bytes::from_str("0xdeadbeef").unwrap()));
        harness.window.set_results(vec![Ok((10, 12))]);
        harness
            .events
            .push_orderbook_result(Ok(orderbook_logs.clone()));
        harness.events.push_decode_result(Ok(vec![
            deposit_event(10, 1, token_a, 1),
            add_order_event(11, 0, store, token_a, token_b, 2),
        ]));
        harness.events.push_store_result(Ok(store_logs.clone()));
        harness
            .events
            .push_decode_result(Ok(vec![store_set_event(12, 0, store, 3)]));
        harness
            .tokens
            .set_load_existing_results(vec![Ok(vec![token_row(token_a)])]);
        harness
            .tokens
            .set_fetch_missing_results(vec![Ok(vec![(token_b, token_info("TOKB"))])]);

        let inputs = base_inputs();

        let outcome = harness.run(&inputs).await.expect("run succeeds");

        assert_eq!(outcome.ob_id.chain_id, inputs.ob_id.chain_id);
        assert_eq!(
            outcome.ob_id.orderbook_address,
            inputs.ob_id.orderbook_address
        );
        assert_eq!(outcome.start_block, 10);
        assert_eq!(outcome.target_block, 12);
        assert_eq!(outcome.fetched_logs, 3);
        assert_eq!(outcome.decoded_events, 3);

        let messages = harness.status.messages();
        assert_eq!(
            messages,
            vec![
                "Fetching latest block",
                "Running bootstrap",
                "Computing sync window",
                "Fetching orderbook logs",
                "Decoding orderbook logs",
                "Fetching interpreter store logs",
                "Decoding interpreter store logs",
                "Fetching missing token metadata",
                "Building SQL batch",
                "Persisting to database",
                "Running post-sync export",
            ]
        );

        let build_calls = harness.apply.build_calls();
        assert_eq!(build_calls.len(), 1);
        let build = &build_calls[0];
        assert_eq!(build.raw_order.len(), 3);
        assert_eq!(build.decoded_order.len(), 3);
        assert_eq!(
            build.decoded_order,
            vec![
                ("0xa".into(), "0x1".into()),
                ("0xb".into(), "0x0".into()),
                ("0xc".into(), "0x0".into())
            ]
        );
        assert_eq!(build.existing_tokens, vec![token_a]);
        assert_eq!(build.upsert_tokens, vec![token_b]);
        assert_eq!(build.end_block_hash, Bytes::from_str("0xdeadbeef").unwrap());

        assert_eq!(harness.apply.persist_calls().len(), 1);
        assert_eq!(harness.apply.export_calls().len(), 1);

        let fetch_calls = harness.tokens.fetch_calls();
        assert_eq!(fetch_calls.len(), 1);
        assert_eq!(fetch_calls[0], vec![token_b]);
    }

    #[tokio::test]
    async fn run_short_circuits_when_window_empty() {
        let harness = EngineHarness::new();
        harness.events.set_latest_blocks(vec![Ok(100)]);
        harness.window.set_results(vec![Ok((15, 10))]);

        let outcome = harness.run(&base_inputs()).await.expect("run succeeds");
        assert_eq!(outcome.start_block, 15);
        assert_eq!(outcome.target_block, 10);
        assert_eq!(outcome.fetched_logs, 0);
        assert_eq!(outcome.decoded_events, 0);

        let messages = harness.status.messages();
        assert_eq!(
            messages,
            vec![
                "Fetching latest block",
                "Running bootstrap",
                "Computing sync window",
                "No work for current window",
            ]
        );

        assert!(harness.events.orderbook_calls().is_empty());
        assert!(harness.apply.build_calls().is_empty());
    }

    #[tokio::test]
    async fn run_fetches_store_logs_when_addresses_present() {
        let harness = EngineHarness::new();
        let store = addr(0x50);
        harness.events.set_latest_blocks(vec![Ok(20)]);
        harness.window.set_results(vec![Ok((5, 6))]);
        harness.events.push_orderbook_result(Ok(vec![log_entry(
            base_target().orderbook_address,
            5,
            0,
            1,
        )]));
        harness.events.push_decode_result(Ok(vec![add_order_event(
            5,
            0,
            store,
            addr(0x10),
            addr(0x11),
            1,
        )]));
        harness
            .events
            .push_store_result(Ok(vec![log_entry(store, 6, 0, 2)]));
        harness
            .events
            .push_decode_result(Ok(vec![store_set_event(6, 0, store, 2)]));
        harness
            .tokens
            .set_load_existing_results(vec![Ok(Vec::new())]);
        harness
            .tokens
            .set_fetch_missing_results(vec![Ok(Vec::new())]);

        harness.run(&base_inputs()).await.expect("run succeeds");

        let store_calls = harness.events.store_calls();
        assert_eq!(store_calls.len(), 1);
        let (addresses, start, end) = &store_calls[0];
        assert_eq!(*start, 5);
        assert_eq!(*end, 6);
        assert_eq!(addresses, &vec![store]);
    }

    #[tokio::test]
    async fn run_skips_store_fetch_when_no_addresses() {
        let harness = EngineHarness::new();
        harness.events.set_latest_blocks(vec![Ok(8)]);
        harness.window.set_results(vec![Ok((2, 4))]);
        harness.events.push_orderbook_result(Ok(vec![log_entry(
            base_target().orderbook_address,
            2,
            0,
            1,
        )]));
        harness
            .events
            .push_decode_result(Ok(vec![deposit_event(2, 0, addr(0x01), 1)]));
        harness
            .tokens
            .set_load_existing_results(vec![Ok(Vec::new())]);
        harness
            .tokens
            .set_fetch_missing_results(vec![Ok(Vec::new())]);

        harness.run(&base_inputs()).await.expect("run succeeds");

        assert!(harness.events.store_calls().is_empty());
    }

    #[tokio::test]
    async fn run_uses_known_store_addresses_and_ignores_zero() {
        let harness = EngineHarness::new();
        harness.db.set_store_responses(vec![Ok(vec![
            StoreAddressRow {
                store_address: Address::ZERO,
            },
            StoreAddressRow {
                store_address: addr(0xFE),
            },
        ])]);
        harness.events.set_latest_blocks(vec![Ok(9)]);
        harness.window.set_results(vec![Ok((3, 5))]);
        harness.events.push_orderbook_result(Ok(vec![log_entry(
            base_target().orderbook_address,
            3,
            0,
            1,
        )]));
        harness
            .events
            .push_decode_result(Ok(vec![deposit_event(3, 0, addr(0x10), 1)]));
        harness
            .tokens
            .set_load_existing_results(vec![Ok(Vec::new())]);
        harness
            .tokens
            .set_fetch_missing_results(vec![Ok(Vec::new())]);
        harness
            .events
            .push_store_result(Ok(vec![log_entry(addr(0xFE), 4, 0, 2)]));
        harness
            .events
            .push_decode_result(Ok(vec![store_set_event(4, 0, addr(0xFE), 2)]));

        harness.run(&base_inputs()).await.expect("run succeeds");

        let store_calls = harness.events.store_calls();
        assert_eq!(store_calls.len(), 1);
        assert_eq!(store_calls[0].0, vec![addr(0xFE)]);
    }

    #[tokio::test]
    async fn run_fetches_missing_tokens_only_for_unknown_addresses() {
        let harness = EngineHarness::new();
        let token_a = addr(0x01);
        let token_b = addr(0x02);
        harness.events.set_latest_blocks(vec![Ok(50)]);
        harness.window.set_results(vec![Ok((10, 12))]);
        harness.events.push_orderbook_result(Ok(vec![log_entry(
            base_target().orderbook_address,
            10,
            0,
            1,
        )]));
        harness.events.push_decode_result(Ok(vec![
            deposit_event(10, 0, token_a, 1),
            deposit_event(11, 0, token_b, 2),
        ]));
        harness
            .tokens
            .set_load_existing_results(vec![Ok(vec![token_row(token_a)])]);
        harness
            .tokens
            .set_fetch_missing_results(vec![Ok(vec![(token_b, token_info("NEW"))])]);

        harness.run(&base_inputs()).await.expect("run succeeds");

        let fetch_calls = harness.tokens.fetch_calls();
        assert_eq!(fetch_calls.len(), 1);
        assert_eq!(fetch_calls[0], vec![token_b]);
    }

    #[tokio::test]
    async fn run_skips_fetch_missing_when_all_known() {
        let harness = EngineHarness::new();
        let token_a = addr(0x01);
        let token_b = addr(0x02);
        harness.events.set_latest_blocks(vec![Ok(22)]);
        harness.window.set_results(vec![Ok((5, 6))]);
        harness.events.push_orderbook_result(Ok(vec![log_entry(
            base_target().orderbook_address,
            5,
            0,
            1,
        )]));
        harness.events.push_decode_result(Ok(vec![
            deposit_event(5, 0, token_a, 1),
            deposit_event(6, 0, token_b, 2),
        ]));
        harness
            .tokens
            .set_load_existing_results(vec![Ok(vec![token_row(token_a), token_row(token_b)])]);

        harness.run(&base_inputs()).await.expect("run succeeds");

        assert!(harness.tokens.fetch_calls().is_empty());
    }

    #[tokio::test]
    async fn run_fetches_orderbook_with_window_range() {
        let harness = EngineHarness::new();
        harness.events.set_latest_blocks(vec![Ok(200)]);
        harness.window.set_results(vec![Ok((42, 123))]);
        harness.events.push_orderbook_result(Ok(vec![log_entry(
            base_target().orderbook_address,
            42,
            0,
            1,
        )]));
        harness.events.push_decode_result(Ok(Vec::new()));
        harness
            .tokens
            .set_load_existing_results(vec![Ok(Vec::new())]);
        harness
            .tokens
            .set_fetch_missing_results(vec![Ok(Vec::new())]);

        harness.run(&base_inputs()).await.expect("run succeeds");

        let calls = harness.events.orderbook_calls();
        assert_eq!(calls.len(), 1);
        let (_addr, start, end) = calls[0];
        assert_eq!(start, 42);
        assert_eq!(end, 123);
    }

    #[tokio::test]
    async fn run_fetches_store_logs_with_deduped_addresses() {
        let harness = EngineHarness::new();
        let store1 = addr(0xA1);
        let store2 = addr(0xA2);
        harness.db.set_store_responses(vec![Ok(vec![
            StoreAddressRow {
                store_address: store1,
            },
            StoreAddressRow {
                store_address: Address::ZERO,
            },
            StoreAddressRow {
                store_address: store2,
            },
        ])]);
        harness.events.set_latest_blocks(vec![Ok(50)]);
        harness.window.set_results(vec![Ok((10, 12))]);
        harness.events.push_orderbook_result(Ok(vec![
            log_entry(base_target().orderbook_address, 10, 0, 1),
            log_entry(base_target().orderbook_address, 11, 0, 2),
        ]));
        harness.events.push_decode_result(Ok(vec![
            add_order_event(10, 0, store1, addr(0x10), addr(0x11), 1),
            // duplicate store in decoded events
            add_order_event(11, 0, store1, addr(0x12), addr(0x13), 2),
        ]));
        harness
            .events
            .push_store_result(Ok(vec![log_entry(store1, 12, 0, 3)]));
        harness
            .events
            .push_decode_result(Ok(vec![store_set_event(12, 0, store1, 3)]));
        harness
            .tokens
            .set_load_existing_results(vec![Ok(Vec::new())]);
        harness
            .tokens
            .set_fetch_missing_results(vec![Ok(Vec::new())]);

        harness.run(&base_inputs()).await.expect("run succeeds");

        let calls = harness.events.store_calls();
        assert_eq!(calls.len(), 1);
        let (addresses, start, end) = &calls[0];
        assert_eq!((*start, *end), (10, 12));
        // Expect deduped and sorted (BTreeSet ordering)
        assert_eq!(addresses, &vec![store1, store2]);
    }

    #[tokio::test]
    async fn run_fetches_missing_tokens_dedupes() {
        let harness = EngineHarness::new();
        let token = addr(0x0A);
        harness.events.set_latest_blocks(vec![Ok(60)]);
        harness.window.set_results(vec![Ok((7, 9))]);
        harness.events.push_orderbook_result(Ok(vec![
            log_entry(base_target().orderbook_address, 7, 0, 1),
            log_entry(base_target().orderbook_address, 8, 0, 2),
        ]));
        harness.events.push_decode_result(Ok(vec![
            deposit_event(7, 0, token, 1),
            // duplicate token should be deduped before fetch_missing
            deposit_event(8, 0, token, 2),
        ]));
        harness
            .tokens
            .set_load_existing_results(vec![Ok(Vec::new())]);
        harness
            .tokens
            .set_fetch_missing_results(vec![Ok(vec![(token, token_info("TOK"))])]);

        let mut inputs = base_inputs();
        inputs.metadata_rpcs = vec![
            Url::parse("https://rpc1.example").unwrap(),
            Url::parse("https://rpc2.example").unwrap(),
        ];

        harness.run(&inputs).await.expect("run succeeds");

        let fetch_calls = harness.tokens.fetch_calls();
        assert_eq!(fetch_calls.len(), 1);
        assert_eq!(fetch_calls[0], vec![token]);
    }

    #[tokio::test]
    async fn run_export_dump_receives_target_and_block() {
        let harness = EngineHarness::new();
        harness.events.set_latest_blocks(vec![Ok(1000)]);
        harness.window.set_results(vec![Ok((100, 105))]);
        harness.events.push_orderbook_result(Ok(vec![log_entry(
            base_target().orderbook_address,
            100,
            0,
            1,
        )]));
        harness
            .events
            .push_decode_result(Ok(vec![deposit_event(100, 0, addr(0x01), 1)]));
        harness
            .tokens
            .set_load_existing_results(vec![Ok(Vec::new())]);
        harness
            .tokens
            .set_fetch_missing_results(vec![Ok(Vec::new())]);

        let inputs = base_inputs();
        harness.run(&inputs).await.expect("run succeeds");

        let calls = harness.apply.export_calls();
        assert_eq!(calls.len(), 1);
        let (target, end_block) = &calls[0];
        assert_eq!(target.chain_id, inputs.ob_id.chain_id);
        assert_eq!(target.orderbook_address, inputs.ob_id.orderbook_address);
        assert_eq!(*end_block, 105);
    }

    #[tokio::test]
    async fn run_passes_dump_statement_to_bootstrap() {
        let harness = EngineHarness::new();
        harness.events.set_latest_blocks(vec![Ok(30)]);
        harness.window.set_results(vec![Ok((3, 3))]);
        harness.events.push_orderbook_result(Ok(vec![log_entry(
            base_target().orderbook_address,
            3,
            0,
            1,
        )]));
        harness
            .events
            .push_decode_result(Ok(vec![deposit_event(3, 0, addr(0x10), 1)]));
        harness
            .tokens
            .set_load_existing_results(vec![Ok(Vec::new())]);
        harness
            .tokens
            .set_fetch_missing_results(vec![Ok(Vec::new())]);
        let mut inputs = base_inputs();
        inputs.dump_str = Some("SELECT 1".into());

        harness.run(&inputs).await.expect("run succeeds");

        let configs = harness.bootstrap.configs();
        assert_eq!(configs.len(), 1);
        let dump_stmt = configs[0]
            .dump_stmt
            .as_ref()
            .expect("dump statement present")
            .sql()
            .to_owned();
        assert_eq!(dump_stmt, "SELECT 1");
    }

    #[tokio::test]
    async fn run_waits_for_parallel_tasks() {
        let harness = EngineHarness::new();
        let store = addr(0xAA);
        harness.events.set_latest_blocks(vec![Ok(40)]);
        harness.window.set_results(vec![Ok((12, 15))]);
        harness.events.push_orderbook_result(Ok(vec![log_entry(
            base_target().orderbook_address,
            12,
            0,
            1,
        )]));
        harness.events.push_decode_result(Ok(vec![add_order_event(
            12,
            0,
            store,
            addr(0x10),
            addr(0x11),
            1,
        )]));
        harness
            .events
            .push_store_result(Ok(vec![log_entry(store, 13, 0, 2)]));
        harness
            .events
            .push_decode_result(Ok(vec![store_set_event(13, 0, store, 2)]));
        harness
            .tokens
            .set_load_existing_results(vec![Ok(Vec::new())]);
        harness
            .tokens
            .set_fetch_missing_results(vec![Ok(Vec::new())]);

        let barrier = Arc::new(Barrier::new(2));
        harness.tokens.set_barrier(barrier.clone());
        harness.events.set_store_barrier(barrier);

        harness.run(&base_inputs()).await.expect("run succeeds");
        assert!(harness.tokens.load_completed());
        assert!(harness.events.store_completed());
    }

    #[tokio::test]
    async fn run_propagates_status_error_before_latest_block() {
        let harness = EngineHarness::new();
        harness
            .status
            .set_results(vec![Err(LocalDbError::CustomError("status fail".into()))]);

        let err = harness.run(&base_inputs()).await.expect_err("should fail");
        match err {
            LocalDbError::CustomError(msg) => assert_eq!(msg, "status fail"),
            other => panic!("unexpected error: {other:?}"),
        }
        assert_eq!(harness.status.messages(), vec!["Fetching latest block"]);
        assert!(harness.window.calls().is_empty());
    }

    #[tokio::test]
    async fn run_propagates_status_error_after_latest_block() {
        let harness = EngineHarness::new();
        harness.status.set_results(vec![
            Ok(()),
            Err(LocalDbError::CustomError("status fail".into())),
        ]);
        harness.events.set_latest_blocks(vec![Ok(42)]);

        let err = harness.run(&base_inputs()).await.expect_err("should fail");
        match err {
            LocalDbError::CustomError(msg) => assert_eq!(msg, "status fail"),
            other => panic!("unexpected error: {other:?}"),
        }
        assert_eq!(
            harness.status.messages(),
            vec!["Fetching latest block", "Running bootstrap"]
        );
        assert!(harness.bootstrap.configs().is_empty());
    }

    #[tokio::test]
    async fn run_propagates_orderbook_decode_error() {
        let harness = EngineHarness::new();
        harness.events.set_latest_blocks(vec![Ok(20)]);
        harness.window.set_results(vec![Ok((1, 5))]);
        harness.events.push_orderbook_result(Ok(vec![log_entry(
            base_target().orderbook_address,
            1,
            0,
            1,
        )]));
        harness
            .events
            .push_decode_result(Err(LocalDbError::CustomError("decode fail".into())));

        let err = harness.run(&base_inputs()).await.expect_err("should fail");
        match err {
            LocalDbError::CustomError(msg) => assert_eq!(msg, "decode fail"),
            other => panic!("unexpected error: {other:?}"),
        }
        assert!(harness.events.store_calls().is_empty());
        assert!(harness.tokens.load_calls().is_empty());
    }

    #[tokio::test]
    async fn run_propagates_store_decode_error() {
        let harness = EngineHarness::new();
        let store = addr(0x77);
        harness.events.set_latest_blocks(vec![Ok(30)]);
        harness.window.set_results(vec![Ok((1, 3))]);
        harness.events.push_orderbook_result(Ok(vec![log_entry(
            base_target().orderbook_address,
            1,
            0,
            1,
        )]));
        harness.events.push_decode_result(Ok(vec![add_order_event(
            1,
            0,
            store,
            addr(0x01),
            addr(0x02),
            1,
        )]));
        harness
            .events
            .push_store_result(Ok(vec![log_entry(store, 2, 0, 2)]));
        harness
            .events
            .push_decode_result(Err(LocalDbError::CustomError("store decode fail".into())));
        harness
            .tokens
            .set_load_existing_results(vec![Ok(Vec::new())]);

        let err = harness.run(&base_inputs()).await.expect_err("should fail");
        match err {
            LocalDbError::CustomError(msg) => assert_eq!(msg, "store decode fail"),
            other => panic!("unexpected error: {other:?}"),
        }
        let messages = harness.status.messages();
        assert!(messages.contains(&"Decoding interpreter store logs".to_string()));
        assert_eq!(harness.tokens.load_calls().len(), 1);
    }

    #[tokio::test]
    async fn run_propagates_latest_block_error() {
        let harness = EngineHarness::new();
        harness
            .events
            .set_latest_blocks(vec![Err(LocalDbError::CustomError("latest fail".into()))]);
        let err = harness.run(&base_inputs()).await.expect_err("should fail");
        match err {
            LocalDbError::CustomError(msg) => assert_eq!(msg, "latest fail"),
            other => panic!("unexpected error: {other:?}"),
        }
    }

    #[tokio::test]
    async fn run_propagates_fetch_orderbook_error() {
        let harness = EngineHarness::new();
        harness.events.set_latest_blocks(vec![Ok(10)]);
        harness.window.set_results(vec![Ok((1, 2))]);
        harness
            .events
            .push_orderbook_result(Err(LocalDbError::CustomError("orderbook fail".into())));

        let err = harness.run(&base_inputs()).await.expect_err("should fail");
        match err {
            LocalDbError::CustomError(msg) => assert_eq!(msg, "orderbook fail"),
            other => panic!("unexpected error: {other:?}"),
        }
    }

    #[tokio::test]
    async fn run_propagates_fetch_store_error() {
        let harness = EngineHarness::new();
        let store = addr(0x70);
        harness.events.set_latest_blocks(vec![Ok(20)]);
        harness.window.set_results(vec![Ok((1, 3))]);
        harness.events.push_orderbook_result(Ok(vec![log_entry(
            base_target().orderbook_address,
            1,
            0,
            1,
        )]));
        harness.events.push_decode_result(Ok(vec![add_order_event(
            1,
            0,
            store,
            addr(0x01),
            addr(0x02),
            1,
        )]));
        harness
            .events
            .push_store_result(Err(LocalDbError::CustomError("store fail".into())));

        let err = harness.run(&base_inputs()).await.expect_err("should fail");
        match err {
            LocalDbError::CustomError(msg) => assert_eq!(msg, "store fail"),
            other => panic!("unexpected error: {other:?}"),
        }
    }

    #[tokio::test]
    async fn run_propagates_load_existing_error() {
        let harness = EngineHarness::new();
        harness.events.set_latest_blocks(vec![Ok(10)]);
        harness.window.set_results(vec![Ok((1, 1))]);
        harness.events.push_orderbook_result(Ok(vec![log_entry(
            base_target().orderbook_address,
            1,
            0,
            1,
        )]));
        harness
            .events
            .push_decode_result(Ok(vec![deposit_event(1, 0, addr(0x03), 1)]));
        harness
            .tokens
            .set_load_existing_results(vec![Err(LocalDbError::CustomError("load fail".into()))]);

        let err = harness.run(&base_inputs()).await.expect_err("should fail");
        match err {
            LocalDbError::CustomError(msg) => assert_eq!(msg, "load fail"),
            other => panic!("unexpected error: {other:?}"),
        }
    }

    #[tokio::test]
    async fn run_propagates_fetch_missing_error() {
        let harness = EngineHarness::new();
        harness.events.set_latest_blocks(vec![Ok(10)]);
        harness.window.set_results(vec![Ok((1, 1))]);
        harness.events.push_orderbook_result(Ok(vec![log_entry(
            base_target().orderbook_address,
            1,
            0,
            1,
        )]));
        harness
            .events
            .push_decode_result(Ok(vec![deposit_event(1, 0, addr(0x05), 1)]));
        harness
            .tokens
            .set_load_existing_results(vec![Ok(Vec::new())]);
        harness
            .tokens
            .set_fetch_missing_results(vec![Err(LocalDbError::CustomError(
                "fetch missing fail".into(),
            ))]);

        let err = harness.run(&base_inputs()).await.expect_err("should fail");
        match err {
            LocalDbError::CustomError(msg) => assert_eq!(msg, "fetch missing fail"),
            other => panic!("unexpected error: {other:?}"),
        }
    }

    #[tokio::test]
    async fn run_propagates_build_batch_error() {
        let harness = EngineHarness::new();
        harness.events.set_latest_blocks(vec![Ok(15)]);
        harness.window.set_results(vec![Ok((1, 2))]);
        harness.events.push_orderbook_result(Ok(vec![log_entry(
            base_target().orderbook_address,
            1,
            0,
            1,
        )]));
        harness
            .events
            .push_decode_result(Ok(vec![deposit_event(1, 0, addr(0x06), 1)]));
        harness
            .tokens
            .set_load_existing_results(vec![Ok(Vec::new())]);
        harness
            .tokens
            .set_fetch_missing_results(vec![Ok(Vec::new())]);
        harness
            .apply
            .set_build_results(vec![Err(LocalDbError::CustomError("build fail".into()))]);

        let err = harness.run(&base_inputs()).await.expect_err("should fail");
        match err {
            LocalDbError::CustomError(msg) => assert_eq!(msg, "build fail"),
            other => panic!("unexpected error: {other:?}"),
        }
    }

    #[tokio::test]
    async fn run_propagates_persist_error() {
        let harness = EngineHarness::new();
        harness.events.set_latest_blocks(vec![Ok(15)]);
        harness.window.set_results(vec![Ok((1, 2))]);
        harness.events.push_orderbook_result(Ok(vec![log_entry(
            base_target().orderbook_address,
            1,
            0,
            1,
        )]));
        harness
            .events
            .push_decode_result(Ok(vec![deposit_event(1, 0, addr(0x07), 1)]));
        harness
            .tokens
            .set_load_existing_results(vec![Ok(Vec::new())]);
        harness
            .tokens
            .set_fetch_missing_results(vec![Ok(Vec::new())]);
        harness
            .apply
            .set_persist_results(vec![Err(LocalDbError::CustomError("persist fail".into()))]);

        let err = harness.run(&base_inputs()).await.expect_err("should fail");
        match err {
            LocalDbError::CustomError(msg) => assert_eq!(msg, "persist fail"),
            other => panic!("unexpected error: {other:?}"),
        }
    }

    #[tokio::test]
    async fn run_propagates_export_error() {
        let harness = EngineHarness::new();
        harness.events.set_latest_blocks(vec![Ok(15)]);
        harness.window.set_results(vec![Ok((1, 2))]);
        harness.events.push_orderbook_result(Ok(vec![log_entry(
            base_target().orderbook_address,
            1,
            0,
            1,
        )]));
        harness
            .events
            .push_decode_result(Ok(vec![deposit_event(1, 0, addr(0x08), 1)]));
        harness
            .tokens
            .set_load_existing_results(vec![Ok(Vec::new())]);
        harness
            .tokens
            .set_fetch_missing_results(vec![Ok(Vec::new())]);
        harness
            .apply
            .set_export_results(vec![Err(LocalDbError::CustomError("export fail".into()))]);

        let err = harness.run(&base_inputs()).await.expect_err("should fail");
        match err {
            LocalDbError::CustomError(msg) => assert_eq!(msg, "export fail"),
            other => panic!("unexpected error: {other:?}"),
        }
    }

    struct MockExecutor {
        response: RefCell<Result<Vec<StoreAddressRow>, LocalDbQueryError>>,
        statements: RefCell<Vec<SqlStatement>>,
    }

    impl MockExecutor {
        fn with_response(response: Result<Vec<StoreAddressRow>, LocalDbQueryError>) -> Self {
            Self {
                response: RefCell::new(response),
                statements: RefCell::new(Vec::new()),
            }
        }

        fn success(rows: Vec<StoreAddressRow>) -> Self {
            Self::with_response(Ok(rows))
        }

        fn failure(err: LocalDbQueryError) -> Self {
            Self::with_response(Err(err))
        }

        fn recorded(&self) -> Vec<SqlStatement> {
            self.statements.borrow().clone()
        }
    }

    #[async_trait(?Send)]
    impl LocalDbQueryExecutor for MockExecutor {
        async fn execute_batch(&self, _batch: &SqlStatementBatch) -> Result<(), LocalDbQueryError> {
            panic!("execute_batch should not be called");
        }

        async fn query_json<T>(&self, stmt: &SqlStatement) -> Result<T, LocalDbQueryError>
        where
            T: crate::local_db::query::FromDbJson,
        {
            self.statements.borrow_mut().push(stmt.clone());
            match self.response.borrow().clone() {
                Ok(rows) => {
                    let value = serde_json::to_value(rows).expect("serialize rows");
                    serde_json::from_value(value)
                        .map_err(|err| LocalDbQueryError::deserialization(err.to_string()))
                }
                Err(err) => Err(err),
            }
        }

        async fn query_text(&self, _stmt: &SqlStatement) -> Result<String, LocalDbQueryError> {
            panic!("query_text should not be called");
        }
    }

    #[tokio::test]
    async fn load_known_store_addresses_yields_rows_and_binds_params() {
        let rows = vec![
            StoreAddressRow {
                store_address: Address::from([0x11u8; 20]),
            },
            StoreAddressRow {
                store_address: Address::from([0x22u8; 20]),
            },
        ];
        let executor = MockExecutor::success(rows.clone());
        let ob_id = OrderbookIdentifier {
            chain_id: 42161,
            orderbook_address: Address::repeat_byte(0xAA),
        };

        let actual = load_known_store_addresses(&executor, &ob_id)
            .await
            .expect("fetch rows");

        assert_eq!(actual, rows);
        let calls = executor.recorded();
        assert_eq!(calls.len(), 1);
        let stmt = &calls[0];
        assert_eq!(stmt.params().len(), 2);
        assert_eq!(stmt.params()[0], SqlValue::U64(ob_id.chain_id as u64));
        assert_eq!(
            stmt.params()[1],
            SqlValue::Text(ob_id.orderbook_address.to_string())
        );
    }

    #[tokio::test]
    async fn load_known_store_addresses_returns_empty_vec() {
        let executor = MockExecutor::success(Vec::new());
        let ob_id = OrderbookIdentifier {
            chain_id: 10,
            orderbook_address: Address::repeat_byte(0xBB),
        };

        let actual = load_known_store_addresses(&executor, &ob_id)
            .await
            .expect("fetch rows");
        assert!(actual.is_empty());
    }

    #[tokio::test]
    async fn load_known_store_addresses_propagates_query_error() {
        let executor = MockExecutor::failure(LocalDbQueryError::database("boom"));
        let ob_id = OrderbookIdentifier {
            chain_id: 1,
            orderbook_address: Address::repeat_byte(0xCC),
        };

        let err = load_known_store_addresses(&executor, &ob_id)
            .await
            .expect_err("should propagate error");
        match err {
            LocalDbError::LocalDbQueryError(inner) => match inner {
                LocalDbQueryError::Database { message } => assert_eq!(message, "boom"),
                other => panic!("unexpected query error: {other:?}"),
            },
            other => panic!("unexpected error variant: {other:?}"),
        }
    }
}<|MERGE_RESOLUTION|>--- conflicted
+++ resolved
@@ -35,11 +35,8 @@
     pub metadata_rpcs: Vec<Url>,
     pub cfg: SyncConfig,
     pub dump_str: Option<String>,
-<<<<<<< HEAD
+    pub block_number_threshold: u32,
     pub manifest_end_block: u64,
-=======
-    pub block_number_threshold: u32,
->>>>>>> 0fb591d7
 }
 
 impl<B, W, E, T, A, S> SyncEngine<B, W, E, T, A, S>
@@ -155,12 +152,8 @@
                 &BootstrapConfig {
                     ob_id: input.ob_id.clone(),
                     dump_stmt: input.dump_str.as_ref().map(SqlStatement::new),
-<<<<<<< HEAD
+                    block_number_threshold: input.block_number_threshold,
                     latest_block: input.manifest_end_block,
-=======
-                    latest_block,
-                    block_number_threshold: input.block_number_threshold,
->>>>>>> 0fb591d7
                 },
             )
             .await?;
@@ -499,11 +492,8 @@
                 window_overrides: WindowOverrides::default(),
             },
             dump_str: None,
-<<<<<<< HEAD
+            block_number_threshold: 10_000,
             manifest_end_block: 1,
-=======
-            block_number_threshold: 10_000,
->>>>>>> 0fb591d7
         }
     }
 
