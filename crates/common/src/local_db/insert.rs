--- conflicted
+++ resolved
@@ -893,32 +893,19 @@
     key = excluded.key,
     value = excluded.value;
 "#,
-<<<<<<< HEAD
         vec![
             SqlValue::from(hex::encode_prefixed(decoded.store_address)),
             SqlValue::from(context.block_number),
             SqlValue::from(context.block_timestamp),
             SqlValue::from(context.transaction_hash.to_owned()),
             SqlValue::from(context.log_index),
-            SqlValue::from(hex::encode_prefixed(decoded.namespace)),
-            SqlValue::from(hex::encode_prefixed(decoded.key)),
-            SqlValue::from(hex::encode_prefixed(decoded.value)),
+            SqlValue::from(hex::encode_prefixed(FixedBytes::<32>::from(
+                decoded.payload.namespace.to_be_bytes::<32>(),
+            ))),
+            SqlValue::from(hex::encode_prefixed(decoded.payload.key)),
+            SqlValue::from(hex::encode_prefixed(decoded.payload.value)),
         ],
     )
-=======
-        hex::encode_prefixed(decoded.store_address),
-        context.block_number,
-        context.block_timestamp,
-        context.transaction_hash,
-        context.log_index,
-        hex::encode_prefixed(FixedBytes::<32>::from(
-            decoded.payload.namespace.to_be_bytes::<32>(),
-        )),
-        hex::encode_prefixed(decoded.payload.key),
-        hex::encode_prefixed(decoded.payload.value)
-    ));
-    Ok(sql)
->>>>>>> 945e1a89
 }
 
 fn generate_order_ios_statements(context: &EventContext<'_>, order: &OrderV4) -> SqlStatementBatch {
@@ -1207,8 +1194,6 @@
         let DecodedEvent::InterpreterStoreSet(decoded) = &event.decoded_data else {
             unreachable!()
         };
-
-<<<<<<< HEAD
         let statement = generate_store_set_statement(&context, decoded.as_ref());
         assert!(statement
             .sql()
@@ -1223,29 +1208,18 @@
         assert!(matches!(params[2], SqlValue::U64(v) if v == context.block_timestamp));
         assert!(matches!(params[3], SqlValue::Text(ref v) if v == context.transaction_hash));
         assert!(matches!(params[4], SqlValue::U64(v) if v == context.log_index));
+        assert!(matches!(
+            params[5],
+            SqlValue::Text(ref v)
+                if v == &hex::encode_prefixed(FixedBytes::<32>::from(
+                    decoded.payload.namespace.to_be_bytes::<32>(),
+                ))
+        ));
         assert!(
-            matches!(params[5], SqlValue::Text(ref v) if v == &hex::encode_prefixed(decoded.namespace))
+            matches!(params[6], SqlValue::Text(ref v) if v == &hex::encode_prefixed(decoded.payload.key))
         );
         assert!(
-            matches!(params[6], SqlValue::Text(ref v) if v == &hex::encode_prefixed(decoded.key))
-        );
-        assert!(
-            matches!(params[7], SqlValue::Text(ref v) if v == &hex::encode_prefixed(decoded.value))
-=======
-        let sql = generate_store_set_sql(&context, decoded.as_ref()).unwrap();
-        let expected = format!(
-            "INSERT INTO interpreter_store_sets (\n            store_address,\n            block_number,\n            block_timestamp,\n            transaction_hash,\n            log_index,\n            namespace,\n            key,\n            value\n        ) VALUES (\n            '{}',\n            {},\n            {},\n            '{}',\n            {},\n            '{}',\n            '{}',\n            '{}'\n        ) ON CONFLICT(transaction_hash, log_index) DO UPDATE SET\n            store_address = excluded.store_address,\n            block_number = excluded.block_number,\n            block_timestamp = excluded.block_timestamp,\n            namespace = excluded.namespace,\n            key = excluded.key,\n            value = excluded.value;\n",
-            hex::encode_prefixed(decoded.store_address),
-            context.block_number,
-            context.block_timestamp,
-            context.transaction_hash,
-            context.log_index,
-            hex::encode_prefixed(FixedBytes::<32>::from(
-                decoded.payload.namespace.to_be_bytes::<32>(),
-            )),
-            hex::encode_prefixed(decoded.payload.key),
-            hex::encode_prefixed(decoded.payload.value)
->>>>>>> 945e1a89
+            matches!(params[7], SqlValue::Text(ref v) if v == &hex::encode_prefixed(decoded.payload.value))
         );
     }
 
