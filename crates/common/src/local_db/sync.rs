use super::{
    address_collectors::{collect_store_addresses, collect_token_addresses},
    decode::{DecodedEvent, DecodedEventData},
    insert,
    query::{
        create_tables::REQUIRED_TABLES,
        fetch_erc20_tokens_by_addresses::{build_fetch_stmt as build_token_stmt, Erc20TokenRow},
        fetch_last_synced_block::{fetch_last_synced_block_stmt, SyncStatusResponse},
        fetch_store_addresses::{fetch_store_addresses_stmt, StoreAddressRow},
        fetch_tables::{fetch_tables_stmt, TableResponse},
        update_last_synced_block::build_update_last_synced_block_stmt,
        LocalDbQueryError, SqlStatement, SqlStatementBatch,
    },
    token_fetch::fetch_erc20_metadata_concurrent,
    FetchConfig, LocalDb, LocalDbError,
};
use alloy::primitives::Address;
use flate2::read::GzDecoder;
use rain_orderbook_app_settings::orderbook::OrderbookCfg;
use reqwest::Client;
use std::collections::BTreeSet;
use std::{
    collections::{HashMap, HashSet},
    io::Read,
    str::FromStr,
};

pub const DUMP_URL: &str = "https://raw.githubusercontent.com/rainlanguage/rain.strategies/3d6deafeaa52525d56d89641c0cb3c997923ad21/local_db.sql.gz";

use crate::local_db::query::LocalDbQueryExecutor;

pub trait StatusSink {
    fn send(&self, message: String) -> Result<(), LocalDbError>;
}

pub async fn sync_database_with_services<D: LocalDbQueryExecutor, S: StatusSink>(
    orderbook_cfg: &OrderbookCfg,
    db: &D,
    status: &S,
) -> Result<(), LocalDbError> {
    status.send("Starting database sync...".to_string())?;

    let has_tables = check_required_tables(db)
        .await
        .map_err(LocalDbError::TableCheckFailed)?;
    status.send(format!("has tables: {}", has_tables))?;

    if !has_tables {
        status.send("Initializing database tables and importing data...".to_string())?;
        let dump_sql = download_and_decompress_dump().await?;
        db.query_text(&SqlStatement::new(dump_sql))
            .await
            .map_err(LocalDbError::from)?;
    }

    let chain_id = orderbook_cfg.network.chain_id;
    let last_synced_block = get_last_synced_block(db, chain_id, orderbook_cfg.address)
        .await
        .map_err(LocalDbError::SyncStatusReadFailed)?;
    status.send(format!("Last synced block: {}", last_synced_block))?;
    let local_db = LocalDb::new_with_regular_rpcs(orderbook_cfg.network.rpcs.clone())?;

    let latest_block = local_db
        .rpc_client()
        .get_latest_block_number()
        .await
        .map_err(LocalDbError::from)?;

    let start_block = if last_synced_block == 0 {
        orderbook_cfg.deployment_block
    } else {
        last_synced_block.saturating_add(1)
    };

    status.send("Fetching latest onchain events...".to_string())?;
    let events = local_db
        .fetch_orderbook_events(
            orderbook_cfg.address,
            start_block,
            latest_block,
            &FetchConfig::default(),
        )
        .await
        .map_err(|e| LocalDbError::FetchEventsFailed(Box::new(e)))?;

    status.send("Decoding fetched events...".to_string())?;
    let mut decoded_events = local_db
        .decode_events(&events)
        .map_err(|e| LocalDbError::DecodeEventsFailed(Box::new(e)))?;

    let existing_stores: Vec<StoreAddressRow> = db
        .query_json(&fetch_store_addresses_stmt(chain_id, orderbook_cfg.address))
        .await
        .map_err(LocalDbError::from)?;
    let store_addresses_vec = collect_all_store_addresses(&decoded_events, &existing_stores);
    let store_addresses: Vec<Address> = store_addresses_vec
        .iter()
        .map(|s| Address::from_str(s))
        .collect::<Result<_, _>>()?;

    let store_logs = local_db
        .fetch_store_events(
            &store_addresses,
            start_block,
            latest_block,
            &FetchConfig::default(),
        )
        .await
        .map_err(|e| LocalDbError::FetchEventsFailed(Box::new(e)))?;

    let mut decoded_store_events = local_db
        .decode_events(&store_logs)
        .map_err(|e| LocalDbError::DecodeEventsFailed(Box::new(e)))?;

    merge_store_events(&mut decoded_events, &mut decoded_store_events)?;

    status.send("Populating token information...".to_string())?;
    let prep = prepare_erc20_tokens_prefix(
        db,
        &local_db,
        chain_id,
        orderbook_cfg.address,
        &decoded_events,
        &FetchConfig::default(),
    )
    .await?;

    status.send("Populating database...".to_string())?;

    let mut batch = SqlStatementBatch::new();
    batch.extend(prep.tokens_prefix_sql);

    let events_batch = local_db
        .decoded_events_to_statements(
            chain_id,
            orderbook_cfg.address,
            &decoded_events,
            &prep.decimals_by_addr,
        )
        .map_err(|e| LocalDbError::SqlGenerationFailed(Box::new(e)))?;

    batch.extend(events_batch);
    batch.add(build_update_last_synced_block_stmt(
        chain_id,
        orderbook_cfg.address,
        latest_block,
    ));

    let sql_batch = batch.ensure_transaction();

    db.execute_batch(&sql_batch)
        .await
        .map_err(LocalDbError::from)?;

    status.send("Database sync complete.".to_string())?;
    Ok(())
}

async fn check_required_tables(db: &impl LocalDbQueryExecutor) -> Result<bool, LocalDbQueryError> {
    let tables: Vec<TableResponse> = db.query_json(&fetch_tables_stmt()).await?;
    let existing_table_names: HashSet<String> = tables
        .into_iter()
        .map(|t| t.name.to_ascii_lowercase())
        .collect();

    let has_all = REQUIRED_TABLES
        .iter()
        .all(|&table| existing_table_names.contains(&table.to_ascii_lowercase()));

    Ok(has_all)
}

async fn download_and_decompress_dump() -> Result<String, LocalDbError> {
    let client = Client::new();
    let response = client.get(DUMP_URL).send().await?;

    if !response.status().is_success() {
        return Err(LocalDbError::CustomError(format!(
            "Failed to download dump, status: {}",
            response.status()
        )));
    }
    let response = response.bytes().await?.to_vec();

    let mut decoder = GzDecoder::new(response.as_slice());
    let mut decompressed = String::new();
    decoder.read_to_string(&mut decompressed)?;

    Ok(decompressed)
}

async fn get_last_synced_block(
    db: &impl LocalDbQueryExecutor,
    chain_id: u32,
    orderbook_address: Address,
) -> Result<u64, LocalDbQueryError> {
    let results: Vec<SyncStatusResponse> = db
        .query_json(&fetch_last_synced_block_stmt(chain_id, orderbook_address))
        .await?;
    Ok(results.first().map(|r| r.last_synced_block).unwrap_or(0))
}

fn collect_all_store_addresses(
    decoded_events: &[DecodedEventData<DecodedEvent>],
    existing_stores: &[StoreAddressRow],
) -> Vec<String> {
    let mut store_addresses: BTreeSet<String> = collect_store_addresses(decoded_events)
        .into_iter()
        .map(|addr| addr.to_ascii_lowercase())
        .collect();

    for row in existing_stores {
        if !row.store_address.is_empty() {
            store_addresses.insert(row.store_address.to_ascii_lowercase());
        }
    }

    store_addresses.into_iter().collect()
}

fn merge_store_events(
    decoded_events: &mut Vec<DecodedEventData<DecodedEvent>>,
    store_events: &mut Vec<DecodedEventData<DecodedEvent>>,
) -> Result<(), LocalDbError> {
    if store_events.is_empty() {
        return Ok(());
    }

    decoded_events.append(store_events);
    sort_events_by_block_and_log(decoded_events)?;
    Ok(())
}

struct TokenPrepResult {
    tokens_prefix_sql: SqlStatementBatch,
    decimals_by_addr: HashMap<Address, u8>,
}

async fn prepare_erc20_tokens_prefix(
    db: &impl LocalDbQueryExecutor,
    local_db: &LocalDb,
    chain_id: u32,
    orderbook_address: Address,
    decoded_events: &[DecodedEventData<DecodedEvent>],
    config: &FetchConfig,
) -> Result<TokenPrepResult, LocalDbError> {
    let address_set = collect_token_addresses(decoded_events);
    let mut all_token_addrs: Vec<Address> = address_set.into_iter().collect();
    all_token_addrs.sort();

    let mut tokens_prefix_sql = SqlStatementBatch::new();
    let mut decimals_by_addr: HashMap<Address, u8> = HashMap::new();

    if !all_token_addrs.is_empty() {
        let existing_rows: Vec<Erc20TokenRow> = if let Some(stmt) =
            build_token_stmt(chain_id, orderbook_address, &all_token_addrs)
                .map_err(|e| LocalDbError::CustomError(e.to_string()))?
        {
            db.query_json(&stmt).await.map_err(LocalDbError::from)?
        } else {
            Vec::new()
        };

        let mut existing_set: HashSet<Address> = HashSet::new();
        for row in existing_rows.iter() {
            decimals_by_addr.insert(row.token_address, row.decimals);
            existing_set.insert(row.token_address);
        }

        let missing_addrs: Vec<Address> = all_token_addrs
            .into_iter()
            .filter(|addr| !existing_set.contains(addr))
            .collect();

        if !missing_addrs.is_empty() {
            let rpcs = local_db.rpc_client().rpc_urls().to_vec();
            let successes = fetch_erc20_metadata_concurrent(rpcs, missing_addrs, config).await?;

            tokens_prefix_sql =
                insert::generate_erc20_token_statements(chain_id, orderbook_address, &successes);

            for (addr, info) in successes.iter() {
                decimals_by_addr.insert(*addr, info.decimals);
            }
        }
    }

    Ok(TokenPrepResult {
        tokens_prefix_sql,
        decimals_by_addr,
    })
}

fn sort_events_by_block_and_log(
    events: &mut [DecodedEventData<DecodedEvent>],
) -> Result<(), LocalDbError> {
    // Parse indices and associated numeric keys once, avoiding unwraps.
    let mut keyed_indices: Vec<(usize, u64, u64)> = Vec::with_capacity(events.len());
    for (idx, e) in events.iter().enumerate() {
        let block = parse_u64_hex_or_dec(&e.block_number).map_err(|err| {
            LocalDbError::CustomError(format!(
                "failed to parse block_number '{}': {}",
                e.block_number, err
            ))
        })?;
        let log = parse_u64_hex_or_dec(&e.log_index).map_err(|err| {
            LocalDbError::CustomError(format!(
                "failed to parse log_index '{}': {}",
                e.log_index, err
            ))
        })?;
        keyed_indices.push((idx, block, log));
    }

    keyed_indices.sort_by(|a, b| a.1.cmp(&b.1).then_with(|| a.2.cmp(&b.2)));

    // Reorder events according to the sorted indices; Clone is available.
    let original = events.to_vec();
    for (pos, (idx, _, _)) in keyed_indices.into_iter().enumerate() {
        events[pos] = original[idx].clone();
    }

    Ok(())
}

fn parse_u64_hex_or_dec(value: &str) -> Result<u64, std::num::ParseIntError> {
    let trimmed = value.trim();
    if let Some(hex) = trimmed
        .strip_prefix("0x")
        .or_else(|| trimmed.strip_prefix("0X"))
    {
        u64::from_str_radix(hex, 16)
    } else {
        trimmed.parse::<u64>()
    }
}

#[cfg(test)]
mod tests {
    use super::*;
    use crate::local_db::decode::{DecodedEvent, DecodedEventData, EventType, UnknownEventDecoded};
    use crate::local_db::query::FromDbJson;
    use crate::local_db::query::{
        create_tables::REQUIRED_TABLES,
        fetch_last_synced_block::{fetch_last_synced_block_stmt, SyncStatusResponse},
        fetch_tables::{fetch_tables_stmt, TableResponse},
        LocalDbQueryError, SqlStatementBatch,
    };
<<<<<<< HEAD
    use alloy::primitives::Bytes;
=======
    use alloy::primitives::{Address, FixedBytes, U256};
>>>>>>> fc66f969
    use async_trait::async_trait;
    use rain_orderbook_bindings::IInterpreterStoreV3::Set;

    struct MockDb {
        json_map: std::collections::HashMap<String, String>,
        text_map: std::collections::HashMap<String, String>,
        err_on: std::collections::HashSet<String>,
        // no pattern map; tests use exact SQL
    }

    impl MockDb {
        fn new() -> Self {
            Self {
                json_map: Default::default(),
                text_map: Default::default(),
                err_on: Default::default(),
            }
        }

        fn with_json(mut self, sql: &str, value: &str) -> Self {
            self.json_map.insert(sql.to_string(), value.to_string());
            self
        }

        fn with_error(mut self, sql: &str) -> Self {
            self.err_on.insert(sql.to_string());
            self
        }

        // no with_json_contains; tests generate exact SQL
    }

    #[async_trait(?Send)]
    impl LocalDbQueryExecutor for MockDb {
        async fn execute_batch(&self, batch: &SqlStatementBatch) -> Result<(), LocalDbQueryError> {
            for stmt in batch {
                let _ = self.query_text(stmt).await?;
            }
            Ok(())
        }

        async fn query_json<T>(&self, stmt: &SqlStatement) -> Result<T, LocalDbQueryError>
        where
            T: FromDbJson,
        {
            let sql = &stmt.sql;
            if self.err_on.contains(sql) {
                return Err(LocalDbQueryError::database("forced error"));
            }
            let Some(body) = self.json_map.get(sql) else {
                return Err(LocalDbQueryError::database("no json for sql"));
            };
            serde_json::from_str::<T>(body)
                .map_err(|e| LocalDbQueryError::deserialization(e.to_string()))
        }

        async fn query_text(&self, stmt: &SqlStatement) -> Result<String, LocalDbQueryError> {
            let sql = &stmt.sql;
            if self.err_on.contains(sql) {
                return Err(LocalDbQueryError::database("forced error"));
            }
            let Some(body) = self.text_map.get(sql) else {
                return Err(LocalDbQueryError::database("no text for sql"));
            };
            Ok(body.clone())
        }
    }

    #[tokio::test]
    async fn test_check_required_tables_all_exist() {
        let table_data: Vec<TableResponse> = REQUIRED_TABLES
            .iter()
            .map(|&name| TableResponse {
                name: name.to_string(),
            })
            .collect();
        let json_data = serde_json::to_string(&table_data).unwrap();
        let db = MockDb::new().with_json(&fetch_tables_stmt().sql, &json_data);

        let has_tables = check_required_tables(&db).await.unwrap();
        assert!(has_tables);
    }

    #[tokio::test]
    async fn test_check_required_tables_missing_some() {
        let table_data = vec![
            TableResponse {
                name: "sync_status".to_string(),
            },
            TableResponse {
                name: "deposits".to_string(),
            },
        ];
        let json_data = serde_json::to_string(&table_data).unwrap();
        let db = MockDb::new().with_json(&fetch_tables_stmt().sql, &json_data);

        let has_tables = check_required_tables(&db).await.unwrap();
        assert!(!has_tables);
    }

    #[tokio::test]
    async fn test_check_required_tables_empty_db() {
        let db = MockDb::new().with_json(&fetch_tables_stmt().sql, "[]");
        let has_tables = check_required_tables(&db).await.unwrap();
        assert!(!has_tables);
    }

    #[tokio::test]
    async fn test_check_required_tables_query_fails() {
        let db = MockDb::new().with_error(&fetch_tables_stmt().sql);
        let err = check_required_tables(&db).await.err().unwrap();
        match err {
            LocalDbQueryError::Database { .. } => {}
            other => panic!("unexpected error variant: {other:?}"),
        }
    }

    #[tokio::test]
    async fn test_check_required_tables_extra_tables() {
        let mut table_data: Vec<TableResponse> = REQUIRED_TABLES
            .iter()
            .map(|&name| TableResponse {
                name: name.to_string(),
            })
            .collect();
        table_data.push(TableResponse {
            name: "extra_table_1".to_string(),
        });
        table_data.push(TableResponse {
            name: "extra_table_2".to_string(),
        });
        let json_data = serde_json::to_string(&table_data).unwrap();
        let db = MockDb::new().with_json(&fetch_tables_stmt().sql, &json_data);
        let has_tables = check_required_tables(&db).await.unwrap();
        assert!(has_tables);
    }

    #[tokio::test]
    async fn test_get_last_synced_block_exists() {
        let chain_id = 42161u32;
        let orderbook_address = Address::from([0x77u8; 20]);
        let sync_data = vec![SyncStatusResponse {
            chain_id,
            orderbook_address: format!("0x{:x}", orderbook_address),
            last_synced_block: 12345,
            updated_at: Some("2024-01-01T00:00:00Z".to_string()),
        }];
        let db = MockDb::new().with_json(
            &fetch_last_synced_block_stmt(chain_id, orderbook_address).sql,
            &serde_json::to_string(&sync_data).unwrap(),
        );
        let val = get_last_synced_block(&db, chain_id, orderbook_address)
            .await
            .unwrap();
        assert_eq!(val, 12345);
    }

    #[tokio::test]
    async fn test_get_last_synced_block_empty() {
        let chain_id = 1u32;
        let orderbook_address = Address::from([0x88u8; 20]);
        let db = MockDb::new().with_json(
            &fetch_last_synced_block_stmt(chain_id, orderbook_address).sql,
            "[]",
        );
        let val = get_last_synced_block(&db, chain_id, orderbook_address)
            .await
            .unwrap();
        assert_eq!(val, 0);
    }

    #[tokio::test]
    async fn test_get_last_synced_block_query_fails() {
        let chain_id = 1u32;
        let orderbook_address = Address::from([0x99u8; 20]);
        let db = MockDb::new()
            .with_error(&fetch_last_synced_block_stmt(chain_id, orderbook_address).sql);
        let err = get_last_synced_block(&db, chain_id, orderbook_address)
            .await
            .err()
            .unwrap();
        match err {
            LocalDbQueryError::Database { .. } => {}
            other => panic!("unexpected error variant: {other:?}"),
        }
    }

    #[test]
    fn test_parse_u64_hex_or_dec_variants() {
        assert_eq!(parse_u64_hex_or_dec("0x0").unwrap(), 0);
        assert_eq!(parse_u64_hex_or_dec("0x1a").unwrap(), 26);
        assert_eq!(parse_u64_hex_or_dec("26").unwrap(), 26);
        assert!(parse_u64_hex_or_dec("garbage").is_err());
        assert_eq!(parse_u64_hex_or_dec("  0x2A  ").unwrap(), 42);
    }

    #[test]
    fn test_sort_events_by_block_and_log() {
        let mut events = vec![
            DecodedEventData {
                event_type: EventType::Unknown,
                block_number: "0x2".to_string(),
                block_timestamp: "0x0".to_string(),
                transaction_hash: Bytes::from_str("0x10").unwrap(),
                log_index: "0x1".to_string(),
                decoded_data: DecodedEvent::Unknown(UnknownEventDecoded {
                    raw_data: "0x".to_string(),
                    note: "".to_string(),
                }),
            },
            DecodedEventData {
                event_type: EventType::Unknown,
                block_number: "0x1".to_string(),
                block_timestamp: "0x0".to_string(),
                transaction_hash: Bytes::from_str("0x20").unwrap(),
                log_index: "0x2".to_string(),
                decoded_data: DecodedEvent::Unknown(UnknownEventDecoded {
                    raw_data: "0x".to_string(),
                    note: "".to_string(),
                }),
            },
            DecodedEventData {
                event_type: EventType::Unknown,
                block_number: "0x1".to_string(),
                block_timestamp: "0x0".to_string(),
                transaction_hash: Bytes::from_str("0x30").unwrap(),
                log_index: "0x1".to_string(),
                decoded_data: DecodedEvent::Unknown(UnknownEventDecoded {
                    raw_data: "0x".to_string(),
                    note: "".to_string(),
                }),
            },
        ];
        sort_events_by_block_and_log(&mut events).unwrap();
        assert_eq!(events[0].transaction_hash, Bytes::from_str("0x30").unwrap());
        assert_eq!(events[1].transaction_hash, Bytes::from_str("0x20").unwrap());
        assert_eq!(events[2].transaction_hash, Bytes::from_str("0x10").unwrap());
    }

    #[test]
    fn test_merge_store_events_merges_and_sorts() {
        let mut decoded = vec![
            DecodedEventData {
                event_type: EventType::Unknown,
                block_number: "0x2".into(),
                block_timestamp: "0x0".into(),
                transaction_hash: Bytes::from_str("0xA0").unwrap(),
                log_index: "0x1".into(),
                decoded_data: DecodedEvent::Unknown(UnknownEventDecoded {
                    raw_data: "0x".into(),
                    note: "".into(),
                }),
            },
            DecodedEventData {
                event_type: EventType::Unknown,
                block_number: "0x1".into(),
                block_timestamp: "0x0".into(),
                transaction_hash: Bytes::from_str("0xB0").unwrap(),
                log_index: "0x2".into(),
                decoded_data: DecodedEvent::Unknown(UnknownEventDecoded {
                    raw_data: "0x".into(),
                    note: "".into(),
                }),
            },
        ];
        let mut store = vec![DecodedEventData {
            event_type: EventType::Unknown,
            block_number: "0x1".into(),
            block_timestamp: "0x0".into(),
            transaction_hash: Bytes::from_str("0xC0").unwrap(),
            log_index: "0x1".into(),
            decoded_data: DecodedEvent::Unknown(UnknownEventDecoded {
                raw_data: "0x".into(),
                note: "".into(),
            }),
        }];

        merge_store_events(&mut decoded, &mut store).unwrap();
        assert_eq!(decoded.len(), 3);
        assert_eq!(
            decoded[0].transaction_hash,
            Bytes::from_str("0xC0").unwrap()
        );
        assert_eq!(
            decoded[1].transaction_hash,
            Bytes::from_str("0xB0").unwrap()
        );
        assert_eq!(
            decoded[2].transaction_hash,
            Bytes::from_str("0xA0").unwrap()
        );
    }

    #[test]
    fn test_sort_events_by_block_and_log_returns_error_on_bad_block() {
        let mut events = vec![DecodedEventData {
            event_type: EventType::Unknown,
            block_number: "0xZZ".to_string(),
            block_timestamp: "0x0".to_string(),
            transaction_hash: "0x10".into(),
            log_index: "0x0".to_string(),
            decoded_data: DecodedEvent::Unknown(UnknownEventDecoded {
                raw_data: "0x".to_string(),
                note: "".to_string(),
            }),
        }];
        let err = sort_events_by_block_and_log(&mut events).unwrap_err();
        match err {
            LocalDbError::CustomError(msg) => assert!(msg.contains("failed to parse block_number")),
            other => panic!("unexpected error: {other:?}"),
        }
    }

    #[test]
    fn test_sort_events_by_block_and_log_returns_error_on_bad_log_index() {
        let mut events = vec![DecodedEventData {
            event_type: EventType::Unknown,
            block_number: "0x1".to_string(),
            block_timestamp: "0x0".to_string(),
            transaction_hash: "0x10".into(),
            log_index: "not-a-number".to_string(),
            decoded_data: DecodedEvent::Unknown(UnknownEventDecoded {
                raw_data: "0x".to_string(),
                note: "".to_string(),
            }),
        }];
        let err = sort_events_by_block_and_log(&mut events).unwrap_err();
        match err {
            LocalDbError::CustomError(msg) => assert!(msg.contains("failed to parse log_index")),
            other => panic!("unexpected error: {other:?}"),
        }
    }

    #[test]
    fn test_sort_events_by_block_and_log_returns_error_on_bad_decimal_block() {
        let mut events = vec![DecodedEventData {
            event_type: EventType::Unknown,
            block_number: "123x".to_string(),
            block_timestamp: "0x0".to_string(),
            transaction_hash: "0x50".into(),
            log_index: "0x0".to_string(),
            decoded_data: DecodedEvent::Unknown(UnknownEventDecoded {
                raw_data: "0x".to_string(),
                note: "".to_string(),
            }),
        }];
        let err = sort_events_by_block_and_log(&mut events).unwrap_err();
        match err {
            LocalDbError::CustomError(msg) => assert!(msg.contains("failed to parse block_number")),
            other => panic!("unexpected error: {other:?}"),
        }
    }

    #[test]
    fn test_merge_store_events_propagates_parse_error() {
        let mut decoded = vec![DecodedEventData {
            event_type: EventType::Unknown,
            block_number: "0x1".into(),
            block_timestamp: "0x0".into(),
            transaction_hash: "0xA".into(),
            log_index: "0x0".into(),
            decoded_data: DecodedEvent::Unknown(UnknownEventDecoded {
                raw_data: "0x".into(),
                note: "".into(),
            }),
        }];
        let mut store = vec![DecodedEventData {
            event_type: EventType::Unknown,
            block_number: "garbage".into(),
            block_timestamp: "0x0".into(),
            transaction_hash: "0xB".into(),
            log_index: "0x1".into(),
            decoded_data: DecodedEvent::Unknown(UnknownEventDecoded {
                raw_data: "0x".into(),
                note: "".into(),
            }),
        }];

        let err = merge_store_events(&mut decoded, &mut store).unwrap_err();
        match err {
            LocalDbError::CustomError(msg) => assert!(msg.contains("failed to parse block_number")),
            other => panic!("unexpected error: {other:?}"),
        }
    }

    #[test]
    fn test_collect_all_store_addresses_dedupe_merge() {
        use crate::local_db::query::fetch_store_addresses::StoreAddressRow;

        let store_addr_event = Address::from([0x11u8; 20]);
        let decoded_events = vec![DecodedEventData {
            event_type: EventType::InterpreterStoreSet,
            block_number: "0x1".into(),
            block_timestamp: "0x0".into(),
            transaction_hash: "0x0".into(),
            log_index: "0x0".into(),
            decoded_data: DecodedEvent::InterpreterStoreSet(Box::new(
                crate::local_db::decode::InterpreterStoreSetEvent {
                    store_address: store_addr_event,
                    payload: Set {
                        namespace: U256::ZERO,
                        key: FixedBytes::from([0u8; 32]),
                        value: FixedBytes::from([0u8; 32]),
                    },
                },
            )),
        }];

        let existing = vec![
            StoreAddressRow {
                store_address: format!("0x{:X}", Address::from([0x22u8; 20])),
            },
            StoreAddressRow {
                // duplicate of event address but different case to test normalization
                store_address: format!("0x{:X}", store_addr_event),
            },
        ];

        let out = collect_all_store_addresses(&decoded_events, &existing);
        let set: std::collections::HashSet<_> = out.iter().cloned().collect();
        assert_eq!(set.len(), 2);
        assert!(set.contains(&format!("0x{:x}", store_addr_event)));
        assert!(set.contains(&format!("0x{:x}", Address::from([0x22u8; 20]))));
    }

    #[cfg(not(target_family = "wasm"))]
    mod prepare_tokens_tests {
        use super::*;
        use crate::local_db::query::{
            fetch_erc20_tokens_by_addresses::{build_fetch_stmt, Erc20TokenRow},
            SqlValue,
        };
        use rain_orderbook_bindings::IOrderBookV5::DepositV2;
        use rain_orderbook_test_fixtures::LocalEvm;
        use url::Url;

        fn build_deposit_event(token: Address) -> DecodedEventData<DecodedEvent> {
            use alloy::primitives::U256;
            DecodedEventData {
                event_type: EventType::DepositV2,
                block_number: "0x1".into(),
                block_timestamp: "0x0".into(),
                transaction_hash: "0x0".into(),
                log_index: "0x0".into(),
                decoded_data: DecodedEvent::DepositV2(Box::new(DepositV2 {
                    sender: Address::from([0u8; 20]),
                    token,
                    vaultId: U256::from(1).into(),
                    depositAmountUint256: U256::from(1),
                })),
            }
        }

        #[tokio::test]
        async fn test_prepare_tokens_existing_only() {
            let chain_id = 9999u32;
            let token_address = Address::from([0xAAu8; 20]);
            let orderbook_address = Address::from([0x55u8; 20]);
            let events = vec![build_deposit_event(token_address)];

            // DB returns existing row for the token query
            let row = Erc20TokenRow {
                chain_id,
                orderbook_address,
                token_address,
                name: "Foo".into(),
                symbol: "FOO".into(),
                decimals: 6,
            };
            let stmt = build_fetch_stmt(chain_id, orderbook_address, &[token_address])
                .expect("stmt")
                .expect("some");
            let db = MockDb::new().with_json(
                &stmt.sql,
                &serde_json::to_string(&vec![row.clone()]).unwrap(),
            );

            // LocalDb not used on existing-only path, but needs to exist
            let local_db =
                LocalDb::new_with_regular_rpcs(vec![]).unwrap_or_else(|_| LocalDb::default());

            let out = prepare_erc20_tokens_prefix(
                &db,
                &local_db,
                chain_id,
                orderbook_address,
                &events,
                &FetchConfig::default(),
            )
            .await
            .unwrap();
            assert!(out.tokens_prefix_sql.is_empty());
            assert_eq!(out.decimals_by_addr.get(&token_address), Some(&6));
        }

        #[tokio::test(flavor = "multi_thread", worker_threads = 2)]
        async fn test_prepare_tokens_fetch_missing_and_build_sql() {
            let local_evm = LocalEvm::new_with_tokens(1).await;
            let rpc_url = Url::parse(&local_evm.url()).unwrap();

            // Use LocalDb that points to the local EVM so metadata fetch succeeds
            let local_db = LocalDb::new_with_url(rpc_url);

            // Use the fixture token address from the local EVM for the event
            let token = *local_evm.tokens[0].address();
            let orderbook_address = Address::from([0x66u8; 20]);
            let events = vec![build_deposit_event(token)];

            // DB query returns empty so the token is considered missing
            let stmt = build_fetch_stmt(1, orderbook_address, &[token])
                .expect("stmt")
                .expect("some");
            let db = MockDb::new().with_json(&stmt.sql, "[]");

            let out = prepare_erc20_tokens_prefix(
                &db,
                &local_db,
                1,
                orderbook_address,
                &events,
                &FetchConfig::default(),
            )
            .await
            .unwrap();
            assert!(!out.tokens_prefix_sql.is_empty());
            let statements = out.tokens_prefix_sql.statements();
            assert_eq!(statements.len(), 1);
            let stmt = &statements[0];
            assert!(stmt.sql().contains("INSERT INTO erc20_tokens"));
            let params = stmt.params();
            assert_eq!(params.len(), 6);
            assert!(matches!(params[0], SqlValue::U64(1u64)));
            assert!(matches!(
                &params[1],
                SqlValue::Text(address) if address == &format!("0x{:x}", orderbook_address)
            ));
            assert!(matches!(
                &params[2],
                SqlValue::Text(address) if address == &format!("0x{:x}", token)
            ));
            assert!(matches!(
                params[5],
                SqlValue::I64(decimals) if decimals == 18
            ));
            assert_eq!(out.decimals_by_addr.get(&token), Some(&18));
        }
    }

    #[cfg(not(target_family = "wasm"))]
    mod http_dump_tests {
        use super::*;
        use httpmock::prelude::*;

        #[tokio::test]
        async fn test_download_and_decompress_http_404() {
            let server = MockServer::start();
            let _m = server.mock(|when, then| {
                when.method(GET).path("/");
                then.status(404);
            });

            // replicate body with custom URL
            let result = async {
                let client = reqwest::Client::new();
                let response = client.get(server.url("/")).send().await?;
                if !response.status().is_success() {
                    return Err(LocalDbError::CustomError(format!(
                        "Failed to download dump, status: {}",
                        response.status()
                    )));
                }
                let response = response.bytes().await?.to_vec();
                let mut decoder = flate2::read::GzDecoder::new(response.as_slice());
                let mut decompressed = String::new();
                use std::io::Read;
                decoder.read_to_string(&mut decompressed)?;
                Ok::<String, LocalDbError>(decompressed)
            }
            .await;

            assert!(result.is_err());
            match result.unwrap_err() {
                LocalDbError::CustomError(msg) => {
                    assert!(msg.contains("Failed to download dump, status: 404"));
                }
                other => panic!("unexpected error variant: {other:?}"),
            }
        }

        #[tokio::test]
        async fn test_download_and_decompress_http_500() {
            let server = MockServer::start();
            let _m = server.mock(|when, then| {
                when.method(GET).path("/");
                then.status(500);
            });

            let result = async {
                let client = reqwest::Client::new();
                let response = client.get(server.url("/")).send().await?;
                if !response.status().is_success() {
                    return Err(LocalDbError::CustomError(format!(
                        "Failed to download dump, status: {}",
                        response.status()
                    )));
                }
                let response = response.bytes().await?.to_vec();
                let mut decoder = flate2::read::GzDecoder::new(response.as_slice());
                let mut decompressed = String::new();
                use std::io::Read;
                decoder.read_to_string(&mut decompressed)?;
                Ok::<String, LocalDbError>(decompressed)
            }
            .await;

            assert!(result.is_err());
            match result.unwrap_err() {
                LocalDbError::CustomError(msg) => {
                    assert!(msg.contains("Failed to download dump, status: 500"));
                }
                other => panic!("unexpected error variant: {other:?}"),
            }
        }

        #[tokio::test]
        async fn test_download_and_decompress_invalid_gzip() {
            let server = MockServer::start();
            let _m = server.mock(|when, then| {
                when.method(GET).path("/");
                then.status(200)
                    .header("content-type", "application/gzip")
                    .body("not-gzip");
            });

            let result = async {
                let client = reqwest::Client::new();
                let response = client.get(server.url("/")).send().await?;
                if !response.status().is_success() {
                    return Err(LocalDbError::CustomError(format!(
                        "Failed to download dump, status: {}",
                        response.status()
                    )));
                }
                let response = response.bytes().await?.to_vec();
                let mut decoder = flate2::read::GzDecoder::new(response.as_slice());
                let mut decompressed = String::new();
                use std::io::Read;
                decoder.read_to_string(&mut decompressed)?;
                Ok::<String, LocalDbError>(decompressed)
            }
            .await;

            assert!(result.is_err());
            match result.unwrap_err() {
                LocalDbError::IoError(_) => {}
                other => panic!("unexpected error variant: {other:?}"),
            }
        }
    }
}<|MERGE_RESOLUTION|>--- conflicted
+++ resolved
@@ -346,11 +346,7 @@
         fetch_tables::{fetch_tables_stmt, TableResponse},
         LocalDbQueryError, SqlStatementBatch,
     };
-<<<<<<< HEAD
-    use alloy::primitives::Bytes;
-=======
-    use alloy::primitives::{Address, FixedBytes, U256};
->>>>>>> fc66f969
+    use alloy::primitives::{Address, Bytes, FixedBytes, U256};
     use async_trait::async_trait;
     use rain_orderbook_bindings::IInterpreterStoreV3::Set;
 
