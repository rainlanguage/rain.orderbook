--- conflicted
+++ resolved
@@ -114,10 +114,9 @@
     #[error(transparent)]
     SqlBuildError(#[from] SqlBuildError),
 
-<<<<<<< HEAD
     #[error(transparent)]
     InsertError(#[from] InsertError),
-=======
+
     #[error("Missing topics filter")]
     MissingTopicsFilter,
 
@@ -138,7 +137,6 @@
 
     #[error(transparent)]
     FetchConfigError(#[from] FetchConfigError),
->>>>>>> c3a95d8f
 }
 
 impl LocalDbError {
@@ -191,9 +189,7 @@
             LocalDbError::IoError(err) => format!("I/O error: {}", err),
             LocalDbError::FromHexError(err) => format!("Hex decoding error: {}", err),
             LocalDbError::SqlBuildError(err) => format!("SQL build error: {}", err),
-<<<<<<< HEAD
             LocalDbError::InsertError(err) => format!("Data insertion error: {}", err),
-=======
             LocalDbError::MissingTopicsFilter => "Topics are missing from the filter".to_string(),
             LocalDbError::MissingBlockFilter(value) => {
                 format!("Missing block filter: {}", value)
@@ -207,7 +203,6 @@
             }
             LocalDbError::ERC20Error(err) => format!("ERC20 error: {}", err),
             LocalDbError::FetchConfigError(err) => format!("Fetch configuration error: {}", err),
->>>>>>> c3a95d8f
         }
     }
 }
