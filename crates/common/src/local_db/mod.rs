--- conflicted
+++ resolved
@@ -14,20 +14,9 @@
 use alloy::rpc::types::FilterBlockError;
 use decode::DecodeError;
 pub use fetch::{FetchConfig, FetchConfigError};
-<<<<<<< HEAD
-use insert::{
-    decoded_events_to_statements as decoded_events_to_statements_impl,
-    raw_events_to_statements as raw_events_to_statements_impl, InsertError,
-};
-use query::{LocalDbQueryError, SqlBuildError, SqlStatementBatch};
-use std::collections::HashMap;
-use std::num::ParseIntError;
-use url::Url;
-use wasm_bindgen_utils::prelude::*;
-=======
 use insert::InsertError;
 use query::{LocalDbQueryError, SqlBuildError};
->>>>>>> 1e947e3b
+use std::num::ParseIntError;
 
 pub const DATABASE_SCHEMA_VERSION: u32 = 1;
 const SUPPORTED_LOCAL_DB_CHAINS: &[u32] = &[42161];
@@ -129,7 +118,6 @@
         last_indexed_block: u64,
         threshold: u64,
     },
-<<<<<<< HEAD
 
     #[error("Invalid log index '{value}'")]
     InvalidLogIndex {
@@ -138,8 +126,6 @@
         source: ParseIntError,
     },
 
-=======
->>>>>>> 1e947e3b
     #[error("Missing topics filter")]
     MissingTopicsFilter,
 
