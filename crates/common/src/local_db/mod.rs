--- conflicted
+++ resolved
@@ -143,14 +143,13 @@
         last_indexed_block: u64,
         threshold: u64,
     },
-<<<<<<< HEAD
+
     #[error("Invalid log index '{value}'")]
     InvalidLogIndex {
         value: String,
         #[source]
         source: ParseIntError,
     },
-=======
 
     #[error("Missing topics filter")]
     MissingTopicsFilter,
@@ -172,7 +171,6 @@
 
     #[error(transparent)]
     FetchConfigError(#[from] FetchConfigError),
->>>>>>> fd9dc5cb
 }
 
 impl LocalDbError {
@@ -251,11 +249,9 @@
                 "Block sync threshold exceeded: latest block {}, last indexed block {}, threshold {}",
                 latest_block, last_indexed_block, threshold
             ),
-<<<<<<< HEAD
             LocalDbError::InvalidLogIndex { value, .. } => {
                 format!("Invalid log index provided: {}", value)
             }
-=======
             LocalDbError::MissingTopicsFilter => "Topics are missing from the filter".to_string(),
             LocalDbError::MissingBlockFilter(value) => {
                 format!("Missing block filter: {}", value)
@@ -269,7 +265,6 @@
             }
             LocalDbError::ERC20Error(err) => format!("ERC20 error: {}", err),
             LocalDbError::FetchConfigError(err) => format!("Fetch configuration error: {}", err),
->>>>>>> fd9dc5cb
         }
     }
 }
