pub mod address_collectors;
pub mod decode;
pub mod fetch;
pub mod insert;
pub mod pipeline;
pub mod query;
pub mod sync;
pub mod token_fetch;

use crate::erc20::Error as TokenError;
use crate::rpc_client::RpcClientError;
use alloy::primitives::ruint::ParseError;
use alloy::primitives::{hex::FromHexError, Address};
use alloy::rpc::types::FilterBlockError;
use decode::DecodeError;
pub use fetch::{FetchConfig, FetchConfigError};
use insert::InsertError;
use query::{LocalDbQueryError, SqlBuildError};

const SUPPORTED_LOCAL_DB_CHAINS: &[u32] = &[42161];

#[derive(Debug, thiserror::Error)]
pub enum LocalDbError {
    #[error("{0}")]
    CustomError(String),

    #[error("HTTP request failed")]
    Http(#[from] reqwest::Error),

    #[error("RPC error")]
    Rpc(#[from] RpcClientError),

    #[error("JSON parsing failed")]
    JsonParse(#[from] serde_json::Error),

    #[error("Missing field: {field}")]
    MissingField { field: String },

    #[error("Invalid block number '{value}'")]
    InvalidBlockNumber {
        value: String,
        #[source]
        source: ParseError,
    },

    #[error("Events is not in expected array format")]
    InvalidEventsFormat,

    #[error("Network request timed out")]
    Timeout,

    #[error("Configuration error: {message}")]
    Config { message: String },

    #[error("Failed to fetch token metadata for {address} after {attempts} attempts")]
    TokenMetadataFetchFailed {
        address: Address,
        attempts: usize,
        #[source]
        source: Box<TokenError>,
    },

    #[error("Failed to check required tables")]
    TableCheckFailed(#[source] LocalDbQueryError),

    #[error("Failed to read sync status")]
    SyncStatusReadFailed(#[source] LocalDbQueryError),

    #[error("Failed to fetch events")]
    FetchEventsFailed(#[source] Box<LocalDbError>),

    #[error("Failed to decode events")]
    DecodeEventsFailed(#[source] Box<LocalDbError>),

    #[error("Failed to generate SQL from events")]
    SqlGenerationFailed(#[source] Box<LocalDbError>),

    #[error("HTTP request failed with status: {status}")]
    HttpStatus { status: u16 },

    #[error(transparent)]
    LocalDbQueryError(#[from] LocalDbQueryError),

    #[error(transparent)]
    IoError(#[from] std::io::Error),

    #[error(transparent)]
    FromHexError(#[from] FromHexError),

    #[error(transparent)]
    SqlBuildError(#[from] SqlBuildError),

<<<<<<< HEAD
    #[error(transparent)]
    InsertError(#[from] InsertError),

    #[error("Overflow when incrementing last_synced_block: {last_synced_block}")]
    LastSyncedBlockOverflow { last_synced_block: u64 },

=======
>>>>>>> 1fe7afc5
    #[error("Missing topics filter")]
    MissingTopicsFilter,

    #[error("Missing block filter: {0}")]
    MissingBlockFilter(String),

    #[error("Block number is not number: {0}")]
    NonNumberBlockNumber(String),

    #[error(transparent)]
    FilterBlockError(#[from] FilterBlockError),

    #[error("Invalid retry max attempts")]
    InvalidRetryMaxAttemps,

    #[error(transparent)]
    ERC20Error(#[from] crate::erc20::Error),

    #[error(transparent)]
    FetchConfigError(#[from] FetchConfigError),

    #[error(transparent)]
    DecodeError(#[from] DecodeError),

    #[error(transparent)]
    InsertError(#[from] InsertError),
}

impl LocalDbError {
    pub fn to_readable_msg(&self) -> String {
        match self {
            LocalDbError::CustomError(msg) => msg.clone(),
            LocalDbError::Http(err) => format!("HTTP request failed: {}", err),
            LocalDbError::Rpc(err) => format!("RPC error: {}", err),
            LocalDbError::JsonParse(err) => format!("Failed to parse JSON response: {}", err),
            LocalDbError::MissingField { field } => format!("Missing expected field: {}", field),
            LocalDbError::InvalidBlockNumber { value, .. } => {
                format!("Invalid block number provided: {}", value)
            }
            LocalDbError::InvalidEventsFormat => {
                "Events data is not in the expected array format".to_string()
            }
            LocalDbError::Timeout => "Network request timed out".to_string(),
            LocalDbError::TokenMetadataFetchFailed {
                address,
                attempts,
                source,
            } => format!(
                "Failed to fetch token metadata for {} after {} attempts: {}",
                address, attempts, source
            ),
            LocalDbError::Config { message } => format!("Configuration error: {}", message),
            LocalDbError::DecodeError(err) => format!("Event decoding error: {}", err),
            LocalDbError::InsertError(err) => {
                format!("Database insertion error: {}", err)
            }
            LocalDbError::TableCheckFailed(err) => {
                format!("Failed to check required tables: {}", err)
            }
            LocalDbError::SyncStatusReadFailed(err) => {
                format!("Failed to read sync status: {}", err)
            }
            LocalDbError::FetchEventsFailed(err) => {
                format!("Failed to fetch events: {}", err.to_readable_msg())
            }
            LocalDbError::DecodeEventsFailed(err) => {
                format!("Failed to decode events: {}", err.to_readable_msg())
            }
            LocalDbError::SqlGenerationFailed(err) => {
                format!(
                    "Failed to generate SQL from events: {}",
                    err.to_readable_msg()
                )
            }
            LocalDbError::HttpStatus { status } => {
                format!("HTTP request failed with status code: {}", status)
            }
            LocalDbError::LocalDbQueryError(err) => format!("Database query error: {}", err),
            LocalDbError::IoError(err) => format!("I/O error: {}", err),
            LocalDbError::FromHexError(err) => format!("Hex decoding error: {}", err),
            LocalDbError::SqlBuildError(err) => format!("SQL build error: {}", err),
<<<<<<< HEAD
            LocalDbError::InsertError(err) => format!("Data insertion error: {}", err),
            LocalDbError::LastSyncedBlockOverflow { last_synced_block } => format!(
                "Overflow when incrementing last_synced_block {}",
                last_synced_block
            ),
=======
>>>>>>> 1fe7afc5
            LocalDbError::MissingTopicsFilter => "Topics are missing from the filter".to_string(),
            LocalDbError::MissingBlockFilter(value) => {
                format!("Missing block filter: {}", value)
            }
            LocalDbError::FilterBlockError(err) => format!("Filter block error: {}", err),
            LocalDbError::NonNumberBlockNumber(value) => {
                format!("Block number is not a valid number: {}", value)
            }
            LocalDbError::InvalidRetryMaxAttemps => {
                "Invalid retry configuration for max attemps".to_string()
            }
            LocalDbError::ERC20Error(err) => format!("ERC20 error: {}", err),
            LocalDbError::FetchConfigError(err) => format!("Fetch configuration error: {}", err),
        }
    }
}

pub fn is_chain_supported_local_db(chain_id: u32) -> bool {
    SUPPORTED_LOCAL_DB_CHAINS.contains(&chain_id)
}<|MERGE_RESOLUTION|>--- conflicted
+++ resolved
@@ -90,15 +90,11 @@
     #[error(transparent)]
     SqlBuildError(#[from] SqlBuildError),
 
-<<<<<<< HEAD
     #[error(transparent)]
     InsertError(#[from] InsertError),
 
     #[error("Overflow when incrementing last_synced_block: {last_synced_block}")]
     LastSyncedBlockOverflow { last_synced_block: u64 },
-
-=======
->>>>>>> 1fe7afc5
     #[error("Missing topics filter")]
     MissingTopicsFilter,
 
@@ -122,9 +118,6 @@
 
     #[error(transparent)]
     DecodeError(#[from] DecodeError),
-
-    #[error(transparent)]
-    InsertError(#[from] InsertError),
 }
 
 impl LocalDbError {
@@ -152,9 +145,6 @@
             ),
             LocalDbError::Config { message } => format!("Configuration error: {}", message),
             LocalDbError::DecodeError(err) => format!("Event decoding error: {}", err),
-            LocalDbError::InsertError(err) => {
-                format!("Database insertion error: {}", err)
-            }
             LocalDbError::TableCheckFailed(err) => {
                 format!("Failed to check required tables: {}", err)
             }
@@ -180,14 +170,11 @@
             LocalDbError::IoError(err) => format!("I/O error: {}", err),
             LocalDbError::FromHexError(err) => format!("Hex decoding error: {}", err),
             LocalDbError::SqlBuildError(err) => format!("SQL build error: {}", err),
-<<<<<<< HEAD
             LocalDbError::InsertError(err) => format!("Data insertion error: {}", err),
             LocalDbError::LastSyncedBlockOverflow { last_synced_block } => format!(
                 "Overflow when incrementing last_synced_block {}",
                 last_synced_block
             ),
-=======
->>>>>>> 1fe7afc5
             LocalDbError::MissingTopicsFilter => "Topics are missing from the filter".to_string(),
             LocalDbError::MissingBlockFilter(value) => {
                 format!("Missing block filter: {}", value)
