--- conflicted
+++ resolved
@@ -132,16 +132,12 @@
         page: Option<u16>,
     ) -> Result<Vec<RaindexTrade>, RaindexError> {
         let chain_id = self.chain_id();
-<<<<<<< HEAD
         #[cfg(target_family = "wasm")]
         let orderbook = Address::from_str(&self.orderbook())?;
         #[cfg(not(target_family = "wasm"))]
         let orderbook = self.orderbook();
 
-        if LocalDb::check_support(chain_id) {
-=======
         if is_chain_supported_local_db(chain_id) {
->>>>>>> 0d73ce9f
             let raindex_client = self.get_raindex_client();
             if let Some(db_cb) = raindex_client.local_db_callback() {
                 let exec = JsCallbackExecutor::new(&db_cb);
@@ -254,16 +250,12 @@
         end_timestamp: Option<u64>,
     ) -> Result<u64, RaindexError> {
         let chain_id = self.chain_id();
-<<<<<<< HEAD
         #[cfg(target_family = "wasm")]
         let orderbook = Address::from_str(&self.orderbook())?;
         #[cfg(not(target_family = "wasm"))]
         let orderbook = self.orderbook();
 
-        if LocalDb::check_support(chain_id) {
-=======
         if is_chain_supported_local_db(chain_id) {
->>>>>>> 0d73ce9f
             let raindex_client = self.get_raindex_client();
             if let Some(db_cb) = raindex_client.local_db_callback() {
                 let exec = JsCallbackExecutor::new(&db_cb);
