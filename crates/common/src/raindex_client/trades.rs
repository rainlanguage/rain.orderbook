use super::*;
use crate::raindex_client::{
    local_db::{
        query::{fetch_order_trades::LocalDbOrderTrade, LocalDbQuery},
        LocalDb,
    },
    orders::RaindexOrder,
    transactions::RaindexTransaction,
    vaults::{LocalTradeBalanceInfo, LocalTradeTokenInfo, RaindexVaultBalanceChange},
};
use alloy::primitives::{Address, Bytes, U256};
use rain_orderbook_subgraph_client::{
    types::{common::SgTrade, Id},
    SgPaginationArgs,
};
use std::str::FromStr;
#[cfg(target_family = "wasm")]
use wasm_bindgen_utils::prelude::js_sys::BigInt;

const DEFAULT_PAGE_SIZE: u16 = 100;

#[derive(Serialize, Deserialize, Debug, Clone)]
#[serde(rename_all = "camelCase")]
#[wasm_bindgen]
pub struct RaindexTrade {
    id: Bytes,
    order_hash: Bytes,
    transaction: RaindexTransaction,
    input_vault_balance_change: RaindexVaultBalanceChange,
    output_vault_balance_change: RaindexVaultBalanceChange,
    timestamp: U256,
    orderbook: Address,
}
#[cfg(target_family = "wasm")]
#[wasm_bindgen]
impl RaindexTrade {
    #[wasm_bindgen(getter, unchecked_return_type = "Hex")]
    pub fn id(&self) -> String {
        self.id.to_string()
    }
    #[wasm_bindgen(getter = orderHash, unchecked_return_type = "Hex")]
    pub fn order_hash(&self) -> String {
        self.order_hash.to_string()
    }
    #[wasm_bindgen(getter)]
    pub fn transaction(&self) -> RaindexTransaction {
        self.transaction.clone()
    }
    #[wasm_bindgen(getter = inputVaultBalanceChange)]
    pub fn input_vault_balance_change(&self) -> RaindexVaultBalanceChange {
        self.input_vault_balance_change.clone()
    }
    #[wasm_bindgen(getter = outputVaultBalanceChange)]
    pub fn output_vault_balance_change(&self) -> RaindexVaultBalanceChange {
        self.output_vault_balance_change.clone()
    }
    #[wasm_bindgen(getter)]
    pub fn timestamp(&self) -> Result<BigInt, RaindexError> {
        BigInt::from_str(&self.timestamp.to_string())
            .map_err(|e| RaindexError::JsError(e.to_string().into()))
    }
    #[wasm_bindgen(getter, unchecked_return_type = "Address")]
    pub fn orderbook(&self) -> String {
        self.orderbook.to_string()
    }
}
#[cfg(not(target_family = "wasm"))]
impl RaindexTrade {
    pub fn id(&self) -> Bytes {
        self.id.clone()
    }
    pub fn order_hash(&self) -> Bytes {
        self.order_hash.clone()
    }
    pub fn transaction(&self) -> RaindexTransaction {
        self.transaction.clone()
    }
    pub fn input_vault_balance_change(&self) -> RaindexVaultBalanceChange {
        self.input_vault_balance_change.clone()
    }
    pub fn output_vault_balance_change(&self) -> RaindexVaultBalanceChange {
        self.output_vault_balance_change.clone()
    }
    pub fn timestamp(&self) -> U256 {
        self.timestamp
    }
    pub fn orderbook(&self) -> Address {
        self.orderbook
    }
}

#[wasm_export]
impl RaindexOrder {
    /// Fetches trade history with optional time filtering
    ///
    /// Retrieves a chronological list of trades executed by an order within
    /// an optional time range.
    ///
    /// ## Examples
    ///
    /// ```javascript
    /// const result = await order.getTradesList();
    /// if (result.error) {
    ///   console.error("Cannot fetch trades:", result.error.readableMsg);
    ///   return;
    /// }
    /// const trades = result.value;
    /// // Do something with the trades
    /// ```
    #[wasm_export(
        js_name = "getTradesList",
        return_description = "Array of trade records with complete details",
        unchecked_return_type = "RaindexTrade[]"
    )]
    pub async fn get_trades_list(
        &self,
        #[wasm_export(
            js_name = "startTimestamp",
            param_description = "Optional start time filter (Unix timestamp in seconds)"
        )]
        start_timestamp: Option<u64>,
        #[wasm_export(
            js_name = "endTimestamp",
            param_description = "Optional end time filter (Unix timestamp in seconds)"
        )]
        end_timestamp: Option<u64>,
        #[wasm_export(
            js_name = "page",
            param_description = "Optional page number (defaults to 1)"
        )]
        page: Option<u16>,
    ) -> Result<Vec<RaindexTrade>, RaindexError> {
        let chain_id = self.chain_id();
        if LocalDb::check_support(chain_id) {
            let raindex_client = self.get_raindex_client();
            if let Some(db_cb) = raindex_client.local_db_callback() {
                let order_hash = self.order_hash_bytes()?;
                let local_trades = LocalDbQuery::fetch_order_trades(
                    &db_cb,
                    chain_id,
                    order_hash.clone(),
                    start_timestamp,
                    end_timestamp,
                )
                .await?;

                let trades = local_trades
                    .into_iter()
                    .map(|trade| RaindexTrade::try_from_local_db_trade(chain_id, trade))
                    .collect::<Result<Vec<RaindexTrade>, RaindexError>>()?;

                return Ok(trades);
            }
        }

        let client = self.get_orderbook_client()?;
        let trades = client
            .order_trades_list(
                Id::new(self.id().to_string()),
                SgPaginationArgs {
                    page: page.unwrap_or(1),
                    page_size: DEFAULT_PAGE_SIZE,
                },
                start_timestamp,
                end_timestamp,
            )
            .await?;

        let trades = trades
            .into_iter()
            .map(|trade| RaindexTrade::try_from_sg_trade(self.chain_id(), trade))
            .collect::<Result<Vec<RaindexTrade>, RaindexError>>()?;
        Ok(trades)
    }

    /// Fetches detailed information for a specific trade
    ///
    /// Retrieves complete information about a single trade including vault changes
    /// and transaction details.
    ///
    /// ## Examples
    ///
    /// ```javascript
    /// const result = await order.getTradeDetail("0x1234567890abcdef1234567890abcdef12345678");
    /// if (result.error) {
    ///   console.error("Trade not found:", result.error.readableMsg);
    ///   return;
    /// }
    /// const trade = result.value;
    /// // Do something with the trade
    /// ```
    #[wasm_export(
        js_name = "getTradeDetail",
        return_description = "Complete trade information",
        unchecked_return_type = "RaindexTrade"
    )]
    pub async fn get_trade_detail_wasm_binding(
        &self,
        #[wasm_export(
            js_name = "tradeId",
            param_description = "Unique trade identifier",
            unchecked_param_type = "Hex"
        )]
        trade_id: String,
    ) -> Result<RaindexTrade, RaindexError> {
        let trade_id = Bytes::from_str(&trade_id)?;
        self.get_trade_detail(trade_id).await
    }

    /// Counts total trades for an order within a time range
    ///
    /// Efficiently counts the total number of trades executed by an order without
    /// fetching all trade details.
    ///
    /// ## Examples
    ///
    /// ```javascript
    /// const result = await order.getTradeCount();
    /// if (result.error) {
    ///   console.error("Cannot count trades:", result.error.readableMsg);
    ///   return;
    /// }
    /// const count = result.value;
    /// // Do something with the count
    /// ```
    #[wasm_export(
        js_name = "getTradeCount",
        return_description = "Total trade count as number",
        unchecked_return_type = "number"
    )]
    pub async fn get_trade_count(
        &self,
        #[wasm_export(
            js_name = "startTimestamp",
            param_description = "Optional start time filter (Unix timestamp in seconds)"
        )]
        start_timestamp: Option<u64>,
        #[wasm_export(
            js_name = "endTimestamp",
            param_description = "Optional end time filter (Unix timestamp in seconds)"
        )]
        end_timestamp: Option<u64>,
    ) -> Result<u64, RaindexError> {
        let chain_id = self.chain_id();
        if LocalDb::check_support(chain_id) {
            let raindex_client = self.get_raindex_client();
            if let Some(db_cb) = raindex_client.local_db_callback() {
                let order_hash = self.order_hash_bytes()?;
                let count = LocalDbQuery::fetch_order_trades_count(
                    &db_cb,
                    order_hash,
                    start_timestamp,
                    end_timestamp,
                )
                .await?;
                return Ok(count);
            }
        }

        let client = self.get_orderbook_client()?;
        let trades_count = client
            .order_trades_list_all(
                Id::new(self.id().to_string()),
                start_timestamp,
                end_timestamp,
            )
            .await?;
        Ok(trades_count.len() as u64)
    }
}
impl RaindexOrder {
    pub async fn get_trade_detail(&self, trade_id: Bytes) -> Result<RaindexTrade, RaindexError> {
        let client = self.get_orderbook_client()?;
        RaindexTrade::try_from_sg_trade(
            self.chain_id(),
            client
                .order_trade_detail(Id::new(trade_id.to_string()))
                .await?,
        )
    }
}

impl RaindexTrade {
    pub fn try_from_sg_trade(chain_id: u32, trade: SgTrade) -> Result<Self, RaindexError> {
        Ok(RaindexTrade {
            id: Bytes::from_str(&trade.id.0)?,
            order_hash: Bytes::from_str(&trade.order.order_hash.0)?,
            transaction: RaindexTransaction::try_from(trade.trade_event.transaction)?,
            input_vault_balance_change:
                RaindexVaultBalanceChange::try_from_sg_trade_balance_change(
                    chain_id,
                    trade.input_vault_balance_change,
                )?,
            output_vault_balance_change:
                RaindexVaultBalanceChange::try_from_sg_trade_balance_change(
                    chain_id,
                    trade.output_vault_balance_change,
                )?,
            timestamp: U256::from_str(&trade.timestamp.0)?,
            orderbook: Address::from_str(&trade.orderbook.id.0)?,
        })
    }

    pub(crate) fn try_from_local_db_trade(
        chain_id: u32,
        trade: LocalDbOrderTrade,
    ) -> Result<Self, RaindexError> {
        let transaction = RaindexTransaction::from_local_parts(
            trade.transaction_hash,
            trade.transaction_sender,
            trade.block_number,
            trade.block_timestamp,
        )?;

        let input_change = RaindexVaultBalanceChange::try_from_local_trade_side(
            chain_id,
            trade.orderbook_address,
            &transaction,
            trade.input_vault_id,
            LocalTradeTokenInfo {
                address: trade.input_token,
                name: trade.input_token_name.clone(),
                symbol: trade.input_token_symbol.clone(),
                decimals: trade.input_token_decimals,
            },
            LocalTradeBalanceInfo {
                delta: trade.input_delta,
                running_balance: trade.input_running_balance,
            },
            trade.block_timestamp,
        )?;

        let output_change = RaindexVaultBalanceChange::try_from_local_trade_side(
            chain_id,
            trade.orderbook_address,
            &transaction,
            trade.output_vault_id,
            LocalTradeTokenInfo {
                address: trade.output_token,
                name: trade.output_token_name.clone(),
                symbol: trade.output_token_symbol.clone(),
                decimals: trade.output_token_decimals,
            },
            LocalTradeBalanceInfo {
                delta: trade.output_delta,
                running_balance: trade.output_running_balance,
            },
            trade.block_timestamp,
        )?;

        Ok(RaindexTrade {
            id: trade.trade_id,
            order_hash: trade.order_hash,
            transaction,
            input_vault_balance_change: input_change,
            output_vault_balance_change: output_change,
            timestamp: U256::from(trade.block_timestamp),
            orderbook: trade.orderbook_address,
        })
    }
}

#[cfg(test)]
mod test_helpers {
    #[cfg(target_family = "wasm")]
    use super::*;
    #[cfg(not(target_family = "wasm"))]
    use super::*;

    #[cfg(target_family = "wasm")]
    mod wasm_tests {
        use super::*;
        use crate::raindex_client::local_db::query::{
            fetch_order_trades::LocalDbOrderTrade, fetch_orders::LocalDbOrder,
            fetch_vault::LocalDbVault,
        };
        use crate::raindex_client::tests::{
            get_local_db_test_yaml, new_test_client_with_db_callback,
        };
        use alloy::primitives::{Address, Bytes, U256};
        use rain_math_float::Float;
        use rain_orderbook_subgraph_client::utils::float::{F1, F2, F3, NEG2};
        use serde_json::{self, json};
        use std::str::FromStr;
        use wasm_bindgen::{prelude::Closure, JsCast, JsValue};
        use wasm_bindgen_test::wasm_bindgen_test;
        use wasm_bindgen_utils::prelude::WasmEncodedResult;

        #[derive(Clone)]
        struct LocalTradeFixture {
            order: LocalDbOrder,
            input_vault: LocalDbVault,
            output_vault: LocalDbVault,
            trade: LocalDbOrderTrade,
            orderbook_address: String,
            order_hash: String,
            input_token: String,
            output_token: String,
        }

        fn build_local_trade_fixture(
            tx_hash: &str,
            trade_log_index: u64,
            trade_count: u64,
        ) -> LocalTradeFixture {
            const ORDERBOOK_ADDRESS: &str = "0x2f209e5b67a33b8fe96e28f24628df6da301c8eb";
            const ORDER_HASH: &str =
                "0x0000000000000000000000000000000000000000000000000000000000000abc";
            const OWNER: &str = "0xaaaaaaaaaaaaaaaaaaaaaaaaaaaaaaaaaaaaaaaa";
            const INPUT_VAULT_ID: &str = "0x01";
            const OUTPUT_VAULT_ID: &str = "0x02";
            const INPUT_TOKEN: &str = "0x00000000000000000000000000000000000000aa";
            const OUTPUT_TOKEN: &str = "0x00000000000000000000000000000000000000bb";
            const INPUT_DELTA_HEX: &str =
                "0x0000000000000000000000000000000000000000000000000000000000000001";
            const INPUT_RUNNING_HEX: &str =
                "0x0000000000000000000000000000000000000000000000000000000000000003";
            const OUTPUT_DELTA_HEX: &str =
                "0x00000000fffffffffffffffffffffffffffffffffffffffffffffffffffffffe";
            const OUTPUT_RUNNING_HEX: &str =
                "0x0000000000000000000000000000000000000000000000000000000000000001";

            let orderbook_address = Address::from_str(ORDERBOOK_ADDRESS).unwrap();
            let order_hash_bytes = Bytes::from_str(ORDER_HASH).unwrap();
            let owner_address = Address::from_str(OWNER).unwrap();
            let transaction_sender =
                Address::from_str("0xbbbbbbbbbbbbbbbbbbbbbbbbbbbbbbbbbbbbbbbb").unwrap();
            let input_token_address = Address::from_str(INPUT_TOKEN).unwrap();
            let output_token_address = Address::from_str(OUTPUT_TOKEN).unwrap();
            let input_vault_id =
                U256::from_str_radix(INPUT_VAULT_ID.trim_start_matches("0x"), 16).unwrap();
            let output_vault_id =
                U256::from_str_radix(OUTPUT_VAULT_ID.trim_start_matches("0x"), 16).unwrap();
            let input_delta = Float::from_hex(INPUT_DELTA_HEX).unwrap();
            let input_running = Float::from_hex(INPUT_RUNNING_HEX).unwrap();
            let output_delta = Float::from_hex(OUTPUT_DELTA_HEX).unwrap();
            let output_running = Float::from_hex(OUTPUT_RUNNING_HEX).unwrap();

            let trade_id_hex = format!(
                "0x{}{:016x}",
                tx_hash.trim_start_matches("0x"),
                trade_log_index
            )
            .to_lowercase();
            let trade_id_bytes = Bytes::from_str(&trade_id_hex).unwrap();

            let order = LocalDbOrder {
                order_hash: order_hash_bytes.clone(),
                owner: owner_address.clone(),
                block_timestamp: 1_700_000_010,
                block_number: 123_456,
<<<<<<< HEAD
                orderbook_address: ORDERBOOK_ADDRESS.to_string(),
                order_bytes: "0x00000000000000000000000000000000000000000000000000000000000000ff"
                    .to_string(),
                interpreter_address: "0x00000000000000000000000000000000000000aa".to_string(),
                store_address: "0x00000000000000000000000000000000000000bb".to_string(),
                interpreter_bytecode: Bytes::from_str("0x010203").unwrap(),
                transaction_hash: tx_hash.to_string(),
=======
                orderbook_address: orderbook_address.clone(),
                order_bytes: Bytes::from_str(
                    "0x00000000000000000000000000000000000000000000000000000000000000ff",
                )
                .unwrap(),
                transaction_hash: Bytes::from_str(tx_hash).unwrap(),
>>>>>>> 662c4aa9
                inputs: Some(format!("0:{}:{}", INPUT_VAULT_ID, INPUT_TOKEN)),
                outputs: Some(format!("0:{}:{}", OUTPUT_VAULT_ID, OUTPUT_TOKEN)),
                trade_count,
                active: true,
                meta: Some(Bytes::from_str("0x1234").unwrap()),
            };

            let input_vault_row = LocalDbVault {
                vault_id: input_vault_id,
                token: input_token_address,
                owner: owner_address.clone(),
                orderbook_address: orderbook_address.clone(),
                token_name: "Token A".to_string(),
                token_symbol: "TKNA".to_string(),
                token_decimals: 18,
                balance: input_running,
                input_orders: Some(format!("0x01:{}:0", ORDER_HASH)),
                output_orders: None,
            };

            let output_vault_row = LocalDbVault {
                vault_id: output_vault_id,
                token: output_token_address.clone(),
                owner: owner_address.clone(),
                orderbook_address: orderbook_address.clone(),
                token_name: "Token B".to_string(),
                token_symbol: "TKNB".to_string(),
                token_decimals: 6,
                balance: output_running,
                input_orders: None,
                output_orders: Some(format!("0x01:{}:0", ORDER_HASH)),
            };

            let trade = LocalDbOrderTrade {
                trade_kind: "take".into(),
                orderbook_address,
                order_hash: order_hash_bytes.clone(),
                order_owner: owner_address,
                order_nonce: Bytes::from_str("0x00").unwrap(),
                transaction_hash: Bytes::from_str(tx_hash).unwrap(),
                log_index: trade_log_index,
                block_number: 123_460,
                block_timestamp: 1_700_000_000,
                transaction_sender,
                input_vault_id,
                input_token: input_token_address,
                input_token_name: Some("Token A".into()),
                input_token_symbol: Some("TKNA".into()),
                input_token_decimals: Some(18),
                input_delta,
                input_running_balance: Some(input_running),
                output_vault_id,
                output_token: output_token_address,
                output_token_name: Some("Token B".into()),
                output_token_symbol: Some("TKNB".into()),
                output_token_decimals: Some(6),
                output_delta,
                output_running_balance: Some(output_running),
                trade_id: trade_id_bytes.clone(),
            };

            LocalTradeFixture {
                order,
                input_vault: input_vault_row,
                output_vault: output_vault_row,
                trade,
                orderbook_address: ORDERBOOK_ADDRESS.to_string(),
                order_hash: ORDER_HASH.to_string(),
                input_token: INPUT_TOKEN.to_string(),
                output_token: OUTPUT_TOKEN.to_string(),
            }
        }

        fn make_local_db_trades_callback(
            orders: Vec<LocalDbOrder>,
            vaults: Vec<LocalDbVault>,
            trades: Vec<LocalDbOrderTrade>,
            trade_count: u64,
        ) -> js_sys::Function {
            let orders_json = serde_json::to_string(&orders).unwrap();
            let orders_result = WasmEncodedResult::Success::<String> {
                value: orders_json,
                error: None,
            };
            let orders_payload =
                js_sys::JSON::stringify(&serde_wasm_bindgen::to_value(&orders_result).unwrap())
                    .unwrap()
                    .as_string()
                    .unwrap();

            let trades_json = serde_json::to_string(&trades).unwrap();
            let trades_result = WasmEncodedResult::Success::<String> {
                value: trades_json,
                error: None,
            };
            let trades_payload =
                js_sys::JSON::stringify(&serde_wasm_bindgen::to_value(&trades_result).unwrap())
                    .unwrap()
                    .as_string()
                    .unwrap();

            let trade_count_rows =
                serde_json::to_string(&vec![json!({ "trade_count": trade_count })]).unwrap();
            let trade_count_result = WasmEncodedResult::Success::<String> {
                value: trade_count_rows,
                error: None,
            };
            let trade_count_payload = js_sys::JSON::stringify(
                &serde_wasm_bindgen::to_value(&trade_count_result).unwrap(),
            )
            .unwrap()
            .as_string()
            .unwrap();

            let empty_result = WasmEncodedResult::Success::<String> {
                value: "[]".to_string(),
                error: None,
            };
            let empty_payload =
                js_sys::JSON::stringify(&serde_wasm_bindgen::to_value(&empty_result).unwrap())
                    .unwrap()
                    .as_string()
                    .unwrap();

            let mut vault_payloads: Vec<(String, String)> = Vec::new();
            for vault in vaults.into_iter() {
                let lookup = format!("'{}'", vault.vault_id);
                let json = serde_json::to_string(&vec![vault]).unwrap();
                let result = WasmEncodedResult::Success::<String> {
                    value: json,
                    error: None,
                };
                let payload =
                    js_sys::JSON::stringify(&serde_wasm_bindgen::to_value(&result).unwrap())
                        .unwrap()
                        .as_string()
                        .unwrap();
                vault_payloads.push((lookup, payload));
            }

            let callback = Closure::wrap(Box::new(move |sql: String| -> JsValue {
                if sql.contains("GROUP_CONCAT(CASE WHEN ios.io_type = 'input'") {
                    return js_sys::JSON::parse(&orders_payload).unwrap();
                }

                if sql.contains("COUNT(*) AS trade_count") {
                    return js_sys::JSON::parse(&trade_count_payload).unwrap();
                }

                if sql.contains("FROM take_orders") || sql.contains("FROM clear_v3_events") {
                    return js_sys::JSON::parse(&trades_payload).unwrap();
                }

                if sql.contains("FLOAT_SUM(vd.delta)") {
                    for (needle, payload) in &vault_payloads {
                        if sql.contains(needle) {
                            return js_sys::JSON::parse(payload).unwrap();
                        }
                    }
                }

                js_sys::JSON::parse(&empty_payload).unwrap()
            }) as Box<dyn Fn(String) -> JsValue>);

            callback.into_js_value().dyn_into().unwrap()
        }

        #[wasm_bindgen_test]
        async fn test_get_trades_list_local_db_path() {
            let trade_log_index = 1u64;
            let tx_hash = "0xaaaaaaaaaaaaaaaaaaaaaaaaaaaaaaaaaaaaaaaaaaaaaaaaaaaaaaaaaaaaaaaa";
            let fixture = build_local_trade_fixture(tx_hash, trade_log_index, 4);

            let callback = make_local_db_trades_callback(
                vec![fixture.order.clone()],
                vec![fixture.input_vault.clone(), fixture.output_vault.clone()],
                vec![fixture.trade.clone()],
                4,
            );
            let client = new_test_client_with_db_callback(vec![get_local_db_test_yaml()], callback);

            let order = client
                .get_order_by_hash(
                    42161,
                    Address::from_str(&fixture.orderbook_address).unwrap(),
                    Bytes::from_str(&fixture.order_hash).unwrap(),
                )
                .await
                .unwrap();

            let trades = order.get_trades_list(None, None, None).await.unwrap();

            assert_eq!(trades.len(), 1);

            let trade = trades.first().unwrap();
            let trade_id_bytes = Bytes::from_str(&trade.id()).unwrap();
            assert_eq!(trade_id_bytes, fixture.trade.trade_id.clone());
            let order_hash_bytes = Bytes::from_str(&trade.order_hash()).unwrap();
            assert_eq!(order_hash_bytes, fixture.trade.order_hash.clone());
            let orderbook_address = Address::from_str(&trade.orderbook()).unwrap();
            assert_eq!(
                orderbook_address,
                Address::from_str(&fixture.orderbook_address).unwrap()
            );

            let transaction = trade.transaction();
            let transaction_id = Bytes::from_str(&transaction.id()).unwrap();
            assert_eq!(transaction_id, Bytes::from_str(tx_hash).unwrap());
            let transaction_from = Address::from_str(&transaction.from()).unwrap();
            assert_eq!(transaction_from, fixture.trade.transaction_sender);
            let block_number = transaction
                .block_number()
                .unwrap()
                .to_string(10)
                .unwrap()
                .as_string()
                .unwrap();
            assert_eq!(block_number, fixture.trade.block_number.to_string());
            let timestamp = transaction
                .timestamp()
                .unwrap()
                .to_string(10)
                .unwrap()
                .as_string()
                .unwrap();
            assert_eq!(timestamp, fixture.trade.block_timestamp.to_string());

            let trade_timestamp = trade
                .timestamp()
                .unwrap()
                .to_string(10)
                .unwrap()
                .as_string()
                .unwrap();
            assert_eq!(trade_timestamp, fixture.trade.block_timestamp.to_string());

            let input_change = trade.input_vault_balance_change();
            assert!(input_change.amount().eq(F1).unwrap());
            assert!(input_change.new_balance().eq(F3).unwrap());
            assert!(input_change.old_balance().eq(F2).unwrap());
            assert_eq!(
                input_change.token().symbol(),
                fixture.trade.input_token_symbol.clone()
            );
            let input_token_address = Address::from_str(&input_change.token().address()).unwrap();
            assert_eq!(
                input_token_address,
                Address::from_str(&fixture.input_token).unwrap()
            );

            let output_change = trade.output_vault_balance_change();
            assert!(output_change.amount().eq(NEG2).unwrap());
            assert!(output_change.new_balance().eq(F1).unwrap());
            assert!(output_change.old_balance().eq(F3).unwrap());
            assert_eq!(
                output_change.token().symbol(),
                fixture.trade.output_token_symbol.clone()
            );
            let output_token_address = Address::from_str(&output_change.token().address()).unwrap();
            assert_eq!(
                output_token_address,
                Address::from_str(&fixture.output_token).unwrap()
            );
        }

        #[wasm_bindgen_test]
        async fn test_get_trade_count_local_db_path() {
            let fixture = build_local_trade_fixture(
                "0xbbbbbbbbbbbbbbbbbbbbbbbbbbbbbbbbbbbbbbbbbbbbbbbbbbbbbbbbbbbbbbbb",
                3,
                7,
            );

            let callback = make_local_db_trades_callback(
                vec![fixture.order.clone()],
                vec![fixture.input_vault.clone(), fixture.output_vault.clone()],
                vec![fixture.trade.clone()],
                7,
            );
            let client = new_test_client_with_db_callback(vec![get_local_db_test_yaml()], callback);

            let order = client
                .get_order_by_hash(
                    42161,
                    Address::from_str(&fixture.orderbook_address).unwrap(),
                    Bytes::from_str(&fixture.order_hash).unwrap(),
                )
                .await
                .unwrap();

            let count = order
                .get_trade_count(Some(1_699_999_900), Some(1_700_000_900))
                .await
                .unwrap();

            assert_eq!(count, 7);
        }
    }

    #[cfg(not(target_family = "wasm"))]
    mod non_wasm {
        use super::*;
        use crate::raindex_client::tests::{get_test_yaml, CHAIN_ID_1_ORDERBOOK_ADDRESS};
        use alloy::primitives::Bytes;
        use httpmock::MockServer;
        use rain_math_float::Float;
        use rain_orderbook_subgraph_client::utils::float::*;
        use serde_json::{json, Value};

        fn get_order1_json() -> Value {
            json!(                        {
              "id": "0x1a69eeb7970d3c8d5776493327fb262e31fc880c9cc4a951607418a7963d9fa1",
              "orderBytes": "0x0000000000000000000000000000000000000000000000000000000000000020000000000000000000000000f08bcbce72f62c95dcb7c07dcb5ed26acfcfbc1100000000000000000000000000000000000000000000000000000000000000a000000000000000000000000000000000000000000000000000000000000005c00000000000000000000000000000000000000000000000000000000000000640392c489ef67afdc348209452c338ea5ba2b6152b936e152f610d05e1a20621a40000000000000000000000005fb33d710f8b58de4c9fdec703b5c2487a5219d600000000000000000000000084c6e7f5a1e5dd89594cc25bef4722a1b8871ae60000000000000000000000000000000000000000000000000000000000000060000000000000000000000000000000000000000000000000000000000000049d000000000000000000000000000000000000000000000000000000000000000f0000000000000000000000000000000000000000000000000de0b6b3a76400000000000000000000000000000000000000000000000000000c7d713b49da0000914d696e20747261646520616d6f756e742e00000000000000000000000000008b616d6f756e742d75736564000000000000000000000000000000000000000000000000000000000000000000000000000000000000000340aad21b3b70000000000000000000000000000000000000000000000000006194049f30f7200000000000000000000000000000000000000000000000000000000000000000000000000000000000000000000000000000000000000000000000b1a2bc2ec500000000000000000000000000000000000000000000000000000e043da6172500008f6c6173742d74726164652d74696d65000000000000000000000000000000008d6c6173742d74726164652d696f0000000000000000000000000000000000008c696e697469616c2d74696d650000000000000000000000000000000000000000000000000000000000000000000000000000000000000006f05b59d3b200000000000000000000000000000000000000000000000000008ac7230489e80000000000000000000000020000915e36ef882941816356bc3718df868054f868ad000000000000000000000000000000000000000000000000000000000000027d0a00000024007400e0015801b401e001f40218025c080500040b20000200100001001000000b120003001000010b110004001000030b0100051305000201100001011000003d120000011000020010000003100404211200001d02000001100003031000010c1200004911000003100404001000012b12000001100003031000010c1200004a0200001a0b00090b1000060b20000700100000001000011b1200001a10000047120000001000001a1000004712000001100000011000002e12000001100005011000042e120000001000053d12000001100004001000042e1200000010000601100005001000032e120000481200011d0b020a0010000001100000011000062713000001100003031000010c12000049110000001000030010000247120000001000010b110008001000050110000700100001201200001f12000001100000011000004712000000100006001000073d120000011000002b12000000100008001000043b120000160901080b1000070b10000901100008001000013d1200001b12000001100006001000013d1200000b100009001000033a120000001000040010000248120001001000000b110008001000053d12000000100006001000042b1200000a0401011a10000001100009031000010c1200004a020000001000000110000a031000010c1200004a020000040200010110000b031000010c120000491100000803000201100009031000010c120000491100000110000a031000010c12000049110000100c01030110000d001000002e1200000110000c3e1200000010000100100001001000010010000100100001001000010010000100100001001000013d1a0000020100010210000e3611000000000000000000000000000000000000000000000000000000000000000000000000010000000000000000000000001d80c49bbbcd1c0911346656b529df9e5c2f783d0000000000000000000000000000000000000000000000000000000000000012a6e3c06415539f92823a18ba63e1c0303040c4892970a0d1e3a27663d7583b33000000000000000000000000000000000000000000000000000000000000000100000000000000000000000012e605bc104e93b45e1ad99f9e555f659051c2bb0000000000000000000000000000000000000000000000000000000000000012a6e3c06415539f92823a18ba63e1c0303040c4892970a0d1e3a27663d7583b33",
              "orderHash": "0x557147dd0daa80d5beff0023fe6a3505469b2b8c4406ce1ab873e1a652572dd4",
              "owner": "0xf08bcbce72f62c95dcb7c07dcb5ed26acfcfbc11",
              "outputs": [
                {
                  "id": "0x49f6b665c395c7b975caa2fc167cb5119981bbb86798bcaf3c4570153d09dfcf",
                  "owner": "0xf08bcbce72f62c95dcb7c07dcb5ed26acfcfbc11",
                  "vaultId": "75486334982066122983501547829219246999490818941767825330875804445439814023987",
                  "balance": Float::parse("0.987".to_string()).unwrap(),
                  "token": {
                    "id": "0x12e605bc104e93b45e1ad99f9e555f659051c2bb",
                    "address": "0x12e605bc104e93b45e1ad99f9e555f659051c2bb",
                    "name": "Staked FLR",
                    "symbol": "sFLR",
                    "decimals": "18"
                  },
                  "orderbook": {
                    "id": "0xcee8cd002f151a536394e564b84076c41bbbcd4d"
                  },
                  "ordersAsOutput": [
                    {
                      "id": "0x1a69eeb7970d3c8d5776493327fb262e31fc880c9cc4a951607418a7963d9fa1",
                      "orderHash": "0x557147dd0daa80d5beff0023fe6a3505469b2b8c4406ce1ab873e1a652572dd4",
                      "active": true
                    }
                  ],
                  "ordersAsInput": [],
                  "balanceChanges": []
                },
                {
                    "id": "0x0000000000000000000000000000000000000000",
                    "token": {
                      "id": "0x0000000000000000000000000000000000000000",
                      "address": "0x0000000000000000000000000000000000000000",
                      "name": "T1",
                      "symbol": "T1",
                      "decimals": "0"
                    },
                    "balance": F0,
                    "vaultId": "0",
                    "owner": "0x0000000000000000000000000000000000000000",
                    "ordersAsOutput": [],
                    "ordersAsInput": [],
                    "balanceChanges": [],
                    "orderbook": {
                      "id": "0x0000000000000000000000000000000000000000"
                    }
                  }
              ],
              "inputs": [
                {
                  "id": "0x538830b4f8cc03840cea5af799dc532be4363a3ee8f4c6123dbff7a0acc86dac",
                  "owner": "0xf08bcbce72f62c95dcb7c07dcb5ed26acfcfbc11",
                  "vaultId": "75486334982066122983501547829219246999490818941767825330875804445439814023987",
                  "balance": Float::parse("0.79799".to_string()).unwrap(),
                  "token": {
                    "id": "0x1d80c49bbbcd1c0911346656b529df9e5c2f783d",
                    "address": "0x1d80c49bbbcd1c0911346656b529df9e5c2f783d",
                    "name": "Wrapped Flare",
                    "symbol": "WFLR",
                    "decimals": "18"
                  },
                  "orderbook": {
                    "id": "0xcee8cd002f151a536394e564b84076c41bbbcd4d"
                  },
                  "ordersAsOutput": [],
                  "ordersAsInput": [
                    {
                      "id": "0x1a69eeb7970d3c8d5776493327fb262e31fc880c9cc4a951607418a7963d9fa1",
                      "orderHash": "0x557147dd0daa80d5beff0023fe6a3505469b2b8c4406ce1ab873e1a652572dd4",
                      "active": true
                    }
                  ],
                  "balanceChanges": []
                },
                {
                    "id": "0x0000000000000000000000000000000000000000",
                    "token": {
                      "id": "0x0000000000000000000000000000000000000000",
                      "address": "0x0000000000000000000000000000000000000000",
                      "name": "T1",
                      "symbol": "T1",
                      "decimals": "0"
                    },
                    "balance": F0,
                    "vaultId": "0",
                    "owner": "0x0000000000000000000000000000000000000000",
                    "ordersAsOutput": [],
                    "ordersAsInput": [],
                    "balanceChanges": [],
                    "orderbook": {
                      "id": "0x0000000000000000000000000000000000000000"
                    }
                  }
              ],
              "orderbook": {
                "id": CHAIN_ID_1_ORDERBOOK_ADDRESS
              },
              "active": true,
              "timestampAdded": "1739448802",
              "meta": "0xff0a89c674ee7874a3005902252f2a20302e2063616c63756c6174652d696f202a2f200a7573696e672d776f7264732d66726f6d203078466532343131434461313933443945346538334135633233344337466433323031303138383361430a616d743a203130302c0a696f3a2063616c6c3c323e28293b0a0a2f2a20312e2068616e646c652d696f202a2f200a3a63616c6c3c333e28292c0a3a656e7375726528657175616c2d746f286f75747075742d7661756c742d64656372656173652829203130302920226d7573742074616b652066756c6c20616d6f756e7422293b0a0a2f2a20322e206765742d696f2d726174696f2d6e6f77202a2f200a656c61707365643a2063616c6c3c343e28292c0a696f3a2073617475726174696e672d73756228302e3031373733353620646976286d756c28656c61707365642073756228302e3031373733353620302e30313733383434292920363029293b0a0a2f2a20332e206f6e652d73686f74202a2f200a3a656e737572652869732d7a65726f286765742868617368286f726465722d68617368282920226861732d657865637574656422292929202268617320657865637574656422292c0a3a7365742868617368286f726465722d68617368282920226861732d657865637574656422292031293b0a0a2f2a20342e206765742d656c6170736564202a2f200a5f3a20737562286e6f772829206765742868617368286f726465722d68617368282920226465706c6f792d74696d65222929293b011bff13109e41336ff20278186170706c69636174696f6e2f6f637465742d73747265616d",
              "addEvents": [
                {
                  "transaction": {
                    "id": "0xb5d715bc74b7a7f2aac8cca544c1c95e209ed4113b82269ac3285142324bc6af",
                    "from": "0xf08bcbce72f62c95dcb7c07dcb5ed26acfcfbc11",
                    "blockNumber": "37432554",
                    "timestamp": "1739448802"
                  }
                }
              ],
              "trades": [],
              "removeEvents": []
            })
        }

        fn get_single_trade_json() -> Value {
            json!(              {
              "id": "0x0123",
              "tradeEvent": {
                "transaction": {
                  "id": "0x0123",
                  "from": "0x0000000000000000000000000000000000000000",
                  "blockNumber": "0",
                  "timestamp": "0"
                },
                "sender": "sender1"
              },
              "outputVaultBalanceChange": {
                "id": "0x0123",
                "__typename": "TradeVaultBalanceChange",
                "amount": NEG2,
                "newVaultBalance": F0,
                "oldVaultBalance": F0,
                "vault": {
                  "id": "0x0123",
                  "vaultId": "0x0123",
                  "token": {
                    "id": "0x12e605bc104e93b45e1ad99f9e555f659051c2bb",
                    "address": "0x12e605bc104e93b45e1ad99f9e555f659051c2bb",
                    "name": "Staked FLR",
                    "symbol": "sFLR",
                    "decimals": "18"
                  }
                },
                "timestamp": "1700000000",
                "transaction": {
                  "id": "0x0123",
                  "from": "0x0000000000000000000000000000000000000000",
                  "blockNumber": "0",
                  "timestamp": "1700000000"
                },
                "orderbook": {
                  "id": "0x1234567890abcdef1234567890abcdef12345678"
                }
              },
              "order": {
                "id": "0x0123",
                "orderHash": "0x0123"
              },
              "inputVaultBalanceChange": {
                "id": "0x0123",
                "__typename": "TradeVaultBalanceChange",
                "amount": F1,
                "newVaultBalance": F0,
                "oldVaultBalance": F0,
                "vault": {
                  "id": "0x0123",
                  "vaultId": "0x0123",
                  "token": {
                    "id": "0x1d80c49bbbcd1c0911346656b529df9e5c2f783d",
                    "address": "0x1d80c49bbbcd1c0911346656b529df9e5c2f783d",
                    "name": "Wrapped Flare",
                    "symbol": "WFLR",
                    "decimals": "18"
                  }
                },
                "timestamp": "1700000000",
                "transaction": {
                  "id": "0x0123",
                  "from": "0x0000000000000000000000000000000000000000",
                  "blockNumber": "0",
                  "timestamp": "1700000000"
                },
                "orderbook": {
                  "id": "0x1234567890abcdef1234567890abcdef12345678"
                }
              },
              "timestamp": "0",
              "orderbook": {
                "id": "0x1234567890abcdef1234567890abcdef12345678"
              }
            })
        }
        fn get_trades_json() -> Value {
            json!([
                get_single_trade_json(),
              {
                "id": "0x0234",
                "tradeEvent": {
                  "transaction": {
                    "id": "0x0234",
                    "from": "0x0000000000000000000000000000000000000001",
                    "blockNumber": "0",
                    "timestamp": "0"
                  },
                  "sender": "sender2"
                },
                "outputVaultBalanceChange": {
                  "id": "0x0234",
                  "__typename": "TradeVaultBalanceChange",
                  "amount": NEG5,
                  "newVaultBalance": F0,
                  "oldVaultBalance": F0,
                  "vault": {
                    "id": "0x0234",
                    "vaultId": "0x0234",
                    "token": {
                      "id": "0x12e605bc104e93b45e1ad99f9e555f659051c2bb",
                      "address": "0x12e605bc104e93b45e1ad99f9e555f659051c2bb",
                      "name": "Staked FLR",
                      "symbol": "sFLR",
                      "decimals": "18"
                    }
                  },
                  "timestamp": "1700086400",
                  "transaction": {
                    "id": "0x0234",
                    "from": "0x0000000000000000000000000000000000000001",
                    "blockNumber": "0",
                    "timestamp": "1700086400"
                  },
                  "orderbook": {
                    "id": "0x1234567890abcdef1234567890abcdef12345679"
                  }
                },
                "order": {
                  "id": "0x0234",
                  "orderHash": "0x0234"
                },
                "inputVaultBalanceChange": {
                  "id": "0x0234",
                  "__typename": "TradeVaultBalanceChange",
                  "amount": F2,
                  "newVaultBalance": F0,
                  "oldVaultBalance": F0,
                  "vault": {
                    "id": "0x0234",
                    "vaultId": "0x0234",
                    "token": {
                      "id": "0x1d80c49bbbcd1c0911346656b529df9e5c2f783d",
                      "address": "0x1d80c49bbbcd1c0911346656b529df9e5c2f783d",
                      "name": "Wrapped Flare",
                      "symbol": "WFLR",
                      "decimals": "18"
                    }
                  },
                  "timestamp": "0",
                  "transaction": {
                    "id": "0x0234",
                    "from": "0x0000000000000000000000000000000000000005",
                    "blockNumber": "0",
                    "timestamp": "1700086400"
                  },
                  "orderbook": {
                    "id": "0x1234567890abcdef1234567890abcdef12345679"
                  }
                },
                "timestamp": "1700086400",
                "orderbook": {
                  "id": "0x1234567890abcdef1234567890abcdef12345679"
                }
              }
            ])
        }

        #[tokio::test]
        async fn test_get_order_trades_list() {
            let sg_server = MockServer::start_async().await;
            sg_server.mock(|when, then| {
                when.path("/sg").body_contains("SgOrderTradesListQuery");
                then.status(200).json_body_obj(&json!({
                    "data": {
                        "trades": get_trades_json()
                    }
                }));
            });
            sg_server.mock(|when, then| {
                when.path("/sg").body_contains("SgOrderTradesListQuery");
                then.status(200).json_body_obj(&json!({
                    "data": {
                        "trades": []
                    }
                }));
            });
            sg_server.mock(|when, then| {
                when.path("/sg").body_contains("SgOrderDetailByHashQuery");
                then.status(200).json_body_obj(&json!({
                    "data": {
                        "orders": [get_order1_json()]
                    }
                }));
            });

            let raindex_client = RaindexClient::new(
                vec![get_test_yaml(
                    &sg_server.url("/sg"),
                    "http://localhost:3000",
                    "http://localhost:3000",
                    "http://localhost:3000",
                )],
                None,
            )
            .unwrap();
            let order = raindex_client
                .get_order_by_hash(
                    1,
                    Address::from_str(CHAIN_ID_1_ORDERBOOK_ADDRESS).unwrap(),
                    Bytes::from_str("0x0123").unwrap(),
                )
                .await
                .unwrap();
            let trades = order.get_trades_list(None, None, None).await.unwrap();
            assert_eq!(trades.len(), 2);

            let trade1 = &trades[0].clone();
            assert_eq!(trade1.id(), Bytes::from_str("0x0123").unwrap());
            assert_eq!(
                trade1.transaction().id(),
                Bytes::from_str("0x0123").unwrap()
            );
            assert_eq!(
                trade1.transaction().from(),
                Address::from_str("0x0000000000000000000000000000000000000000").unwrap()
            );
            assert_eq!(trade1.transaction().block_number(), U256::ZERO);
            assert_eq!(trade1.transaction().timestamp(), U256::ZERO);
            // assert_eq!(trade1.trade_event.sender.0, "sender1");

            assert!(trade1
                .output_vault_balance_change()
                .amount()
                .eq(NEG2)
                .unwrap());
            assert!(trade1
                .output_vault_balance_change()
                .new_balance()
                .eq(F0)
                .unwrap());
            assert!(trade1
                .output_vault_balance_change()
                .old_balance()
                .eq(F0)
                .unwrap());

            assert_eq!(
                trade1.output_vault_balance_change().vault_id(),
                U256::from_str("0x0123").unwrap()
            );
            assert_eq!(
                trade1.output_vault_balance_change().token().id(),
                Bytes::from_str("0x12e605bc104e93b45e1ad99f9e555f659051c2bb").unwrap()
            );
            assert_eq!(
                trade1.output_vault_balance_change().token().address(),
                Address::from_str("0x12e605bc104e93b45e1ad99f9e555f659051c2bb").unwrap()
            );
            assert_eq!(
                trade1.output_vault_balance_change().token().name(),
                Some("Staked FLR".to_string())
            );
            assert_eq!(
                trade1.output_vault_balance_change().token().symbol(),
                Some("sFLR".to_string())
            );
            assert_eq!(trade1.output_vault_balance_change().token().decimals(), 18);
            assert_eq!(
                trade1.output_vault_balance_change().timestamp(),
                U256::from_str("1700000000").unwrap()
            );
            assert_eq!(
                trade1.output_vault_balance_change().transaction().id(),
                Bytes::from_str("0x0123").unwrap()
            );
            assert_eq!(
                trade1.output_vault_balance_change().transaction().from(),
                Address::from_str("0x0000000000000000000000000000000000000000").unwrap()
            );
            assert_eq!(
                trade1
                    .output_vault_balance_change()
                    .transaction()
                    .block_number(),
                U256::ZERO
            );
            assert_eq!(
                trade1
                    .output_vault_balance_change()
                    .transaction()
                    .timestamp(),
                U256::from_str("1700000000").unwrap()
            );

            assert!(trade1.input_vault_balance_change().amount().eq(F1).unwrap());
            assert!(trade1
                .input_vault_balance_change()
                .new_balance()
                .eq(F0)
                .unwrap());
            assert!(trade1
                .input_vault_balance_change()
                .old_balance()
                .eq(F0)
                .unwrap());

            assert_eq!(
                trade1.input_vault_balance_change().vault_id(),
                U256::from_str("0x0123").unwrap()
            );
            assert_eq!(
                trade1.input_vault_balance_change().token().id(),
                Bytes::from_str("0x1d80c49bbbcd1c0911346656b529df9e5c2f783d").unwrap()
            );
            assert_eq!(
                trade1.input_vault_balance_change().token().address(),
                Address::from_str("0x1d80c49bbbcd1c0911346656b529df9e5c2f783d").unwrap()
            );
            assert_eq!(
                trade1.input_vault_balance_change().token().name(),
                Some("Wrapped Flare".to_string())
            );
            assert_eq!(
                trade1.input_vault_balance_change().token().symbol(),
                Some("WFLR".to_string())
            );
            assert_eq!(trade1.input_vault_balance_change().token().decimals(), 18);
            assert_eq!(
                trade1.input_vault_balance_change().timestamp(),
                U256::from_str("1700000000").unwrap()
            );
            assert_eq!(
                trade1.input_vault_balance_change().transaction().id(),
                Bytes::from_str("0x0123").unwrap()
            );
            assert_eq!(
                trade1
                    .input_vault_balance_change()
                    .transaction()
                    .block_number(),
                U256::ZERO
            );
            assert_eq!(
                trade1
                    .input_vault_balance_change()
                    .transaction()
                    .timestamp(),
                U256::from_str("1700000000").unwrap()
            );
            assert_eq!(trade1.timestamp(), U256::ZERO);
            assert_eq!(
                trade1.orderbook(),
                Address::from_str("0x1234567890abcdef1234567890abcdef12345678").unwrap()
            );
            assert_eq!(trade1.order_hash(), Bytes::from_str("0x0123").unwrap());

            let trade2 = trades[1].clone();
            assert_eq!(trade2.id(), Bytes::from_str("0x0234").unwrap());
        }

        #[tokio::test]
        async fn test_get_order_trade_detail() {
            let sg_server = MockServer::start_async().await;
            sg_server.mock(|when, then| {
                when.path("/sg").body_contains("SgOrderTradeDetailQuery");
                then.status(200).json_body_obj(&json!({
                    "data": {
                        "trade": get_single_trade_json()
                    }
                }));
            });
            sg_server.mock(|when, then| {
                when.path("/sg").body_contains("SgOrderDetailByHashQuery");
                then.status(200).json_body_obj(&json!({
                    "data": {
                        "orders": [get_order1_json()]
                    }
                }));
            });

            let raindex_client = RaindexClient::new(
                vec![get_test_yaml(
                    &sg_server.url("/sg"),
                    "http://localhost:3000",
                    "http://localhost:3000",
                    "http://localhost:3000",
                )],
                None,
            )
            .unwrap();
            let order = raindex_client
                .get_order_by_hash(
                    1,
                    Address::from_str(CHAIN_ID_1_ORDERBOOK_ADDRESS).unwrap(),
                    Bytes::from_str("0x0123").unwrap(),
                )
                .await
                .unwrap();
            let trade = order
                .get_trade_detail(Bytes::from_str("0x0123").unwrap())
                .await
                .unwrap();
            assert_eq!(trade.id(), Bytes::from_str("0x0123").unwrap());
            assert_eq!(trade.transaction().id(), Bytes::from_str("0x0123").unwrap());
            assert_eq!(
                trade.transaction().from(),
                Address::from_str("0x0000000000000000000000000000000000000000").unwrap()
            );
            assert_eq!(trade.transaction().block_number(), U256::ZERO);
            assert_eq!(trade.transaction().timestamp(), U256::ZERO);
            // assert_eq!(trade.trade_event.sender.0, "sender1");

            assert!(trade
                .output_vault_balance_change()
                .amount()
                .eq(NEG2)
                .unwrap());
            assert!(trade
                .output_vault_balance_change()
                .new_balance()
                .eq(F0)
                .unwrap());
            assert!(trade
                .output_vault_balance_change()
                .old_balance()
                .eq(F0)
                .unwrap());

            assert_eq!(
                trade.output_vault_balance_change().vault_id(),
                U256::from_str("0x0123").unwrap()
            );
            assert_eq!(
                trade.output_vault_balance_change().token().id(),
                Bytes::from_str("0x12e605bc104e93b45e1ad99f9e555f659051c2bb").unwrap()
            );
            assert_eq!(
                trade.output_vault_balance_change().token().address(),
                Address::from_str("0x12e605bc104e93b45e1ad99f9e555f659051c2bb").unwrap()
            );
            assert_eq!(
                trade.output_vault_balance_change().token().name(),
                Some("Staked FLR".to_string())
            );
            assert_eq!(
                trade.output_vault_balance_change().token().symbol(),
                Some("sFLR".to_string())
            );
            assert_eq!(trade.output_vault_balance_change().token().decimals(), 18);
            assert_eq!(
                trade.output_vault_balance_change().timestamp(),
                U256::from_str("1700000000").unwrap()
            );
            assert_eq!(
                trade.output_vault_balance_change().transaction().id(),
                Bytes::from_str("0x0123").unwrap()
            );
            assert_eq!(
                trade
                    .output_vault_balance_change()
                    .transaction()
                    .block_number(),
                U256::ZERO
            );
            assert_eq!(
                trade
                    .output_vault_balance_change()
                    .transaction()
                    .timestamp(),
                U256::from_str("1700000000").unwrap()
            );

            assert!(trade.input_vault_balance_change().amount().eq(F1).unwrap());
            assert!(trade
                .input_vault_balance_change()
                .new_balance()
                .eq(F0)
                .unwrap());
            assert!(trade
                .input_vault_balance_change()
                .old_balance()
                .eq(F0)
                .unwrap());

            assert_eq!(
                trade.input_vault_balance_change().vault_id(),
                U256::from_str("0x0123").unwrap()
            );
            assert_eq!(
                trade.input_vault_balance_change().token().id(),
                Bytes::from_str("0x1d80c49bbbcd1c0911346656b529df9e5c2f783d").unwrap()
            );
            assert_eq!(
                trade.input_vault_balance_change().token().address(),
                Address::from_str("0x1d80c49bbbcd1c0911346656b529df9e5c2f783d").unwrap()
            );
            assert_eq!(
                trade.input_vault_balance_change().token().name(),
                Some("Wrapped Flare".to_string())
            );
            assert_eq!(
                trade.input_vault_balance_change().token().symbol(),
                Some("WFLR".to_string())
            );
            assert_eq!(trade.input_vault_balance_change().token().decimals(), 18);
            assert_eq!(
                trade.input_vault_balance_change().timestamp(),
                U256::from_str("1700000000").unwrap()
            );
            assert_eq!(
                trade.input_vault_balance_change().transaction().id(),
                Bytes::from_str("0x0123").unwrap()
            );
            assert_eq!(
                trade.input_vault_balance_change().transaction().from(),
                Address::from_str("0x0000000000000000000000000000000000000000").unwrap()
            );
            assert_eq!(
                trade.input_vault_balance_change().transaction().timestamp(),
                U256::from_str("1700000000").unwrap()
            );
            assert_eq!(trade.timestamp(), U256::ZERO);
            assert_eq!(
                trade.orderbook(),
                Address::from_str("0x1234567890abcdef1234567890abcdef12345678").unwrap()
            );
            assert_eq!(trade.order_hash(), Bytes::from_str("0x0123").unwrap());
        }

        #[tokio::test]
        async fn test_get_order_trades_count() {
            let sg_server = MockServer::start_async().await;
            sg_server.mock(|when, then| {
                when.path("/sg")
                    .body_contains("\"first\":200")
                    .body_contains("\"skip\":0");
                then.status(200).json_body_obj(&json!({
                  "data": {
                    "trades": get_trades_json()
                  }
                }));
            });
            sg_server.mock(|when, then| {
                when.path("/sg")
                    .body_contains("\"first\":200")
                    .body_contains("\"skip\":200");
                then.status(200).json_body_obj(&json!({
                    "data": { "trades": [] }
                }));
            });
            sg_server.mock(|when, then| {
                when.path("/sg").body_contains("SgOrderDetailByHashQuery");
                then.status(200).json_body_obj(&json!({
                    "data": {
                        "orders": [get_order1_json()]
                    }
                }));
            });

            let raindex_client = RaindexClient::new(
                vec![get_test_yaml(
                    &sg_server.url("/sg"),
                    "http://localhost:3000",
                    "http://localhost:3000",
                    "http://localhost:3000",
                )],
                None,
            )
            .unwrap();
            let order = raindex_client
                .get_order_by_hash(
                    1,
                    Address::from_str(CHAIN_ID_1_ORDERBOOK_ADDRESS).unwrap(),
                    Bytes::from_str("0x0123").unwrap(),
                )
                .await
                .unwrap();
            let count = order.get_trade_count(None, None).await.unwrap();
            assert_eq!(count, 2);
        }
    }
}<|MERGE_RESOLUTION|>--- conflicted
+++ resolved
@@ -449,22 +449,19 @@
                 owner: owner_address.clone(),
                 block_timestamp: 1_700_000_010,
                 block_number: 123_456,
-<<<<<<< HEAD
-                orderbook_address: ORDERBOOK_ADDRESS.to_string(),
-                order_bytes: "0x00000000000000000000000000000000000000000000000000000000000000ff"
-                    .to_string(),
-                interpreter_address: "0x00000000000000000000000000000000000000aa".to_string(),
-                store_address: "0x00000000000000000000000000000000000000bb".to_string(),
-                interpreter_bytecode: Bytes::from_str("0x010203").unwrap(),
-                transaction_hash: tx_hash.to_string(),
-=======
                 orderbook_address: orderbook_address.clone(),
                 order_bytes: Bytes::from_str(
                     "0x00000000000000000000000000000000000000000000000000000000000000ff",
                 )
                 .unwrap(),
+                interpreter_address: Address::from_str(
+                    "0x00000000000000000000000000000000000000aa",
+                )
+                .unwrap(),
+                store_address: Address::from_str("0x00000000000000000000000000000000000000bb")
+                    .unwrap(),
+                interpreter_bytecode: Bytes::from_str("0x010203").unwrap(),
                 transaction_hash: Bytes::from_str(tx_hash).unwrap(),
->>>>>>> 662c4aa9
                 inputs: Some(format!("0:{}:{}", INPUT_VAULT_ID, INPUT_TOKEN)),
                 outputs: Some(format!("0:{}:{}", OUTPUT_VAULT_ID, OUTPUT_TOKEN)),
                 trade_count,
