<<<<<<< HEAD
use super::LocalDb;
use crate::erc20::TokenInfo;
use alloy::primitives::Address;
use serde_json::Value;

#[derive(Debug, thiserror::Error)]
=======
use super::decode::{DecodedEvent, DecodedEventData};
use alloy::sol_types::SolValue;
use alloy::{
    hex,
    primitives::{keccak256, FixedBytes, U256},
};
use rain_math_float::Float;
use rain_orderbook_bindings::IOrderBookV5::{
    AddOrderV3, AfterClearV2, ClearV3, DepositV2, OrderV4, RemoveOrderV3, TakeOrderV3, WithdrawV2,
    IOV2,
};
use rain_orderbook_bindings::OrderBook::MetaV1_2;
use std::convert::TryInto;
use thiserror::Error;

#[derive(Debug, Error)]
>>>>>>> c5b9d1a2
pub enum InsertError {
    #[error("Failed to parse hex string: {hex_str}")]
    HexParseError { hex_str: String },
    #[error("IO index {field} exceeds u64 range")]
    IoIndexOverflow { field: &'static str },
    #[error("{side} {io_type} IO index {index} out of bounds (len {len})")]
    IoIndexOutOfBounds {
        side: &'static str,
        io_type: &'static str,
        index: usize,
        len: usize,
    },
    #[error("Float conversion failed: {0}")]
    FloatConversion(String),
}

fn encode_u256_prefixed(value: &U256) -> String {
    hex::encode_prefixed(value.to_be_bytes::<32>())
}

fn compute_order_hash(order: &OrderV4) -> String {
    let encoded = order.abi_encode();
    let hash = keccak256(encoded);
    hex::encode_prefixed(hash)
}

fn u256_to_u64(value: &U256, field: &'static str) -> Result<u64, InsertError> {
    value
        .try_into()
        .map_err(|_| InsertError::IoIndexOverflow { field })
}

<<<<<<< HEAD
        Ok(sql)
    }

    /// Build a SQL transaction that optionally injects `prefix_sql` immediately after BEGIN TRANSACTION.
    pub fn decoded_events_to_sql_with_prefix(
        &self,
        data: Value,
        end_block: u64,
        prefix_sql: &str,
    ) -> Result<String, InsertError> {
        let base = self.decoded_events_to_sql(data, end_block)?;
        if prefix_sql.is_empty() {
            return Ok(base);
        }

        let marker = "BEGIN TRANSACTION;\n\n";
        if let Some(pos) = base.find(marker) {
            let mut out = String::with_capacity(base.len() + prefix_sql.len() + 1);
            out.push_str(&base[..pos]);
            out.push_str(marker);
            out.push_str(prefix_sql);
            if !prefix_sql.ends_with('\n') {
                out.push('\n');
            }
            out.push_str(&base[pos + marker.len()..]);
            Ok(out)
        } else {
            // Fallback: prepend prefix at the beginning
            Ok(format!("{}{}", prefix_sql, base))
        }
    }
}

/// Build upsert SQL for erc20_tokens. Only include successfully fetched tokens.
pub fn generate_erc20_tokens_sql(chain_id: u32, tokens: &[(Address, TokenInfo)]) -> String {
    if tokens.is_empty() {
        return String::new();
    }

    let mut sql = String::new();
    sql.push_str("INSERT INTO erc20_tokens (chain_id, address, name, symbol, decimals) VALUES ");

    let mut first = true;
    for (addr, info) in tokens.iter() {
        let address_str = format!("0x{:x}", addr);
        let name = info.name.replace('\'', "''");
        let symbol = info.symbol.replace('\'', "''");
        let decimals = info.decimals as u32; // store as INTEGER
        if !first {
            sql.push_str(", ");
        }
        first = false;
        sql.push_str(&format!(
            "({}, '{}', '{}', '{}', {})",
            chain_id, address_str, name, symbol, decimals
        ));
    }

    sql.push_str(
        " ON CONFLICT(chain_id, address) DO UPDATE SET decimals = excluded.decimals, name = excluded.name, symbol = excluded.symbol;\n",
    );
    sql
=======
fn u64_to_usize(value: u64, field: &'static str) -> Result<usize, InsertError> {
    usize::try_from(value).map_err(|_| InsertError::IoIndexOverflow { field })
>>>>>>> c5b9d1a2
}

fn vault_id_by_index<'a>(
    ios: &'a [IOV2],
    index: usize,
    side: &'static str,
    io_type: &'static str,
) -> Result<&'a FixedBytes<32>, InsertError> {
    ios.get(index)
        .map(|io| &io.vaultId)
        .ok_or(InsertError::IoIndexOutOfBounds {
            side,
            io_type,
            index,
            len: ios.len(),
        })
}

struct EventContext<'a> {
    block_number: u64,
    block_timestamp: u64,
    transaction_hash: &'a str,
    log_index: u64,
}

fn event_context<'a>(
    event: &'a DecodedEventData<DecodedEvent>,
) -> Result<EventContext<'a>, InsertError> {
    Ok(EventContext {
        block_number: hex_to_decimal(&event.block_number)?,
        block_timestamp: hex_to_decimal(&event.block_timestamp)?,
        transaction_hash: &event.transaction_hash,
        log_index: hex_to_decimal(&event.log_index)?,
    })
}

pub fn decoded_events_to_sql(
    events: &[DecodedEventData<DecodedEvent>],
    end_block: u64,
) -> Result<String, InsertError> {
    let mut sql = String::new();
    sql.push_str("BEGIN TRANSACTION;\n\n");

    for event in events {
        match &event.decoded_data {
            DecodedEvent::DepositV2(decoded) => {
                let context = event_context(event)?;
                sql.push_str(&generate_deposit_sql(&context, decoded.as_ref())?);
            }
            DecodedEvent::WithdrawV2(decoded) => {
                let context = event_context(event)?;
                sql.push_str(&generate_withdraw_sql(&context, decoded.as_ref())?);
            }
            DecodedEvent::AddOrderV3(decoded) => {
                let context = event_context(event)?;
                sql.push_str(&generate_add_order_sql(&context, decoded.as_ref())?);
            }
            DecodedEvent::RemoveOrderV3(decoded) => {
                let context = event_context(event)?;
                sql.push_str(&generate_remove_order_sql(&context, decoded.as_ref())?);
            }
            DecodedEvent::TakeOrderV3(decoded) => {
                let context = event_context(event)?;
                sql.push_str(&generate_take_order_sql(&context, decoded.as_ref())?);
            }
            DecodedEvent::ClearV3(decoded) => {
                let context = event_context(event)?;
                sql.push_str(&generate_clear_v3_sql(&context, decoded.as_ref())?);
            }
            DecodedEvent::AfterClearV2(decoded) => {
                let context = event_context(event)?;
                sql.push_str(&generate_after_clear_sql(&context, decoded.as_ref())?);
            }
            DecodedEvent::MetaV1_2(decoded) => {
                let context = event_context(event)?;
                sql.push_str(&generate_meta_sql(&context, decoded.as_ref())?);
            }
            DecodedEvent::Unknown(decoded) => {
                eprintln!(
                    "Warning: Unknown event type for transaction {}: {}",
                    event.transaction_hash, decoded.note
                );
            }
        }
    }

    sql.push_str(&format!(
        "\nUPDATE sync_status SET last_synced_block = {}, updated_at = CURRENT_TIMESTAMP WHERE id = 1;\n",
        end_block
    ));

    sql.push_str("\nCOMMIT;\n");

    Ok(sql)
}

fn generate_deposit_sql(
    context: &EventContext<'_>,
    decoded: &DepositV2,
) -> Result<String, InsertError> {
    let deposit_amount_float = Float::from_fixed_decimal(decoded.depositAmountUint256, 6)
        .map_err(|err| InsertError::FloatConversion(err.to_string()))?;

    Ok(format!(
        "INSERT INTO deposits (block_number, block_timestamp, transaction_hash, log_index, sender, token, vault_id, deposit_amount, deposit_amount_uint256) VALUES ({}, {}, '{}', {}, '{}', '{}', '{}', '{}', '{}');\n",
        context.block_number,
        context.block_timestamp,
        context.transaction_hash,
        context.log_index,
        hex::encode_prefixed(decoded.sender),
        hex::encode_prefixed(decoded.token),
        hex::encode_prefixed(decoded.vaultId),
        deposit_amount_float.as_hex(),
        encode_u256_prefixed(&decoded.depositAmountUint256)
    ))
}

fn generate_withdraw_sql(
    context: &EventContext<'_>,
    decoded: &WithdrawV2,
) -> Result<String, InsertError> {
    Ok(format!(
        "INSERT INTO withdrawals (block_number, block_timestamp, transaction_hash, log_index, sender, token, vault_id, target_amount, withdraw_amount, withdraw_amount_uint256) VALUES ({}, {}, '{}', {}, '{}', '{}', '{}', '{}', '{}', '{}');\n",
        context.block_number,
        context.block_timestamp,
        context.transaction_hash,
        context.log_index,
        hex::encode_prefixed(decoded.sender),
        hex::encode_prefixed(decoded.token),
        hex::encode_prefixed(decoded.vaultId),
        hex::encode_prefixed(decoded.targetAmount),
        hex::encode_prefixed(decoded.withdrawAmount),
        encode_u256_prefixed(&decoded.withdrawAmountUint256)
    ))
}

fn generate_add_order_sql(
    context: &EventContext<'_>,
    decoded: &AddOrderV3,
) -> Result<String, InsertError> {
    let mut sql = String::new();

    sql.push_str(&format!(
        "INSERT INTO order_events (block_number, block_timestamp, transaction_hash, log_index, event_type, sender, order_hash, order_owner, order_nonce) VALUES ({}, {}, '{}', {}, 'AddOrderV3', '{}', '{}', '{}', '{}');\n",
        context.block_number,
        context.block_timestamp,
        context.transaction_hash,
        context.log_index,
        hex::encode_prefixed(decoded.sender),
        hex::encode_prefixed(decoded.orderHash),
        hex::encode_prefixed(decoded.order.owner),
        hex::encode_prefixed(decoded.order.nonce)
    ));

    let ios_sql = generate_order_ios_sql(context, &decoded.order);
    if !ios_sql.is_empty() {
        sql.push_str(&ios_sql);
    }

    Ok(sql)
}

fn generate_remove_order_sql(
    context: &EventContext<'_>,
    decoded: &RemoveOrderV3,
) -> Result<String, InsertError> {
    let mut sql = String::new();

    sql.push_str(&format!(
        "INSERT INTO order_events (block_number, block_timestamp, transaction_hash, log_index, event_type, sender, order_hash, order_owner, order_nonce) VALUES ({}, {}, '{}', {}, 'RemoveOrderV3', '{}', '{}', '{}', '{}');\n",
        context.block_number,
        context.block_timestamp,
        context.transaction_hash,
        context.log_index,
        hex::encode_prefixed(decoded.sender),
        hex::encode_prefixed(decoded.orderHash),
        hex::encode_prefixed(decoded.order.owner),
        hex::encode_prefixed(decoded.order.nonce)
    ));

    let ios_sql = generate_order_ios_sql(context, &decoded.order);
    if !ios_sql.is_empty() {
        sql.push_str(&ios_sql);
    }

    Ok(sql)
}

fn generate_take_order_sql(
    context: &EventContext<'_>,
    decoded: &TakeOrderV3,
) -> Result<String, InsertError> {
    let input_io_index_u64 = u256_to_u64(&decoded.config.inputIOIndex, "inputIOIndex")?;
    let output_io_index_u64 = u256_to_u64(&decoded.config.outputIOIndex, "outputIOIndex")?;

    let mut sql = String::new();

    sql.push_str(&format!(
        "INSERT INTO take_orders (block_number, block_timestamp, transaction_hash, log_index, sender, order_owner, order_nonce, input_io_index, output_io_index, taker_input, taker_output) VALUES ({}, {}, '{}', {}, '{}', '{}', '{}', {}, {}, '{}', '{}');\n",
        context.block_number,
        context.block_timestamp,
        context.transaction_hash,
        context.log_index,
        hex::encode_prefixed(decoded.sender),
        hex::encode_prefixed(decoded.config.order.owner),
        hex::encode_prefixed(decoded.config.order.nonce),
        input_io_index_u64,
        output_io_index_u64,
        hex::encode_prefixed(decoded.input),
        hex::encode_prefixed(decoded.output)
    ));

    for (context_index, signed_context) in decoded.config.signedContext.iter().enumerate() {
        let context_value = format!(
            "signer:{},signature:{}",
            hex::encode_prefixed(signed_context.signer),
            hex::encode_prefixed(&signed_context.signature)
        );

        sql.push_str(&format!(
            "INSERT INTO take_order_contexts (transaction_hash, log_index, context_index, context_value) VALUES ('{}', {}, {}, '{}');\n",
            context.transaction_hash,
            context.log_index,
            context_index,
            context_value
        ));

        for (value_index, value) in signed_context.context.iter().enumerate() {
            sql.push_str(&format!(
                "INSERT INTO context_values (transaction_hash, log_index, context_index, value_index, value) VALUES ('{}', {}, {}, {}, '{}');\n",
                context.transaction_hash,
                context.log_index,
                context_index,
                value_index,
                hex::encode_prefixed(value)
            ));
        }
    }

    Ok(sql)
}

fn generate_clear_v3_sql(
    context: &EventContext<'_>,
    decoded: &ClearV3,
) -> Result<String, InsertError> {
    let alice_input_io_index_u64 =
        u256_to_u64(&decoded.clearConfig.aliceInputIOIndex, "aliceInputIOIndex")?;
    let alice_output_io_index_u64 = u256_to_u64(
        &decoded.clearConfig.aliceOutputIOIndex,
        "aliceOutputIOIndex",
    )?;
    let bob_input_io_index_u64 =
        u256_to_u64(&decoded.clearConfig.bobInputIOIndex, "bobInputIOIndex")?;
    let bob_output_io_index_u64 =
        u256_to_u64(&decoded.clearConfig.bobOutputIOIndex, "bobOutputIOIndex")?;

    let alice_input_index = u64_to_usize(alice_input_io_index_u64, "aliceInputIOIndex")?;
    let alice_output_index = u64_to_usize(alice_output_io_index_u64, "aliceOutputIOIndex")?;
    let bob_input_index = u64_to_usize(bob_input_io_index_u64, "bobInputIOIndex")?;
    let bob_output_index = u64_to_usize(bob_output_io_index_u64, "bobOutputIOIndex")?;

    let alice_input_vault_id = vault_id_by_index(
        &decoded.alice.validInputs,
        alice_input_index,
        "alice",
        "input",
    )?;
    let alice_output_vault_id = vault_id_by_index(
        &decoded.alice.validOutputs,
        alice_output_index,
        "alice",
        "output",
    )?;
    let bob_input_vault_id =
        vault_id_by_index(&decoded.bob.validInputs, bob_input_index, "bob", "input")?;
    let bob_output_vault_id =
        vault_id_by_index(&decoded.bob.validOutputs, bob_output_index, "bob", "output")?;

    let alice_order_hash = compute_order_hash(&decoded.alice);
    let bob_order_hash = compute_order_hash(&decoded.bob);

    Ok(format!(
        "INSERT INTO clear_v3_events (block_number, block_timestamp, transaction_hash, log_index, sender, alice_order_hash, alice_order_owner, alice_input_io_index, alice_output_io_index, alice_bounty_vault_id, alice_input_vault_id, alice_output_vault_id, bob_order_hash, bob_order_owner, bob_input_io_index, bob_output_io_index, bob_bounty_vault_id, bob_input_vault_id, bob_output_vault_id) VALUES ({}, {}, '{}', {}, '{}', '{}', '{}', {}, {}, '{}', '{}', '{}', '{}', '{}', {}, {}, '{}', '{}', '{}');\n",
        context.block_number,
        context.block_timestamp,
        context.transaction_hash,
        context.log_index,
        hex::encode_prefixed(decoded.sender),
        alice_order_hash,
        hex::encode_prefixed(decoded.alice.owner),
        alice_input_io_index_u64,
        alice_output_io_index_u64,
        hex::encode_prefixed(decoded.clearConfig.aliceBountyVaultId),
        hex::encode_prefixed(alice_input_vault_id),
        hex::encode_prefixed(alice_output_vault_id),
        bob_order_hash,
        hex::encode_prefixed(decoded.bob.owner),
        bob_input_io_index_u64,
        bob_output_io_index_u64,
        hex::encode_prefixed(decoded.clearConfig.bobBountyVaultId),
        hex::encode_prefixed(bob_input_vault_id),
        hex::encode_prefixed(bob_output_vault_id)
    ))
}

fn generate_after_clear_sql(
    context: &EventContext<'_>,
    decoded: &AfterClearV2,
) -> Result<String, InsertError> {
    Ok(format!(
        "INSERT INTO after_clear_v2_events (block_number, block_timestamp, transaction_hash, log_index, sender, alice_input, alice_output, bob_input, bob_output) VALUES ({}, {}, '{}', {}, '{}', '{}', '{}', '{}', '{}');\n",
        context.block_number,
        context.block_timestamp,
        context.transaction_hash,
        context.log_index,
        hex::encode_prefixed(decoded.sender),
        hex::encode_prefixed(decoded.clearStateChange.aliceInput),
        hex::encode_prefixed(decoded.clearStateChange.aliceOutput),
        hex::encode_prefixed(decoded.clearStateChange.bobInput),
        hex::encode_prefixed(decoded.clearStateChange.bobOutput)
    ))
}

fn generate_meta_sql(
    context: &EventContext<'_>,
    decoded: &MetaV1_2,
) -> Result<String, InsertError> {
    Ok(format!(
        "INSERT INTO meta_events (block_number, block_timestamp, transaction_hash, log_index, sender, subject, meta) VALUES ({}, {}, '{}', {}, '{}', '{}', '{}');\n",
        context.block_number,
        context.block_timestamp,
        context.transaction_hash,
        context.log_index,
        hex::encode_prefixed(decoded.sender),
        hex::encode_prefixed(decoded.subject),
        hex::encode_prefixed(&decoded.meta)
    ))
}

fn generate_order_ios_sql(context: &EventContext<'_>, order: &OrderV4) -> String {
    let mut rows = Vec::new();

    for (index, input) in order.validInputs.iter().enumerate() {
        rows.push(format!(
            "('{}', {}, {}, 'input', '{}', '{}')",
            context.transaction_hash,
            context.log_index,
            index,
            hex::encode_prefixed(input.token),
            hex::encode_prefixed(input.vaultId),
        ));
    }

    for (index, output) in order.validOutputs.iter().enumerate() {
        rows.push(format!(
            "('{}', {}, {}, 'output', '{}', '{}')",
            context.transaction_hash,
            context.log_index,
            index,
            hex::encode_prefixed(output.token),
            hex::encode_prefixed(output.vaultId),
        ));
    }

    if rows.is_empty() {
        return String::new();
    }

    format!(
        "INSERT INTO order_ios (transaction_hash, log_index, io_index, io_type, token, vault_id) VALUES {};\n",
        rows.join(", ")
    )
}

fn hex_to_decimal(hex_str: &str) -> Result<u64, InsertError> {
    let hex_str_clean = hex_str.strip_prefix("0x").unwrap_or(hex_str);
    u64::from_str_radix(hex_str_clean, 16).map_err(|_| InsertError::HexParseError {
        hex_str: hex_str.to_string(),
    })
}

#[cfg(test)]
mod tests {
    use super::*;
    use crate::raindex_client::local_db::decode::{EventType, UnknownEventDecoded};
    use alloy::primitives::{Address, Bytes, U256};
    use rain_orderbook_bindings::IOrderBookV5::{
        ClearConfigV2, EvaluableV4, SignedContextV1, TakeOrderConfigV4,
    };

    fn build_event(
        event_type: EventType,
        block_number: &str,
        block_timestamp: &str,
        transaction_hash: &str,
        log_index: &str,
        decoded: DecodedEvent,
    ) -> DecodedEventData<DecodedEvent> {
        DecodedEventData {
            event_type,
            block_number: block_number.to_string(),
            block_timestamp: block_timestamp.to_string(),
            transaction_hash: transaction_hash.to_string(),
            log_index: log_index.to_string(),
            decoded_data: decoded,
        }
    }

    fn sample_order() -> OrderV4 {
        OrderV4 {
            owner: Address::from([1u8; 20]),
            nonce: U256::from(1).into(),
            evaluable: EvaluableV4 {
                interpreter: Address::from([2u8; 20]),
                store: Address::from([3u8; 20]),
                bytecode: Bytes::from(vec![0x01, 0x02, 0x03, 0x04]),
            },
            validInputs: vec![
                IOV2 {
                    token: Address::from([4u8; 20]),
                    vaultId: U256::from(0x64).into(),
                },
                IOV2 {
                    token: Address::from([5u8; 20]),
                    vaultId: U256::from(0xc8).into(),
                },
            ],
            validOutputs: vec![IOV2 {
                token: Address::from([6u8; 20]),
                vaultId: U256::from(0x12c).into(),
            }],
        }
    }

    fn sample_clear_event() -> DecodedEventData<DecodedEvent> {
        let clear = ClearV3 {
            sender: Address::from([0x11; 20]),
            alice: sample_order(),
            bob: OrderV4 {
                owner: Address::from([0x12; 20]),
                nonce: U256::from(2).into(),
                evaluable: EvaluableV4 {
                    interpreter: Address::from([0x13; 20]),
                    store: Address::from([0x14; 20]),
                    bytecode: Bytes::from(vec![0x05, 0x06, 0x07, 0x08]),
                },
                validInputs: vec![IOV2 {
                    token: Address::from([0x15; 20]),
                    vaultId: U256::from(0x2bc).into(),
                }],
                validOutputs: vec![IOV2 {
                    token: Address::from([0x16; 20]),
                    vaultId: U256::from(0x320).into(),
                }],
            },
            clearConfig: ClearConfigV2 {
                aliceInputIOIndex: U256::from(0),
                aliceOutputIOIndex: U256::from(0),
                bobInputIOIndex: U256::from(0),
                bobOutputIOIndex: U256::from(0),
                aliceBountyVaultId: U256::from(0).into(),
                bobBountyVaultId: U256::from(0).into(),
            },
        };

        build_event(
            EventType::ClearV3,
            "0x100",
            "0x200",
            "0xabc",
            "0x1",
            DecodedEvent::ClearV3(Box::new(clear)),
        )
    }

    fn sample_take_event() -> DecodedEventData<DecodedEvent> {
        let take = TakeOrderV3 {
            sender: Address::from([0x09; 20]),
            config: TakeOrderConfigV4 {
                order: sample_order(),
                inputIOIndex: U256::from(0),
                outputIOIndex: U256::from(0),
                signedContext: vec![SignedContextV1 {
                    signer: Address::from([0x0a; 20]),
                    context: vec![U256::from(0x2a).into()],
                    signature: Bytes::from(vec![0x11, 0x22, 0x33]),
                }],
            },
            input: U256::from(0x3e8).into(),
            output: U256::from(0x7d0).into(),
        };

        build_event(
            EventType::TakeOrderV3,
            "0x101",
            "0x201",
            "0xdef",
            "0x2",
            DecodedEvent::TakeOrderV3(Box::new(take)),
        )
    }

    fn sample_deposit_event() -> DecodedEventData<DecodedEvent> {
        let deposit = DepositV2 {
            sender: Address::from([0x0d; 20]),
            token: Address::from([0x0e; 20]),
            vaultId: U256::from(0x258).into(),
            depositAmountUint256: U256::from(0xfa0),
        };

        build_event(
            EventType::DepositV2,
            "0x102",
            "0x202",
            "0x123",
            "0x3",
            DecodedEvent::DepositV2(Box::new(deposit)),
        )
    }

    #[test]
    fn deposit_sql_generation() {
        let event = sample_deposit_event();
        let context = event_context(&event).unwrap();
        let DecodedEvent::DepositV2(decoded) = &event.decoded_data else {
            unreachable!()
        };
        let sql = generate_deposit_sql(&context, decoded).unwrap();
        assert!(sql.contains("INSERT INTO deposits"));
        assert!(sql.contains("0x0000000000000000000000000000000000000000000000000000000000000fa0"));
    }

    #[test]
    fn take_order_sql_generation() {
        let event = sample_take_event();
        let context = event_context(&event).unwrap();
        let DecodedEvent::TakeOrderV3(decoded) = &event.decoded_data else {
            unreachable!()
        };
        let sql = generate_take_order_sql(&context, decoded).unwrap();
        assert!(sql.contains("INSERT INTO take_orders"));
        assert!(sql.contains("signer:0x0a0a0a0a0a0a0a0a0a0a0a0a0a0a0a0a0a0a0a0a"));
        assert!(
            sql.contains("'0x000000000000000000000000000000000000000000000000000000000000002a'")
        );
    }

    #[test]
    fn clear_v3_sql_generation() {
        let event = sample_clear_event();
        let context = event_context(&event).unwrap();
        let DecodedEvent::ClearV3(decoded) = &event.decoded_data else {
            unreachable!()
        };
        let sql = generate_clear_v3_sql(&context, decoded).unwrap();
        assert!(sql.contains("INSERT INTO clear_v3_events"));
        assert!(sql.contains("0x0000000000000000000000000000000000000000000000000000000000000064"));
        assert!(sql.contains("0x00000000000000000000000000000000000000000000000000000000000002bc"));
    }

    #[test]
    fn hex_to_decimal_roundtrip() {
        assert_eq!(hex_to_decimal("0x10").unwrap(), 16);
        assert!(matches!(
            hex_to_decimal("0xgg"),
            Err(InsertError::HexParseError { .. })
        ));
    }

    #[test]
    fn decoded_events_to_sql_multiple_events() {
        let clear_event = sample_clear_event();
        let deposit_event = sample_deposit_event();
        let sql = decoded_events_to_sql(&[deposit_event, clear_event], 0x200).unwrap();
        assert!(sql.contains("INSERT INTO deposits"));
        assert!(sql.contains("INSERT INTO clear_v3_events"));
        assert!(sql.contains("UPDATE sync_status SET last_synced_block = 512"));
    }

    #[test]
    fn unknown_event_is_logged() {
        let unknown_event = build_event(
            EventType::Unknown,
            "0x0",
            "0x0",
            "0xbeef",
            "0x0",
            DecodedEvent::Unknown(UnknownEventDecoded {
                raw_data: "0xdead".into(),
                note: "n/a".into(),
            }),
        );
        let sql = decoded_events_to_sql(&[unknown_event], 0).unwrap();
        assert!(sql.contains("BEGIN TRANSACTION"));
    }

    #[test]
    fn test_generate_erc20_tokens_sql_builder() {
        let addr1 = Address::from([1u8; 20]);
        let addr2 = Address::from([2u8; 20]);
        let tokens = vec![
            (
                addr1,
                TokenInfo {
                    decimals: 18,
                    name: "Foo Token".to_string(),
                    symbol: "FOO".to_string(),
                },
            ),
            (
                addr2,
                TokenInfo {
                    decimals: 6,
                    name: "Bar's Token".to_string(),
                    symbol: "B'AR".to_string(),
                },
            ),
        ];

        let sql = generate_erc20_tokens_sql(1, &tokens);
        assert!(sql.starts_with("INSERT INTO erc20_tokens"));
        assert!(sql.contains("ON CONFLICT(chain_id, address) DO UPDATE"));
        assert!(sql.contains("0x0101010101010101010101010101010101010101"));
        assert!(sql.contains("0x0202020202020202020202020202020202020202"));
        // Apostrophes should be doubled
        assert!(sql.contains("Bar''s Token"));
        assert!(sql.contains("B''AR"));
    }

    #[test]
    fn test_decoded_events_to_sql_with_prefix_injection() {
        let events = serde_json::json!([]);
        let base = LocalDb::default()
            .decoded_events_to_sql(events.clone(), 0)
            .unwrap();
        assert!(base.starts_with("BEGIN TRANSACTION;\n\n"));

        let prefixed = LocalDb::default()
            .decoded_events_to_sql_with_prefix(events, 0, "-- prefix sql\n")
            .unwrap();
        let expected = "BEGIN TRANSACTION;\n\n-- prefix sql\n";
        assert!(prefixed.starts_with(expected));
    }
}<|MERGE_RESOLUTION|>--- conflicted
+++ resolved
@@ -1,16 +1,9 @@
-<<<<<<< HEAD
-use super::LocalDb;
+use super::decode::{DecodedEvent, DecodedEventData};
 use crate::erc20::TokenInfo;
-use alloy::primitives::Address;
-use serde_json::Value;
-
-#[derive(Debug, thiserror::Error)]
-=======
-use super::decode::{DecodedEvent, DecodedEventData};
 use alloy::sol_types::SolValue;
 use alloy::{
     hex,
-    primitives::{keccak256, FixedBytes, U256},
+    primitives::{keccak256, Address, FixedBytes, U256},
 };
 use rain_math_float::Float;
 use rain_orderbook_bindings::IOrderBookV5::{
@@ -18,11 +11,11 @@
     IOV2,
 };
 use rain_orderbook_bindings::OrderBook::MetaV1_2;
+use std::collections::HashMap;
 use std::convert::TryInto;
 use thiserror::Error;
 
 #[derive(Debug, Error)]
->>>>>>> c5b9d1a2
 pub enum InsertError {
     #[error("Failed to parse hex string: {hex_str}")]
     HexParseError { hex_str: String },
@@ -37,6 +30,8 @@
     },
     #[error("Float conversion failed: {0}")]
     FloatConversion(String),
+    #[error("Missing decimals for token {token}")]
+    MissingTokenDecimals { token: String },
 }
 
 fn encode_u256_prefixed(value: &U256) -> String {
@@ -55,38 +50,117 @@
         .map_err(|_| InsertError::IoIndexOverflow { field })
 }
 
-<<<<<<< HEAD
-        Ok(sql)
-    }
-
-    /// Build a SQL transaction that optionally injects `prefix_sql` immediately after BEGIN TRANSACTION.
-    pub fn decoded_events_to_sql_with_prefix(
-        &self,
-        data: Value,
-        end_block: u64,
-        prefix_sql: &str,
-    ) -> Result<String, InsertError> {
-        let base = self.decoded_events_to_sql(data, end_block)?;
-        if prefix_sql.is_empty() {
-            return Ok(base);
+fn u64_to_usize(value: u64, field: &'static str) -> Result<usize, InsertError> {
+    usize::try_from(value).map_err(|_| InsertError::IoIndexOverflow { field })
+}
+
+fn vault_id_by_index<'a>(
+    ios: &'a [IOV2],
+    index: usize,
+    side: &'static str,
+    io_type: &'static str,
+) -> Result<&'a FixedBytes<32>, InsertError> {
+    ios.get(index)
+        .map(|io| &io.vaultId)
+        .ok_or(InsertError::IoIndexOutOfBounds {
+            side,
+            io_type,
+            index,
+            len: ios.len(),
+        })
+}
+
+struct EventContext<'a> {
+    block_number: u64,
+    block_timestamp: u64,
+    transaction_hash: &'a str,
+    log_index: u64,
+}
+
+fn event_context<'a>(
+    event: &'a DecodedEventData<DecodedEvent>,
+) -> Result<EventContext<'a>, InsertError> {
+    Ok(EventContext {
+        block_number: hex_to_decimal(&event.block_number)?,
+        block_timestamp: hex_to_decimal(&event.block_timestamp)?,
+        transaction_hash: &event.transaction_hash,
+        log_index: hex_to_decimal(&event.log_index)?,
+    })
+}
+
+pub fn decoded_events_to_sql(
+    events: &[DecodedEventData<DecodedEvent>],
+    end_block: u64,
+    decimals_by_token: &HashMap<Address, u8>,
+    prefix_sql: Option<&str>,
+) -> Result<String, InsertError> {
+    let mut sql = String::new();
+    sql.push_str("BEGIN TRANSACTION;\n\n");
+
+    if let Some(prefix) = prefix_sql {
+        if !prefix.is_empty() {
+            sql.push_str(prefix);
+            if !prefix.ends_with('\n') {
+                sql.push('\n');
+            }
         }
-
-        let marker = "BEGIN TRANSACTION;\n\n";
-        if let Some(pos) = base.find(marker) {
-            let mut out = String::with_capacity(base.len() + prefix_sql.len() + 1);
-            out.push_str(&base[..pos]);
-            out.push_str(marker);
-            out.push_str(prefix_sql);
-            if !prefix_sql.ends_with('\n') {
-                out.push('\n');
-            }
-            out.push_str(&base[pos + marker.len()..]);
-            Ok(out)
-        } else {
-            // Fallback: prepend prefix at the beginning
-            Ok(format!("{}{}", prefix_sql, base))
+    }
+
+    for event in events {
+        match &event.decoded_data {
+            DecodedEvent::DepositV2(decoded) => {
+                let context = event_context(event)?;
+                sql.push_str(&generate_deposit_sql(
+                    &context,
+                    decoded.as_ref(),
+                    decimals_by_token,
+                )?);
+            }
+            DecodedEvent::WithdrawV2(decoded) => {
+                let context = event_context(event)?;
+                sql.push_str(&generate_withdraw_sql(&context, decoded.as_ref())?);
+            }
+            DecodedEvent::AddOrderV3(decoded) => {
+                let context = event_context(event)?;
+                sql.push_str(&generate_add_order_sql(&context, decoded.as_ref())?);
+            }
+            DecodedEvent::RemoveOrderV3(decoded) => {
+                let context = event_context(event)?;
+                sql.push_str(&generate_remove_order_sql(&context, decoded.as_ref())?);
+            }
+            DecodedEvent::TakeOrderV3(decoded) => {
+                let context = event_context(event)?;
+                sql.push_str(&generate_take_order_sql(&context, decoded.as_ref())?);
+            }
+            DecodedEvent::ClearV3(decoded) => {
+                let context = event_context(event)?;
+                sql.push_str(&generate_clear_v3_sql(&context, decoded.as_ref())?);
+            }
+            DecodedEvent::AfterClearV2(decoded) => {
+                let context = event_context(event)?;
+                sql.push_str(&generate_after_clear_sql(&context, decoded.as_ref())?);
+            }
+            DecodedEvent::MetaV1_2(decoded) => {
+                let context = event_context(event)?;
+                sql.push_str(&generate_meta_sql(&context, decoded.as_ref())?);
+            }
+            DecodedEvent::Unknown(decoded) => {
+                eprintln!(
+                    "Warning: Unknown event type for transaction {}: {}",
+                    event.transaction_hash, decoded.note
+                );
+            }
         }
     }
+
+    sql.push_str(&format!(
+        "\nUPDATE sync_status SET last_synced_block = {}, updated_at = CURRENT_TIMESTAMP WHERE id = 1;\n",
+        end_block
+    ));
+
+    sql.push_str("\nCOMMIT;\n");
+
+    Ok(sql)
 }
 
 /// Build upsert SQL for erc20_tokens. Only include successfully fetched tokens.
@@ -118,111 +192,21 @@
         " ON CONFLICT(chain_id, address) DO UPDATE SET decimals = excluded.decimals, name = excluded.name, symbol = excluded.symbol;\n",
     );
     sql
-=======
-fn u64_to_usize(value: u64, field: &'static str) -> Result<usize, InsertError> {
-    usize::try_from(value).map_err(|_| InsertError::IoIndexOverflow { field })
->>>>>>> c5b9d1a2
-}
-
-fn vault_id_by_index<'a>(
-    ios: &'a [IOV2],
-    index: usize,
-    side: &'static str,
-    io_type: &'static str,
-) -> Result<&'a FixedBytes<32>, InsertError> {
-    ios.get(index)
-        .map(|io| &io.vaultId)
-        .ok_or(InsertError::IoIndexOutOfBounds {
-            side,
-            io_type,
-            index,
-            len: ios.len(),
-        })
-}
-
-struct EventContext<'a> {
-    block_number: u64,
-    block_timestamp: u64,
-    transaction_hash: &'a str,
-    log_index: u64,
-}
-
-fn event_context<'a>(
-    event: &'a DecodedEventData<DecodedEvent>,
-) -> Result<EventContext<'a>, InsertError> {
-    Ok(EventContext {
-        block_number: hex_to_decimal(&event.block_number)?,
-        block_timestamp: hex_to_decimal(&event.block_timestamp)?,
-        transaction_hash: &event.transaction_hash,
-        log_index: hex_to_decimal(&event.log_index)?,
-    })
-}
-
-pub fn decoded_events_to_sql(
-    events: &[DecodedEventData<DecodedEvent>],
-    end_block: u64,
-) -> Result<String, InsertError> {
-    let mut sql = String::new();
-    sql.push_str("BEGIN TRANSACTION;\n\n");
-
-    for event in events {
-        match &event.decoded_data {
-            DecodedEvent::DepositV2(decoded) => {
-                let context = event_context(event)?;
-                sql.push_str(&generate_deposit_sql(&context, decoded.as_ref())?);
-            }
-            DecodedEvent::WithdrawV2(decoded) => {
-                let context = event_context(event)?;
-                sql.push_str(&generate_withdraw_sql(&context, decoded.as_ref())?);
-            }
-            DecodedEvent::AddOrderV3(decoded) => {
-                let context = event_context(event)?;
-                sql.push_str(&generate_add_order_sql(&context, decoded.as_ref())?);
-            }
-            DecodedEvent::RemoveOrderV3(decoded) => {
-                let context = event_context(event)?;
-                sql.push_str(&generate_remove_order_sql(&context, decoded.as_ref())?);
-            }
-            DecodedEvent::TakeOrderV3(decoded) => {
-                let context = event_context(event)?;
-                sql.push_str(&generate_take_order_sql(&context, decoded.as_ref())?);
-            }
-            DecodedEvent::ClearV3(decoded) => {
-                let context = event_context(event)?;
-                sql.push_str(&generate_clear_v3_sql(&context, decoded.as_ref())?);
-            }
-            DecodedEvent::AfterClearV2(decoded) => {
-                let context = event_context(event)?;
-                sql.push_str(&generate_after_clear_sql(&context, decoded.as_ref())?);
-            }
-            DecodedEvent::MetaV1_2(decoded) => {
-                let context = event_context(event)?;
-                sql.push_str(&generate_meta_sql(&context, decoded.as_ref())?);
-            }
-            DecodedEvent::Unknown(decoded) => {
-                eprintln!(
-                    "Warning: Unknown event type for transaction {}: {}",
-                    event.transaction_hash, decoded.note
-                );
-            }
-        }
-    }
-
-    sql.push_str(&format!(
-        "\nUPDATE sync_status SET last_synced_block = {}, updated_at = CURRENT_TIMESTAMP WHERE id = 1;\n",
-        end_block
-    ));
-
-    sql.push_str("\nCOMMIT;\n");
-
-    Ok(sql)
 }
 
 fn generate_deposit_sql(
     context: &EventContext<'_>,
     decoded: &DepositV2,
-) -> Result<String, InsertError> {
-    let deposit_amount_float = Float::from_fixed_decimal(decoded.depositAmountUint256, 6)
+    decimals_by_token: &HashMap<Address, u8>,
+) -> Result<String, InsertError> {
+    let decimals = decimals_by_token
+        .get(&decoded.token)
+        .copied()
+        .ok_or_else(|| InsertError::MissingTokenDecimals {
+            token: hex::encode_prefixed(decoded.token),
+        })?;
+
+    let deposit_amount_float = Float::from_fixed_decimal(decoded.depositAmountUint256, decimals)
         .map_err(|err| InsertError::FloatConversion(err.to_string()))?;
 
     Ok(format!(
@@ -508,10 +492,12 @@
 mod tests {
     use super::*;
     use crate::raindex_client::local_db::decode::{EventType, UnknownEventDecoded};
+    use crate::raindex_client::local_db::LocalDb;
     use alloy::primitives::{Address, Bytes, U256};
     use rain_orderbook_bindings::IOrderBookV5::{
         ClearConfigV2, EvaluableV4, SignedContextV1, TakeOrderConfigV4,
     };
+    use std::collections::HashMap;
 
     fn build_event(
         event_type: EventType,
@@ -650,7 +636,10 @@
         let DecodedEvent::DepositV2(decoded) = &event.decoded_data else {
             unreachable!()
         };
-        let sql = generate_deposit_sql(&context, decoded).unwrap();
+        let deposit = decoded.as_ref();
+        let mut decimals = HashMap::new();
+        decimals.insert(deposit.token, 6);
+        let sql = generate_deposit_sql(&context, deposit, &decimals).unwrap();
         assert!(sql.contains("INSERT INTO deposits"));
         assert!(sql.contains("0x0000000000000000000000000000000000000000000000000000000000000fa0"));
     }
@@ -696,7 +685,12 @@
     fn decoded_events_to_sql_multiple_events() {
         let clear_event = sample_clear_event();
         let deposit_event = sample_deposit_event();
-        let sql = decoded_events_to_sql(&[deposit_event, clear_event], 0x200).unwrap();
+        let mut decimals = HashMap::new();
+        if let DecodedEvent::DepositV2(deposit) = &deposit_event.decoded_data {
+            decimals.insert(deposit.token, 6);
+        }
+        let sql =
+            decoded_events_to_sql(&[deposit_event, clear_event], 0x200, &decimals, None).unwrap();
         assert!(sql.contains("INSERT INTO deposits"));
         assert!(sql.contains("INSERT INTO clear_v3_events"));
         assert!(sql.contains("UPDATE sync_status SET last_synced_block = 512"));
@@ -715,7 +709,7 @@
                 note: "n/a".into(),
             }),
         );
-        let sql = decoded_events_to_sql(&[unknown_event], 0).unwrap();
+        let sql = decoded_events_to_sql(&[unknown_event], 0, &HashMap::new(), None).unwrap();
         assert!(sql.contains("BEGIN TRANSACTION"));
     }
 
@@ -754,16 +748,17 @@
 
     #[test]
     fn test_decoded_events_to_sql_with_prefix_injection() {
-        let events = serde_json::json!([]);
+        let events: Vec<DecodedEventData<DecodedEvent>> = Vec::new();
         let base = LocalDb::default()
-            .decoded_events_to_sql(events.clone(), 0)
+            .decoded_events_to_sql(&events, 0, &HashMap::new(), None)
             .unwrap();
         assert!(base.starts_with("BEGIN TRANSACTION;\n\n"));
 
+        let prefix = "-- prefix sql\n";
         let prefixed = LocalDb::default()
-            .decoded_events_to_sql_with_prefix(events, 0, "-- prefix sql\n")
+            .decoded_events_to_sql(&events, 0, &HashMap::new(), Some(prefix))
             .unwrap();
-        let expected = "BEGIN TRANSACTION;\n\n-- prefix sql\n";
-        assert!(prefixed.starts_with(expected));
+        let expected = format!("BEGIN TRANSACTION;\n\n{}", prefix);
+        assert!(prefixed.starts_with(&expected));
     }
 }