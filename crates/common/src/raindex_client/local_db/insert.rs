use super::decode::{DecodedEvent, DecodedEventData};
use alloy::sol_types::SolValue;
use alloy::{
    hex,
    primitives::{keccak256, FixedBytes, U256},
};
use rain_orderbook_bindings::IOrderBookV5::{
    AddOrderV3, AfterClearV2, ClearV3, DepositV2, OrderV4, RemoveOrderV3, TakeOrderV3, WithdrawV2,
    IOV2,
};
use rain_orderbook_bindings::OrderBook::MetaV1_2;
use std::convert::TryInto;
use thiserror::Error;

#[derive(Debug, Error)]
pub enum InsertError {
    #[error("Failed to parse hex string: {hex_str}")]
    HexParseError { hex_str: String },
    #[error("IO index {field} exceeds u64 range")]
    IoIndexOverflow { field: &'static str },
    #[error("{side} {io_type} IO index {index} out of bounds (len {len})")]
    IoIndexOutOfBounds {
        side: &'static str,
        io_type: &'static str,
        index: usize,
        len: usize,
    },
}

fn encode_u256_prefixed(value: &U256) -> String {
    hex::encode_prefixed(value.to_be_bytes::<32>())
}

fn compute_order_hash(order: &OrderV4) -> String {
    let encoded = order.abi_encode();
    let hash = keccak256(encoded);
    hex::encode_prefixed(hash)
}

fn u256_to_u64(value: &U256, field: &'static str) -> Result<u64, InsertError> {
    value
        .try_into()
        .map_err(|_| InsertError::IoIndexOverflow { field })
}

fn u64_to_usize(value: u64, field: &'static str) -> Result<usize, InsertError> {
    usize::try_from(value).map_err(|_| InsertError::IoIndexOverflow { field })
}

fn vault_id_by_index<'a>(
    ios: &'a [IOV2],
    index: usize,
    side: &'static str,
    io_type: &'static str,
) -> Result<&'a FixedBytes<32>, InsertError> {
    ios.get(index)
        .map(|io| &io.vaultId)
        .ok_or(InsertError::IoIndexOutOfBounds {
            side,
            io_type,
            index,
            len: ios.len(),
        })
}

struct EventContext<'a> {
    block_number: u64,
    block_timestamp: u64,
    transaction_hash: &'a str,
    log_index: u64,
}

fn event_context<'a>(
    event: &'a DecodedEventData<DecodedEvent>,
) -> Result<EventContext<'a>, InsertError> {
    Ok(EventContext {
        block_number: hex_to_decimal(&event.block_number)?,
        block_timestamp: hex_to_decimal(&event.block_timestamp)?,
        transaction_hash: &event.transaction_hash,
        log_index: hex_to_decimal(&event.log_index)?,
    })
}

pub fn decoded_events_to_sql(
    events: &[DecodedEventData<DecodedEvent>],
    end_block: u64,
) -> Result<String, InsertError> {
    let mut sql = String::new();
    sql.push_str("BEGIN TRANSACTION;\n\n");

    for event in events {
        match &event.decoded_data {
            DecodedEvent::DepositV2(decoded) => {
                let context = event_context(event)?;
                sql.push_str(&generate_deposit_sql(&context, decoded.as_ref())?);
            }
            DecodedEvent::WithdrawV2(decoded) => {
                let context = event_context(event)?;
                sql.push_str(&generate_withdraw_sql(&context, decoded.as_ref())?);
            }
            DecodedEvent::AddOrderV3(decoded) => {
                let context = event_context(event)?;
                sql.push_str(&generate_add_order_sql(&context, decoded.as_ref())?);
            }
            DecodedEvent::RemoveOrderV3(decoded) => {
                let context = event_context(event)?;
                sql.push_str(&generate_remove_order_sql(&context, decoded.as_ref())?);
            }
            DecodedEvent::TakeOrderV3(decoded) => {
                let context = event_context(event)?;
                sql.push_str(&generate_take_order_sql(&context, decoded.as_ref())?);
            }
            DecodedEvent::ClearV3(decoded) => {
                let context = event_context(event)?;
                sql.push_str(&generate_clear_v3_sql(&context, decoded.as_ref())?);
            }
            DecodedEvent::AfterClearV2(decoded) => {
                let context = event_context(event)?;
                sql.push_str(&generate_after_clear_sql(&context, decoded.as_ref())?);
            }
            DecodedEvent::MetaV1_2(decoded) => {
                let context = event_context(event)?;
                sql.push_str(&generate_meta_sql(&context, decoded.as_ref())?);
            }
            DecodedEvent::Unknown(decoded) => {
                eprintln!(
                    "Warning: Unknown event type for transaction {}: {}",
                    event.transaction_hash, decoded.note
                );
            }
        }
    }

    sql.push_str(&format!(
        "\nUPDATE sync_status SET last_synced_block = {}, updated_at = CURRENT_TIMESTAMP WHERE id = 1;\n",
        end_block
    ));

    sql.push_str("\nCOMMIT;\n");

    Ok(sql)
}

fn generate_deposit_sql(
    context: &EventContext<'_>,
    decoded: &DepositV2,
) -> Result<String, InsertError> {
    Ok(format!(
        "INSERT INTO deposits (block_number, block_timestamp, transaction_hash, log_index, sender, token, vault_id, deposit_amount_uint256) VALUES ({}, {}, '{}', {}, '{}', '{}', '{}', '{}');\n",
        context.block_number,
        context.block_timestamp,
        context.transaction_hash,
        context.log_index,
        hex::encode_prefixed(decoded.sender),
        hex::encode_prefixed(decoded.token),
        hex::encode_prefixed(decoded.vaultId),
        encode_u256_prefixed(&decoded.depositAmountUint256)
    ))
}

fn generate_withdraw_sql(
    context: &EventContext<'_>,
    decoded: &WithdrawV2,
) -> Result<String, InsertError> {
    Ok(format!(
        "INSERT INTO withdrawals (block_number, block_timestamp, transaction_hash, log_index, sender, token, vault_id, target_amount, withdraw_amount, withdraw_amount_uint256) VALUES ({}, {}, '{}', {}, '{}', '{}', '{}', '{}', '{}', '{}');\n",
        context.block_number,
        context.block_timestamp,
        context.transaction_hash,
        context.log_index,
        hex::encode_prefixed(decoded.sender),
        hex::encode_prefixed(decoded.token),
        hex::encode_prefixed(decoded.vaultId),
        hex::encode_prefixed(decoded.targetAmount),
        hex::encode_prefixed(decoded.withdrawAmount),
        encode_u256_prefixed(&decoded.withdrawAmountUint256)
    ))
}

fn generate_add_order_sql(
    context: &EventContext<'_>,
    decoded: &AddOrderV3,
) -> Result<String, InsertError> {
    let mut sql = String::new();

    sql.push_str(&format!(
        "INSERT INTO order_events (block_number, block_timestamp, transaction_hash, log_index, event_type, sender, order_hash, order_owner, order_nonce) VALUES ({}, {}, '{}', {}, 'AddOrderV3', '{}', '{}', '{}', '{}');\n",
        context.block_number,
        context.block_timestamp,
        context.transaction_hash,
        context.log_index,
        hex::encode_prefixed(decoded.sender),
        hex::encode_prefixed(decoded.orderHash),
        hex::encode_prefixed(decoded.order.owner),
        hex::encode_prefixed(decoded.order.nonce)
    ));

    let ios_sql = generate_order_ios_sql(context, &decoded.order);
    if !ios_sql.is_empty() {
        sql.push_str(&ios_sql);
    }

    Ok(sql)
}

fn generate_remove_order_sql(
    context: &EventContext<'_>,
    decoded: &RemoveOrderV3,
) -> Result<String, InsertError> {
    let mut sql = String::new();

    sql.push_str(&format!(
        "INSERT INTO order_events (block_number, block_timestamp, transaction_hash, log_index, event_type, sender, order_hash, order_owner, order_nonce) VALUES ({}, {}, '{}', {}, 'RemoveOrderV3', '{}', '{}', '{}', '{}');\n",
        context.block_number,
        context.block_timestamp,
        context.transaction_hash,
        context.log_index,
        hex::encode_prefixed(decoded.sender),
        hex::encode_prefixed(decoded.orderHash),
        hex::encode_prefixed(decoded.order.owner),
        hex::encode_prefixed(decoded.order.nonce)
    ));

    let ios_sql = generate_order_ios_sql(context, &decoded.order);
    if !ios_sql.is_empty() {
        sql.push_str(&ios_sql);
    }

    Ok(sql)
}

fn generate_take_order_sql(
    context: &EventContext<'_>,
    decoded: &TakeOrderV3,
) -> Result<String, InsertError> {
    let input_io_index_u64 = u256_to_u64(&decoded.config.inputIOIndex, "inputIOIndex")?;
    let output_io_index_u64 = u256_to_u64(&decoded.config.outputIOIndex, "outputIOIndex")?;

    let mut sql = String::new();

    sql.push_str(&format!(
        "INSERT INTO take_orders (block_number, block_timestamp, transaction_hash, log_index, sender, order_owner, order_nonce, input_io_index, output_io_index, input, output) VALUES ({}, {}, '{}', {}, '{}', '{}', '{}', {}, {}, '{}', '{}');\n",
        context.block_number,
        context.block_timestamp,
        context.transaction_hash,
        context.log_index,
        hex::encode_prefixed(decoded.sender),
        hex::encode_prefixed(decoded.config.order.owner),
        hex::encode_prefixed(decoded.config.order.nonce),
        input_io_index_u64,
        output_io_index_u64,
        hex::encode_prefixed(decoded.input),
        hex::encode_prefixed(decoded.output)
    ));

    for (context_index, signed_context) in decoded.config.signedContext.iter().enumerate() {
        let context_value = format!(
            "signer:{},signature:{}",
            hex::encode_prefixed(signed_context.signer),
            hex::encode_prefixed(&signed_context.signature)
        );

        sql.push_str(&format!(
            "INSERT INTO take_order_contexts (transaction_hash, log_index, context_index, context_value) VALUES ('{}', {}, {}, '{}');\n",
            context.transaction_hash,
            context.log_index,
            context_index,
            context_value
        ));

        for (value_index, value) in signed_context.context.iter().enumerate() {
            sql.push_str(&format!(
                "INSERT INTO context_values (transaction_hash, log_index, context_index, value_index, value) VALUES ('{}', {}, {}, {}, '{}');\n",
                context.transaction_hash,
                context.log_index,
                context_index,
                value_index,
                hex::encode_prefixed(value)
            ));
        }
    }

    Ok(sql)
}

fn generate_clear_v3_sql(
    context: &EventContext<'_>,
    decoded: &ClearV3,
) -> Result<String, InsertError> {
    let alice_input_io_index_u64 =
        u256_to_u64(&decoded.clearConfig.aliceInputIOIndex, "aliceInputIOIndex")?;
    let alice_output_io_index_u64 = u256_to_u64(
        &decoded.clearConfig.aliceOutputIOIndex,
        "aliceOutputIOIndex",
    )?;
    let bob_input_io_index_u64 =
        u256_to_u64(&decoded.clearConfig.bobInputIOIndex, "bobInputIOIndex")?;
    let bob_output_io_index_u64 =
        u256_to_u64(&decoded.clearConfig.bobOutputIOIndex, "bobOutputIOIndex")?;

    let alice_input_index = u64_to_usize(alice_input_io_index_u64, "aliceInputIOIndex")?;
    let alice_output_index = u64_to_usize(alice_output_io_index_u64, "aliceOutputIOIndex")?;
    let bob_input_index = u64_to_usize(bob_input_io_index_u64, "bobInputIOIndex")?;
    let bob_output_index = u64_to_usize(bob_output_io_index_u64, "bobOutputIOIndex")?;

    let alice_input_vault_id = vault_id_by_index(
        &decoded.alice.validInputs,
        alice_input_index,
        "alice",
        "input",
    )?;
    let alice_output_vault_id = vault_id_by_index(
        &decoded.alice.validOutputs,
        alice_output_index,
        "alice",
        "output",
    )?;
    let bob_input_vault_id =
        vault_id_by_index(&decoded.bob.validInputs, bob_input_index, "bob", "input")?;
    let bob_output_vault_id =
        vault_id_by_index(&decoded.bob.validOutputs, bob_output_index, "bob", "output")?;

    let alice_order_hash = compute_order_hash(&decoded.alice);
    let bob_order_hash = compute_order_hash(&decoded.bob);

    Ok(format!(
        "INSERT INTO clear_v3_events (block_number, block_timestamp, transaction_hash, log_index, sender, alice_order_hash, alice_order_owner, alice_input_io_index, alice_output_io_index, alice_bounty_vault_id, alice_input_vault_id, alice_output_vault_id, bob_order_hash, bob_order_owner, bob_input_io_index, bob_output_io_index, bob_bounty_vault_id, bob_input_vault_id, bob_output_vault_id) VALUES ({}, {}, '{}', {}, '{}', '{}', '{}', {}, {}, '{}', '{}', '{}', '{}', '{}', {}, {}, '{}', '{}', '{}');\n",
        context.block_number,
        context.block_timestamp,
        context.transaction_hash,
        context.log_index,
        hex::encode_prefixed(decoded.sender),
        alice_order_hash,
        hex::encode_prefixed(decoded.alice.owner),
        alice_input_io_index_u64,
        alice_output_io_index_u64,
        hex::encode_prefixed(decoded.clearConfig.aliceBountyVaultId),
        hex::encode_prefixed(alice_input_vault_id),
        hex::encode_prefixed(alice_output_vault_id),
        bob_order_hash,
        hex::encode_prefixed(decoded.bob.owner),
        bob_input_io_index_u64,
        bob_output_io_index_u64,
        hex::encode_prefixed(decoded.clearConfig.bobBountyVaultId),
        hex::encode_prefixed(bob_input_vault_id),
        hex::encode_prefixed(bob_output_vault_id)
    ))
}

fn generate_after_clear_sql(
    context: &EventContext<'_>,
    decoded: &AfterClearV2,
) -> Result<String, InsertError> {
    Ok(format!(
        "INSERT INTO after_clear_v2_events (block_number, block_timestamp, transaction_hash, log_index, sender, alice_input, alice_output, bob_input, bob_output) VALUES ({}, {}, '{}', {}, '{}', '{}', '{}', '{}', '{}');\n",
        context.block_number,
        context.block_timestamp,
        context.transaction_hash,
        context.log_index,
        hex::encode_prefixed(decoded.sender),
        hex::encode_prefixed(decoded.clearStateChange.aliceInput),
        hex::encode_prefixed(decoded.clearStateChange.aliceOutput),
        hex::encode_prefixed(decoded.clearStateChange.bobInput),
        hex::encode_prefixed(decoded.clearStateChange.bobOutput)
    ))
}

fn generate_meta_sql(
    context: &EventContext<'_>,
    decoded: &MetaV1_2,
) -> Result<String, InsertError> {
    Ok(format!(
        "INSERT INTO meta_events (block_number, block_timestamp, transaction_hash, log_index, sender, subject, meta) VALUES ({}, {}, '{}', {}, '{}', '{}', '{}');\n",
        context.block_number,
        context.block_timestamp,
        context.transaction_hash,
        context.log_index,
        hex::encode_prefixed(decoded.sender),
        hex::encode_prefixed(decoded.subject),
        hex::encode_prefixed(&decoded.meta)
    ))
}

fn generate_order_ios_sql(context: &EventContext<'_>, order: &OrderV4) -> String {
    let mut rows = Vec::new();

    for (index, input) in order.validInputs.iter().enumerate() {
        rows.push(format!(
            "('{}', {}, {}, 'input', '{}', '{}')",
            context.transaction_hash,
            context.log_index,
            index,
            hex::encode_prefixed(input.token),
            hex::encode_prefixed(input.vaultId),
        ));
    }

    for (index, output) in order.validOutputs.iter().enumerate() {
        rows.push(format!(
            "('{}', {}, {}, 'output', '{}', '{}')",
            context.transaction_hash,
            context.log_index,
            index,
            hex::encode_prefixed(output.token),
            hex::encode_prefixed(output.vaultId),
        ));
    }

    if rows.is_empty() {
        return String::new();
    }

    format!(
        "INSERT INTO order_ios (transaction_hash, log_index, io_index, io_type, token, vault_id) VALUES {};\n",
        rows.join(", ")
    )
}

fn hex_to_decimal(hex_str: &str) -> Result<u64, InsertError> {
    let hex_str_clean = hex_str.strip_prefix("0x").unwrap_or(hex_str);
    u64::from_str_radix(hex_str_clean, 16).map_err(|_| InsertError::HexParseError {
        hex_str: hex_str.to_string(),
    })
}

#[cfg(test)]
mod tests {
    use super::*;
    use crate::raindex_client::local_db::decode::{EventType, UnknownEventDecoded};
    use alloy::primitives::{Address, Bytes, U256};
    use rain_orderbook_bindings::IOrderBookV5::{
        ClearConfigV2, EvaluableV4, SignedContextV1, TakeOrderConfigV4,
    };

    fn build_event(
        event_type: EventType,
        block_number: &str,
        block_timestamp: &str,
        transaction_hash: &str,
        log_index: &str,
        decoded: DecodedEvent,
    ) -> DecodedEventData<DecodedEvent> {
        DecodedEventData {
            event_type,
            block_number: block_number.to_string(),
            block_timestamp: block_timestamp.to_string(),
            transaction_hash: transaction_hash.to_string(),
            log_index: log_index.to_string(),
            decoded_data: decoded,
        }
    }

    fn sample_order() -> OrderV4 {
        OrderV4 {
            owner: Address::from([1u8; 20]),
            nonce: U256::from(1).into(),
            evaluable: EvaluableV4 {
                interpreter: Address::from([2u8; 20]),
                store: Address::from([3u8; 20]),
                bytecode: Bytes::from(vec![0x01, 0x02, 0x03, 0x04]),
            },
            validInputs: vec![
                IOV2 {
                    token: Address::from([4u8; 20]),
                    vaultId: U256::from(0x64).into(),
                },
                IOV2 {
                    token: Address::from([5u8; 20]),
                    vaultId: U256::from(0xc8).into(),
                },
            ],
            validOutputs: vec![IOV2 {
                token: Address::from([6u8; 20]),
                vaultId: U256::from(0x12c).into(),
            }],
        }
    }

    fn sample_clear_event() -> DecodedEventData<DecodedEvent> {
        let clear = ClearV3 {
            sender: Address::from([0x11; 20]),
            alice: sample_order(),
            bob: OrderV4 {
                owner: Address::from([0x12; 20]),
                nonce: U256::from(2).into(),
                evaluable: EvaluableV4 {
                    interpreter: Address::from([0x13; 20]),
                    store: Address::from([0x14; 20]),
                    bytecode: Bytes::from(vec![0x05, 0x06, 0x07, 0x08]),
                },
                validInputs: vec![IOV2 {
                    token: Address::from([0x15; 20]),
                    vaultId: U256::from(0x2bc).into(),
                }],
                validOutputs: vec![IOV2 {
                    token: Address::from([0x16; 20]),
                    vaultId: U256::from(0x320).into(),
                }],
            },
            clearConfig: ClearConfigV2 {
                aliceInputIOIndex: U256::from(0),
                aliceOutputIOIndex: U256::from(0),
                bobInputIOIndex: U256::from(0),
                bobOutputIOIndex: U256::from(0),
                aliceBountyVaultId: U256::from(0).into(),
                bobBountyVaultId: U256::from(0).into(),
            },
        };

        build_event(
            EventType::ClearV3,
            "0x100",
            "0x200",
            "0xabc",
            "0x1",
            DecodedEvent::ClearV3(Box::new(clear)),
        )
    }

    fn sample_take_event() -> DecodedEventData<DecodedEvent> {
        let take = TakeOrderV3 {
            sender: Address::from([0x09; 20]),
            config: TakeOrderConfigV4 {
                order: sample_order(),
                inputIOIndex: U256::from(0),
                outputIOIndex: U256::from(0),
                signedContext: vec![SignedContextV1 {
                    signer: Address::from([0x0a; 20]),
                    context: vec![U256::from(0x2a).into()],
                    signature: Bytes::from(vec![0x11, 0x22, 0x33]),
                }],
            },
            input: U256::from(0x3e8).into(),
            output: U256::from(0x7d0).into(),
        };

        build_event(
            EventType::TakeOrderV3,
            "0x101",
            "0x201",
            "0xdef",
            "0x2",
            DecodedEvent::TakeOrderV3(Box::new(take)),
        )
    }

    fn sample_deposit_event() -> DecodedEventData<DecodedEvent> {
        let deposit = DepositV2 {
            sender: Address::from([0x0d; 20]),
            token: Address::from([0x0e; 20]),
            vaultId: U256::from(0x258).into(),
            depositAmountUint256: U256::from(0xfa0),
        };

        build_event(
            EventType::DepositV2,
            "0x102",
            "0x202",
            "0x123",
            "0x3",
            DecodedEvent::DepositV2(Box::new(deposit)),
        )
    }

    #[test]
    fn deposit_sql_generation() {
        let event = sample_deposit_event();
        let context = event_context(&event).unwrap();
        let DecodedEvent::DepositV2(decoded) = &event.decoded_data else {
            unreachable!()
        };
        let sql = generate_deposit_sql(&context, decoded).unwrap();
        assert!(sql.contains("INSERT INTO deposits"));
        assert!(sql.contains("0x0000000000000000000000000000000000000000000000000000000000000fa0"));
    }

    #[test]
    fn take_order_sql_generation() {
        let event = sample_take_event();
        let context = event_context(&event).unwrap();
        let DecodedEvent::TakeOrderV3(decoded) = &event.decoded_data else {
            unreachable!()
        };
        let sql = generate_take_order_sql(&context, decoded).unwrap();
        assert!(sql.contains("INSERT INTO take_orders"));
        assert!(sql.contains("signer:0x0a0a0a0a0a0a0a0a0a0a0a0a0a0a0a0a0a0a0a0a"));
        assert!(
            sql.contains("'0x000000000000000000000000000000000000000000000000000000000000002a'")
        );
<<<<<<< HEAD

        assert!(sql.contains("INSERT INTO context_values"));
        assert!(sql.contains("'0x2a'"));
        assert!(sql.contains("'0x2b'"));
    }

    #[test]
    fn test_clear_v3_sql_generation() {
        let clear_event = create_sample_clear_v3_event();
        let result = generate_clear_v3_sql(&clear_event);

        assert!(result.is_ok());
        let sql = result.unwrap();

        assert!(sql.contains("INSERT INTO clear_v3_events"));
        assert!(sql.contains("1193050"));
        assert!(sql.contains("1689829671"));
        assert!(sql.contains("0x1111111111111111111111111111111111111111"));
        assert!(sql.contains("0xaaaaaaaaaaaaaaaaaaaaaaaaaaaaaaaaaaaaaaaaaaaaaaaaaaaaaaaaaaaaaaaa"));
        assert!(sql.contains("0xbbbbbbbbbbbbbbbbbbbbbbbbbbbbbbbbbbbbbbbbbbbbbbbbbbbbbbbbbbbbbbbb"));
        assert!(sql.contains("0x0101010101010101010101010101010101010101"));
        assert!(sql.contains("0x1212121212121212121212121212121212121212"));
        assert!(sql.contains("0x64"));
        assert!(sql.contains("0x12c"));
        assert!(sql.contains("0x2bc"));
        assert!(sql.contains("0x320"));
    }

    #[test]
    fn test_after_clear_sql_generation() {
        let after_clear_event = create_sample_after_clear_event();
        let result = generate_after_clear_sql(&after_clear_event);

        assert!(result.is_ok());
        let sql = result.unwrap();

        assert!(sql.contains("INSERT INTO after_clear_v2_events"));
        assert!(sql.contains("1193051"));
        assert!(sql.contains("1689829672"));
        assert!(sql.contains("0x1717171717171717171717171717171717171717"));
        assert!(sql.contains("0x1388"));
        assert!(sql.contains("0x1770"));
        assert!(sql.contains("0x1b58"));
        assert!(sql.contains("0x1f40"));
    }

    #[test]
    fn test_meta_sql_generation() {
        let meta_event = create_sample_meta_event();
        let result = generate_meta_sql(&meta_event);

        assert!(result.is_ok());
        let sql = result.unwrap();

        assert!(sql.contains("INSERT INTO meta_events"));
        assert!(sql.contains("1193052"));
        assert!(sql.contains("1689829673"));
        assert!(sql.contains("0x1818181818181818181818181818181818181818"));
        assert!(sql.contains("0x1919191919191919191919191919191919191919"));
        assert!(sql.contains("0x090a0b0c0d"));
    }

    #[test]
    fn test_decoded_events_to_sql_complete() {
        let events = json!([
            create_sample_deposit_event(),
            create_sample_withdraw_event(),
            create_sample_add_order_event(),
            create_sample_take_order_event(),
            create_sample_clear_v3_event(),
            create_sample_after_clear_event(),
            create_sample_meta_event()
        ]);

        let result = LocalDb::default().decoded_events_to_sql(events, 5000000);

        assert!(result.is_ok());
        let sql = result.unwrap();

        assert!(sql.starts_with("BEGIN TRANSACTION;"));
        assert!(sql.ends_with("COMMIT;\n"));

        assert!(sql.contains("UPDATE sync_status SET last_synced_block = 5000000"));

        assert!(sql.contains("INSERT INTO deposits"));
        assert!(sql.contains("INSERT INTO withdrawals"));
        assert!(sql.contains("INSERT INTO order_events"));
        assert!(sql.contains("INSERT INTO order_ios"));
        assert!(sql.contains("INSERT INTO take_orders"));
        assert!(sql.contains("INSERT INTO take_order_contexts"));
        assert!(sql.contains("INSERT INTO context_values"));
        assert!(sql.contains("INSERT INTO clear_v3_events"));
        assert!(sql.contains("INSERT INTO after_clear_v2_events"));
        assert!(sql.contains("INSERT INTO meta_events"));
    }

    #[test]
    fn test_missing_decoded_data_error() {
        let invalid_event = json!({
            "event_type": "DepositV2",
            "block_number": "0x123456",
            "block_timestamp": "0x64b8c123",
            "transaction_hash": "0xabcdef1234567890abcdef1234567890abcdef1234567890abcdef1234567890",
            "log_index": "0x1"
        });

        let result = generate_deposit_sql(&invalid_event);
        assert!(result.is_err());
        assert!(matches!(
            result.unwrap_err(),
            InsertError::MissingDecodedData { .. }
        ));
    }

    #[test]
    fn test_missing_field_error() {
        let invalid_event = json!({
            "event_type": "DepositV2",
            "block_number": "0x123456",
            "block_timestamp": "0x64b8c123",
            "log_index": "0x1",
            "decoded_data": {
                "sender": "0x0d0d0d0d0d0d0d0d0d0d0d0d0d0d0d0d0d0d0d0d",
                "token": "0x0e0e0e0e0e0e0e0e0e0e0e0e0e0e0e0e0e0e0e0e",
                "vault_id": "0x258",
                "deposit_amount_uint256": "0xfa0"
            }
        });

        let result = generate_deposit_sql(&invalid_event);
        assert!(result.is_err());
        assert!(matches!(
            result.unwrap_err(),
            InsertError::MissingField { .. }
        ));
    }

    #[test]
    fn test_hex_parse_error() {
        let invalid_event = json!({
            "event_type": "DepositV2",
            "block_number": "invalid_hex",
            "block_timestamp": "0x64b8c123",
            "transaction_hash": "0xabcdef1234567890abcdef1234567890abcdef1234567890abcdef1234567890",
            "log_index": "0x1",
            "decoded_data": {
                "sender": "0x0d0d0d0d0d0d0d0d0d0d0d0d0d0d0d0d0d0d0d0d",
                "token": "0x0e0e0e0e0e0e0e0e0e0e0e0e0e0e0e0e0e0e0e0e",
                "vault_id": "0x258",
                "deposit_amount_uint256": "0xfa0"
            }
        });

        let result = generate_deposit_sql(&invalid_event);
        assert!(result.is_err());
        assert!(matches!(
            result.unwrap_err(),
            InsertError::HexParseError { .. }
        ));
    }

    #[test]
    fn test_invalid_input_format_error() {
        let not_array = json!({"not": "an_array"});
        let result = LocalDb::default().decoded_events_to_sql(not_array, 1000);

        assert!(result.is_err());
        assert!(matches!(
            result.unwrap_err(),
            InsertError::InvalidInputFormat
        ));
    }

    #[test]
    fn test_unknown_event_type_warning() {
        let unknown_event = json!({
            "event_type": "UnknownEvent",
            "block_number": "0x123456",
            "block_timestamp": "0x64b8c123",
            "transaction_hash": "0xabcdef1234567890abcdef1234567890abcdef1234567890abcdef1234567890",
            "log_index": "0x1",
            "decoded_data": {}
        });

        let events = json!([unknown_event]);
        let result = LocalDb::default().decoded_events_to_sql(events, 1000);

        assert!(result.is_ok());
        let sql = result.unwrap();
        assert!(sql.contains("BEGIN TRANSACTION;"));
        assert!(sql.contains("COMMIT;"));
        assert!(sql.contains("UPDATE sync_status"));
    }

    #[test]
    fn test_empty_events_array() {
        let empty_array = json!([]);
        let result = LocalDb::default().decoded_events_to_sql(empty_array, 1000);

        assert!(result.is_ok());
        let sql = result.unwrap();
        assert!(sql.contains("BEGIN TRANSACTION;"));
        assert!(sql.contains("COMMIT;"));
        assert!(sql.contains("UPDATE sync_status SET last_synced_block = 1000"));
=======
    }

    #[test]
    fn clear_v3_sql_generation() {
        let event = sample_clear_event();
        let context = event_context(&event).unwrap();
        let DecodedEvent::ClearV3(decoded) = &event.decoded_data else {
            unreachable!()
        };
        let sql = generate_clear_v3_sql(&context, decoded).unwrap();
        assert!(sql.contains("INSERT INTO clear_v3_events"));
        assert!(sql.contains("0x0000000000000000000000000000000000000000000000000000000000000064"));
        assert!(sql.contains("0x00000000000000000000000000000000000000000000000000000000000002bc"));
>>>>>>> 7ee7fe63
    }

    #[test]
    fn hex_to_decimal_roundtrip() {
        assert_eq!(hex_to_decimal("0x10").unwrap(), 16);
        assert!(matches!(
            hex_to_decimal("0xgg"),
            Err(InsertError::HexParseError { .. })
        ));
    }

<<<<<<< HEAD
    fn create_sample_remove_order_event() -> serde_json::Value {
        json!({
            "event_type": "RemoveOrderV3",
            "block_number": "0x123459",
            "block_timestamp": "0x64b8c126",
            "transaction_hash": "0xabcdef1234567890abcdef1234567890abcdef1234567890abcdef1234567893",
            "log_index": "0x4",
            "decoded_data": {
                "sender": "0x0a0a0a0a0a0a0a0a0a0a0a0a0a0a0a0a0a0a0a0a",
                "order_hash": "0x0b0b0b0b0b0b0b0b0b0b0b0b0b0b0b0b0b0b0b0b0b0b0b0b0b0b0b0b0b0b0b0b",
                "order": {
                    "owner": "0x0c0c0c0c0c0c0c0c0c0c0c0c0c0c0c0c0c0c0c0c",
                    "nonce": "0x2",
                    "evaluable": {
                        "interpreter": "0x0202020202020202020202020202020202020202",
                        "store": "0x0303030303030303030303030303030303030303",
                        "bytecode": "0x05060708"
                    },
                    "valid_inputs": [
                        {
                            "token": "0x0404040404040404040404040404040404040404",
                            "vault_id": "0x96"
                        }
                    ],
                    "valid_outputs": [
                        {
                            "token": "0x0505050505050505050505050505050505050505",
                            "vault_id": "0x12c"
                        },
                        {
                            "token": "0x0606060606060606060606060606060606060606",
                            "vault_id": "0x190"
                        }
                    ]
                }
            }
        })
    }

    #[test]
    fn test_remove_order_sql_generation() {
        let remove_order_event = create_sample_remove_order_event();
        let result = generate_remove_order_sql(&remove_order_event);

        assert!(result.is_ok());
        let sql = result.unwrap();

        assert!(sql.contains("INSERT INTO order_events"));
        assert!(sql.contains("'RemoveOrderV3'"));
        assert!(sql.contains("1193049"));
        assert!(sql.contains("1689829670"));
        assert!(sql.contains("0x0a0a0a0a0a0a0a0a0a0a0a0a0a0a0a0a0a0a0a0a"));
        assert!(sql.contains("0x0b0b0b0b0b0b0b0b0b0b0b0b0b0b0b0b0b0b0b0b0b0b0b0b0b0b0b0b0b0b0b0b"));
        assert!(sql.contains("0x0c0c0c0c0c0c0c0c0c0c0c0c0c0c0c0c0c0c0c0c"));
        assert!(sql.contains("0x2"));

        assert!(sql.contains("INSERT INTO order_ios"));
        assert!(sql.contains("'input'"));
        assert!(sql.contains("'output'"));
        assert!(sql.contains("0x0404040404040404040404040404040404040404"));
        assert!(sql.contains("0x96"));
        assert!(sql.contains("0x0505050505050505050505050505050505050505"));
        assert!(sql.contains("0x12c"));
        assert!(sql.contains("0x0606060606060606060606060606060606060606"));
        assert!(sql.contains("0x190"));
    }

    #[test]
    fn test_missing_valid_inputs_in_order() {
        let order_without_inputs = json!({
            "event_type": "AddOrderV3",
            "block_number": "0x123458",
            "block_timestamp": "0x64b8c125",
            "transaction_hash": "0xtest_missing_inputs",
            "log_index": "0x3",
            "decoded_data": {
                "sender": "0x0707070707070707070707070707070707070707",
                "order_hash": "0x0808080808080808080808080808080808080808080808080808080808080808",
                "order": {
                    "owner": "0x0101010101010101010101010101010101010101",
                    "nonce": "0x1",
                    "valid_outputs": [
                        {
                            "token": "0x0606060606060606060606060606060606060606",
                            "vault_id": "0x12c"
                        }
                    ]
                }
            }
        });

        let result = generate_add_order_sql(&order_without_inputs);
        assert!(result.is_ok());

        let sql = result.unwrap();
        assert!(sql.contains("INSERT INTO order_events"));
        assert!(sql.contains("INSERT INTO order_ios"));
        assert!(sql.contains("'output'"));
        assert!(!sql.contains("'input'"));
    }

    #[test]
    fn test_missing_valid_outputs_in_order() {
        let order_without_outputs = json!({
            "event_type": "RemoveOrderV3",
            "block_number": "0x123458",
            "block_timestamp": "0x64b8c125",
            "transaction_hash": "0xtest_missing_outputs",
            "log_index": "0x3",
            "decoded_data": {
                "sender": "0x0707070707070707070707070707070707070707",
                "order_hash": "0x0808080808080808080808080808080808080808080808080808080808080808",
                "order": {
                    "owner": "0x0101010101010101010101010101010101010101",
                    "nonce": "0x1",
                    "valid_inputs": [
                        {
                            "token": "0x0404040404040404040404040404040404040404",
                            "vault_id": "0x64"
                        }
                    ]
                }
            }
        });

        let result = generate_remove_order_sql(&order_without_outputs);
        assert!(result.is_ok());

        let sql = result.unwrap();
        assert!(sql.contains("INSERT INTO order_events"));
        assert!(sql.contains("INSERT INTO order_ios"));
        assert!(sql.contains("'input'"));
        assert!(!sql.contains("'output'"));
    }

    #[test]
    fn test_missing_both_valid_inputs_and_outputs() {
        let order_without_ios = json!({
            "event_type": "AddOrderV3",
            "block_number": "0x123458",
            "block_timestamp": "0x64b8c125",
            "transaction_hash": "0xtest_no_ios",
            "log_index": "0x3",
            "decoded_data": {
                "sender": "0x0707070707070707070707070707070707070707",
                "order_hash": "0x0808080808080808080808080808080808080808080808080808080808080808",
                "order": {
                    "owner": "0x0101010101010101010101010101010101010101",
                    "nonce": "0x1"
                }
            }
        });

        let result = generate_add_order_sql(&order_without_ios);
        assert!(result.is_ok());

        let sql = result.unwrap();
        assert!(sql.contains("INSERT INTO order_events"));
        assert!(!sql.contains("INSERT INTO order_ios"));
    }

    #[test]
    fn test_block_number_tracking() {
        let events = json!([
            {
                "event_type": "DepositV2",
                "block_number": "0x100",
                "block_timestamp": "0x64b8c123",
                "transaction_hash": "0xtest1",
                "log_index": "0x1",
                "decoded_data": {
                    "sender": "0x0d0d0d0d0d0d0d0d0d0d0d0d0d0d0d0d0d0d0d0d",
                    "token": "0x0e0e0e0e0e0e0e0e0e0e0e0e0e0e0e0e0e0e0e0e",
                    "vault_id": "0x258",
                    "deposit_amount_uint256": "0xfa0"
                }
            },
            {
                "event_type": "DepositV2",
                "block_number": "0x200",
                "block_timestamp": "0x64b8c123",
                "transaction_hash": "0xtest2",
                "log_index": "0x2",
                "decoded_data": {
                    "sender": "0x0d0d0d0d0d0d0d0d0d0d0d0d0d0d0d0d0d0d0d0d",
                    "token": "0x0e0e0e0e0e0e0e0e0e0e0e0e0e0e0e0e0e0e0e0e",
                    "vault_id": "0x258",
                    "deposit_amount_uint256": "0xfa0"
                }
            }
        ]);

        let result = LocalDb::default().decoded_events_to_sql(events, 1000);
        assert!(result.is_ok());

        let sql = result.unwrap();
        assert!(sql.contains("UPDATE sync_status SET last_synced_block = 1000"));
    }

    #[test]
    fn test_malformed_block_number_in_main_function() {
        let events_with_invalid_block = json!([
            {
                "event_type": "DepositV2",
                "block_number": "invalid_hex",
                "block_timestamp": "0x64b8c123",
                "transaction_hash": "0xtest1",
                "log_index": "0x1",
                "decoded_data": {
                    "sender": "0x0d0d0d0d0d0d0d0d0d0d0d0d0d0d0d0d0d0d0d0d",
                    "token": "0x0e0e0e0e0e0e0e0e0e0e0e0e0e0e0e0e0e0e0e0e",
                    "vault_id": "0x258",
                    "deposit_amount_uint256": "0xfa0"
                }
            },
            {
                "event_type": "DepositV2",
                "block_number": "0x200",
                "block_timestamp": "0x64b8c123",
                "transaction_hash": "0xtest2",
                "log_index": "0x2",
                "decoded_data": {
                    "sender": "0x0d0d0d0d0d0d0d0d0d0d0d0d0d0d0d0d0d0d0d0d",
                    "token": "0x0e0e0e0e0e0e0e0e0e0e0e0e0e0e0e0e0e0e0e0e",
                    "vault_id": "0x258",
                    "deposit_amount_uint256": "0xfa0"
                }
            }
        ]);

        let result = LocalDb::default().decoded_events_to_sql(events_with_invalid_block, 1000);
        assert!(result.is_err());
        assert!(matches!(
            result.unwrap_err(),
            InsertError::HexParseError { .. }
        ));
    }

    #[test]
    fn test_missing_block_number_in_main_function() {
        let events_without_block_number = json!([
            {
                "event_type": "DepositV2",
                "block_timestamp": "0x64b8c123",
                "transaction_hash": "0xtest1",
                "log_index": "0x1",
                "decoded_data": {
                    "sender": "0x0d0d0d0d0d0d0d0d0d0d0d0d0d0d0d0d0d0d0d0d",
                    "token": "0x0e0e0e0e0e0e0e0e0e0e0e0e0e0e0e0e0e0e0e0e",
                    "vault_id": "0x258",
                    "deposit_amount_uint256": "0xfa0"
                }
            }
        ]);

        let result = LocalDb::default().decoded_events_to_sql(events_without_block_number, 1000);
        assert!(result.is_err());
        assert!(matches!(
            result.unwrap_err(),
            InsertError::MissingField { .. }
        ));
=======
    #[test]
    fn decoded_events_to_sql_multiple_events() {
        let clear_event = sample_clear_event();
        let deposit_event = sample_deposit_event();
        let sql = decoded_events_to_sql(&[deposit_event, clear_event], 0x200).unwrap();
        assert!(sql.contains("INSERT INTO deposits"));
        assert!(sql.contains("INSERT INTO clear_v3_events"));
        assert!(sql.contains("UPDATE sync_status SET last_synced_block = 512"));
    }

    #[test]
    fn unknown_event_is_logged() {
        let unknown_event = build_event(
            EventType::Unknown,
            "0x0",
            "0x0",
            "0xbeef",
            "0x0",
            DecodedEvent::Unknown(UnknownEventDecoded {
                raw_data: "0xdead".into(),
                note: "n/a".into(),
            }),
        );
        let sql = decoded_events_to_sql(&[unknown_event], 0).unwrap();
        assert!(sql.contains("BEGIN TRANSACTION"));
>>>>>>> 7ee7fe63
    }
}<|MERGE_RESOLUTION|>--- conflicted
+++ resolved
@@ -587,212 +587,6 @@
         assert!(
             sql.contains("'0x000000000000000000000000000000000000000000000000000000000000002a'")
         );
-<<<<<<< HEAD
-
-        assert!(sql.contains("INSERT INTO context_values"));
-        assert!(sql.contains("'0x2a'"));
-        assert!(sql.contains("'0x2b'"));
-    }
-
-    #[test]
-    fn test_clear_v3_sql_generation() {
-        let clear_event = create_sample_clear_v3_event();
-        let result = generate_clear_v3_sql(&clear_event);
-
-        assert!(result.is_ok());
-        let sql = result.unwrap();
-
-        assert!(sql.contains("INSERT INTO clear_v3_events"));
-        assert!(sql.contains("1193050"));
-        assert!(sql.contains("1689829671"));
-        assert!(sql.contains("0x1111111111111111111111111111111111111111"));
-        assert!(sql.contains("0xaaaaaaaaaaaaaaaaaaaaaaaaaaaaaaaaaaaaaaaaaaaaaaaaaaaaaaaaaaaaaaaa"));
-        assert!(sql.contains("0xbbbbbbbbbbbbbbbbbbbbbbbbbbbbbbbbbbbbbbbbbbbbbbbbbbbbbbbbbbbbbbbb"));
-        assert!(sql.contains("0x0101010101010101010101010101010101010101"));
-        assert!(sql.contains("0x1212121212121212121212121212121212121212"));
-        assert!(sql.contains("0x64"));
-        assert!(sql.contains("0x12c"));
-        assert!(sql.contains("0x2bc"));
-        assert!(sql.contains("0x320"));
-    }
-
-    #[test]
-    fn test_after_clear_sql_generation() {
-        let after_clear_event = create_sample_after_clear_event();
-        let result = generate_after_clear_sql(&after_clear_event);
-
-        assert!(result.is_ok());
-        let sql = result.unwrap();
-
-        assert!(sql.contains("INSERT INTO after_clear_v2_events"));
-        assert!(sql.contains("1193051"));
-        assert!(sql.contains("1689829672"));
-        assert!(sql.contains("0x1717171717171717171717171717171717171717"));
-        assert!(sql.contains("0x1388"));
-        assert!(sql.contains("0x1770"));
-        assert!(sql.contains("0x1b58"));
-        assert!(sql.contains("0x1f40"));
-    }
-
-    #[test]
-    fn test_meta_sql_generation() {
-        let meta_event = create_sample_meta_event();
-        let result = generate_meta_sql(&meta_event);
-
-        assert!(result.is_ok());
-        let sql = result.unwrap();
-
-        assert!(sql.contains("INSERT INTO meta_events"));
-        assert!(sql.contains("1193052"));
-        assert!(sql.contains("1689829673"));
-        assert!(sql.contains("0x1818181818181818181818181818181818181818"));
-        assert!(sql.contains("0x1919191919191919191919191919191919191919"));
-        assert!(sql.contains("0x090a0b0c0d"));
-    }
-
-    #[test]
-    fn test_decoded_events_to_sql_complete() {
-        let events = json!([
-            create_sample_deposit_event(),
-            create_sample_withdraw_event(),
-            create_sample_add_order_event(),
-            create_sample_take_order_event(),
-            create_sample_clear_v3_event(),
-            create_sample_after_clear_event(),
-            create_sample_meta_event()
-        ]);
-
-        let result = LocalDb::default().decoded_events_to_sql(events, 5000000);
-
-        assert!(result.is_ok());
-        let sql = result.unwrap();
-
-        assert!(sql.starts_with("BEGIN TRANSACTION;"));
-        assert!(sql.ends_with("COMMIT;\n"));
-
-        assert!(sql.contains("UPDATE sync_status SET last_synced_block = 5000000"));
-
-        assert!(sql.contains("INSERT INTO deposits"));
-        assert!(sql.contains("INSERT INTO withdrawals"));
-        assert!(sql.contains("INSERT INTO order_events"));
-        assert!(sql.contains("INSERT INTO order_ios"));
-        assert!(sql.contains("INSERT INTO take_orders"));
-        assert!(sql.contains("INSERT INTO take_order_contexts"));
-        assert!(sql.contains("INSERT INTO context_values"));
-        assert!(sql.contains("INSERT INTO clear_v3_events"));
-        assert!(sql.contains("INSERT INTO after_clear_v2_events"));
-        assert!(sql.contains("INSERT INTO meta_events"));
-    }
-
-    #[test]
-    fn test_missing_decoded_data_error() {
-        let invalid_event = json!({
-            "event_type": "DepositV2",
-            "block_number": "0x123456",
-            "block_timestamp": "0x64b8c123",
-            "transaction_hash": "0xabcdef1234567890abcdef1234567890abcdef1234567890abcdef1234567890",
-            "log_index": "0x1"
-        });
-
-        let result = generate_deposit_sql(&invalid_event);
-        assert!(result.is_err());
-        assert!(matches!(
-            result.unwrap_err(),
-            InsertError::MissingDecodedData { .. }
-        ));
-    }
-
-    #[test]
-    fn test_missing_field_error() {
-        let invalid_event = json!({
-            "event_type": "DepositV2",
-            "block_number": "0x123456",
-            "block_timestamp": "0x64b8c123",
-            "log_index": "0x1",
-            "decoded_data": {
-                "sender": "0x0d0d0d0d0d0d0d0d0d0d0d0d0d0d0d0d0d0d0d0d",
-                "token": "0x0e0e0e0e0e0e0e0e0e0e0e0e0e0e0e0e0e0e0e0e",
-                "vault_id": "0x258",
-                "deposit_amount_uint256": "0xfa0"
-            }
-        });
-
-        let result = generate_deposit_sql(&invalid_event);
-        assert!(result.is_err());
-        assert!(matches!(
-            result.unwrap_err(),
-            InsertError::MissingField { .. }
-        ));
-    }
-
-    #[test]
-    fn test_hex_parse_error() {
-        let invalid_event = json!({
-            "event_type": "DepositV2",
-            "block_number": "invalid_hex",
-            "block_timestamp": "0x64b8c123",
-            "transaction_hash": "0xabcdef1234567890abcdef1234567890abcdef1234567890abcdef1234567890",
-            "log_index": "0x1",
-            "decoded_data": {
-                "sender": "0x0d0d0d0d0d0d0d0d0d0d0d0d0d0d0d0d0d0d0d0d",
-                "token": "0x0e0e0e0e0e0e0e0e0e0e0e0e0e0e0e0e0e0e0e0e",
-                "vault_id": "0x258",
-                "deposit_amount_uint256": "0xfa0"
-            }
-        });
-
-        let result = generate_deposit_sql(&invalid_event);
-        assert!(result.is_err());
-        assert!(matches!(
-            result.unwrap_err(),
-            InsertError::HexParseError { .. }
-        ));
-    }
-
-    #[test]
-    fn test_invalid_input_format_error() {
-        let not_array = json!({"not": "an_array"});
-        let result = LocalDb::default().decoded_events_to_sql(not_array, 1000);
-
-        assert!(result.is_err());
-        assert!(matches!(
-            result.unwrap_err(),
-            InsertError::InvalidInputFormat
-        ));
-    }
-
-    #[test]
-    fn test_unknown_event_type_warning() {
-        let unknown_event = json!({
-            "event_type": "UnknownEvent",
-            "block_number": "0x123456",
-            "block_timestamp": "0x64b8c123",
-            "transaction_hash": "0xabcdef1234567890abcdef1234567890abcdef1234567890abcdef1234567890",
-            "log_index": "0x1",
-            "decoded_data": {}
-        });
-
-        let events = json!([unknown_event]);
-        let result = LocalDb::default().decoded_events_to_sql(events, 1000);
-
-        assert!(result.is_ok());
-        let sql = result.unwrap();
-        assert!(sql.contains("BEGIN TRANSACTION;"));
-        assert!(sql.contains("COMMIT;"));
-        assert!(sql.contains("UPDATE sync_status"));
-    }
-
-    #[test]
-    fn test_empty_events_array() {
-        let empty_array = json!([]);
-        let result = LocalDb::default().decoded_events_to_sql(empty_array, 1000);
-
-        assert!(result.is_ok());
-        let sql = result.unwrap();
-        assert!(sql.contains("BEGIN TRANSACTION;"));
-        assert!(sql.contains("COMMIT;"));
-        assert!(sql.contains("UPDATE sync_status SET last_synced_block = 1000"));
-=======
     }
 
     #[test]
@@ -806,7 +600,6 @@
         assert!(sql.contains("INSERT INTO clear_v3_events"));
         assert!(sql.contains("0x0000000000000000000000000000000000000000000000000000000000000064"));
         assert!(sql.contains("0x00000000000000000000000000000000000000000000000000000000000002bc"));
->>>>>>> 7ee7fe63
     }
 
     #[test]
@@ -818,269 +611,6 @@
         ));
     }
 
-<<<<<<< HEAD
-    fn create_sample_remove_order_event() -> serde_json::Value {
-        json!({
-            "event_type": "RemoveOrderV3",
-            "block_number": "0x123459",
-            "block_timestamp": "0x64b8c126",
-            "transaction_hash": "0xabcdef1234567890abcdef1234567890abcdef1234567890abcdef1234567893",
-            "log_index": "0x4",
-            "decoded_data": {
-                "sender": "0x0a0a0a0a0a0a0a0a0a0a0a0a0a0a0a0a0a0a0a0a",
-                "order_hash": "0x0b0b0b0b0b0b0b0b0b0b0b0b0b0b0b0b0b0b0b0b0b0b0b0b0b0b0b0b0b0b0b0b",
-                "order": {
-                    "owner": "0x0c0c0c0c0c0c0c0c0c0c0c0c0c0c0c0c0c0c0c0c",
-                    "nonce": "0x2",
-                    "evaluable": {
-                        "interpreter": "0x0202020202020202020202020202020202020202",
-                        "store": "0x0303030303030303030303030303030303030303",
-                        "bytecode": "0x05060708"
-                    },
-                    "valid_inputs": [
-                        {
-                            "token": "0x0404040404040404040404040404040404040404",
-                            "vault_id": "0x96"
-                        }
-                    ],
-                    "valid_outputs": [
-                        {
-                            "token": "0x0505050505050505050505050505050505050505",
-                            "vault_id": "0x12c"
-                        },
-                        {
-                            "token": "0x0606060606060606060606060606060606060606",
-                            "vault_id": "0x190"
-                        }
-                    ]
-                }
-            }
-        })
-    }
-
-    #[test]
-    fn test_remove_order_sql_generation() {
-        let remove_order_event = create_sample_remove_order_event();
-        let result = generate_remove_order_sql(&remove_order_event);
-
-        assert!(result.is_ok());
-        let sql = result.unwrap();
-
-        assert!(sql.contains("INSERT INTO order_events"));
-        assert!(sql.contains("'RemoveOrderV3'"));
-        assert!(sql.contains("1193049"));
-        assert!(sql.contains("1689829670"));
-        assert!(sql.contains("0x0a0a0a0a0a0a0a0a0a0a0a0a0a0a0a0a0a0a0a0a"));
-        assert!(sql.contains("0x0b0b0b0b0b0b0b0b0b0b0b0b0b0b0b0b0b0b0b0b0b0b0b0b0b0b0b0b0b0b0b0b"));
-        assert!(sql.contains("0x0c0c0c0c0c0c0c0c0c0c0c0c0c0c0c0c0c0c0c0c"));
-        assert!(sql.contains("0x2"));
-
-        assert!(sql.contains("INSERT INTO order_ios"));
-        assert!(sql.contains("'input'"));
-        assert!(sql.contains("'output'"));
-        assert!(sql.contains("0x0404040404040404040404040404040404040404"));
-        assert!(sql.contains("0x96"));
-        assert!(sql.contains("0x0505050505050505050505050505050505050505"));
-        assert!(sql.contains("0x12c"));
-        assert!(sql.contains("0x0606060606060606060606060606060606060606"));
-        assert!(sql.contains("0x190"));
-    }
-
-    #[test]
-    fn test_missing_valid_inputs_in_order() {
-        let order_without_inputs = json!({
-            "event_type": "AddOrderV3",
-            "block_number": "0x123458",
-            "block_timestamp": "0x64b8c125",
-            "transaction_hash": "0xtest_missing_inputs",
-            "log_index": "0x3",
-            "decoded_data": {
-                "sender": "0x0707070707070707070707070707070707070707",
-                "order_hash": "0x0808080808080808080808080808080808080808080808080808080808080808",
-                "order": {
-                    "owner": "0x0101010101010101010101010101010101010101",
-                    "nonce": "0x1",
-                    "valid_outputs": [
-                        {
-                            "token": "0x0606060606060606060606060606060606060606",
-                            "vault_id": "0x12c"
-                        }
-                    ]
-                }
-            }
-        });
-
-        let result = generate_add_order_sql(&order_without_inputs);
-        assert!(result.is_ok());
-
-        let sql = result.unwrap();
-        assert!(sql.contains("INSERT INTO order_events"));
-        assert!(sql.contains("INSERT INTO order_ios"));
-        assert!(sql.contains("'output'"));
-        assert!(!sql.contains("'input'"));
-    }
-
-    #[test]
-    fn test_missing_valid_outputs_in_order() {
-        let order_without_outputs = json!({
-            "event_type": "RemoveOrderV3",
-            "block_number": "0x123458",
-            "block_timestamp": "0x64b8c125",
-            "transaction_hash": "0xtest_missing_outputs",
-            "log_index": "0x3",
-            "decoded_data": {
-                "sender": "0x0707070707070707070707070707070707070707",
-                "order_hash": "0x0808080808080808080808080808080808080808080808080808080808080808",
-                "order": {
-                    "owner": "0x0101010101010101010101010101010101010101",
-                    "nonce": "0x1",
-                    "valid_inputs": [
-                        {
-                            "token": "0x0404040404040404040404040404040404040404",
-                            "vault_id": "0x64"
-                        }
-                    ]
-                }
-            }
-        });
-
-        let result = generate_remove_order_sql(&order_without_outputs);
-        assert!(result.is_ok());
-
-        let sql = result.unwrap();
-        assert!(sql.contains("INSERT INTO order_events"));
-        assert!(sql.contains("INSERT INTO order_ios"));
-        assert!(sql.contains("'input'"));
-        assert!(!sql.contains("'output'"));
-    }
-
-    #[test]
-    fn test_missing_both_valid_inputs_and_outputs() {
-        let order_without_ios = json!({
-            "event_type": "AddOrderV3",
-            "block_number": "0x123458",
-            "block_timestamp": "0x64b8c125",
-            "transaction_hash": "0xtest_no_ios",
-            "log_index": "0x3",
-            "decoded_data": {
-                "sender": "0x0707070707070707070707070707070707070707",
-                "order_hash": "0x0808080808080808080808080808080808080808080808080808080808080808",
-                "order": {
-                    "owner": "0x0101010101010101010101010101010101010101",
-                    "nonce": "0x1"
-                }
-            }
-        });
-
-        let result = generate_add_order_sql(&order_without_ios);
-        assert!(result.is_ok());
-
-        let sql = result.unwrap();
-        assert!(sql.contains("INSERT INTO order_events"));
-        assert!(!sql.contains("INSERT INTO order_ios"));
-    }
-
-    #[test]
-    fn test_block_number_tracking() {
-        let events = json!([
-            {
-                "event_type": "DepositV2",
-                "block_number": "0x100",
-                "block_timestamp": "0x64b8c123",
-                "transaction_hash": "0xtest1",
-                "log_index": "0x1",
-                "decoded_data": {
-                    "sender": "0x0d0d0d0d0d0d0d0d0d0d0d0d0d0d0d0d0d0d0d0d",
-                    "token": "0x0e0e0e0e0e0e0e0e0e0e0e0e0e0e0e0e0e0e0e0e",
-                    "vault_id": "0x258",
-                    "deposit_amount_uint256": "0xfa0"
-                }
-            },
-            {
-                "event_type": "DepositV2",
-                "block_number": "0x200",
-                "block_timestamp": "0x64b8c123",
-                "transaction_hash": "0xtest2",
-                "log_index": "0x2",
-                "decoded_data": {
-                    "sender": "0x0d0d0d0d0d0d0d0d0d0d0d0d0d0d0d0d0d0d0d0d",
-                    "token": "0x0e0e0e0e0e0e0e0e0e0e0e0e0e0e0e0e0e0e0e0e",
-                    "vault_id": "0x258",
-                    "deposit_amount_uint256": "0xfa0"
-                }
-            }
-        ]);
-
-        let result = LocalDb::default().decoded_events_to_sql(events, 1000);
-        assert!(result.is_ok());
-
-        let sql = result.unwrap();
-        assert!(sql.contains("UPDATE sync_status SET last_synced_block = 1000"));
-    }
-
-    #[test]
-    fn test_malformed_block_number_in_main_function() {
-        let events_with_invalid_block = json!([
-            {
-                "event_type": "DepositV2",
-                "block_number": "invalid_hex",
-                "block_timestamp": "0x64b8c123",
-                "transaction_hash": "0xtest1",
-                "log_index": "0x1",
-                "decoded_data": {
-                    "sender": "0x0d0d0d0d0d0d0d0d0d0d0d0d0d0d0d0d0d0d0d0d",
-                    "token": "0x0e0e0e0e0e0e0e0e0e0e0e0e0e0e0e0e0e0e0e0e",
-                    "vault_id": "0x258",
-                    "deposit_amount_uint256": "0xfa0"
-                }
-            },
-            {
-                "event_type": "DepositV2",
-                "block_number": "0x200",
-                "block_timestamp": "0x64b8c123",
-                "transaction_hash": "0xtest2",
-                "log_index": "0x2",
-                "decoded_data": {
-                    "sender": "0x0d0d0d0d0d0d0d0d0d0d0d0d0d0d0d0d0d0d0d0d",
-                    "token": "0x0e0e0e0e0e0e0e0e0e0e0e0e0e0e0e0e0e0e0e0e",
-                    "vault_id": "0x258",
-                    "deposit_amount_uint256": "0xfa0"
-                }
-            }
-        ]);
-
-        let result = LocalDb::default().decoded_events_to_sql(events_with_invalid_block, 1000);
-        assert!(result.is_err());
-        assert!(matches!(
-            result.unwrap_err(),
-            InsertError::HexParseError { .. }
-        ));
-    }
-
-    #[test]
-    fn test_missing_block_number_in_main_function() {
-        let events_without_block_number = json!([
-            {
-                "event_type": "DepositV2",
-                "block_timestamp": "0x64b8c123",
-                "transaction_hash": "0xtest1",
-                "log_index": "0x1",
-                "decoded_data": {
-                    "sender": "0x0d0d0d0d0d0d0d0d0d0d0d0d0d0d0d0d0d0d0d0d",
-                    "token": "0x0e0e0e0e0e0e0e0e0e0e0e0e0e0e0e0e0e0e0e0e",
-                    "vault_id": "0x258",
-                    "deposit_amount_uint256": "0xfa0"
-                }
-            }
-        ]);
-
-        let result = LocalDb::default().decoded_events_to_sql(events_without_block_number, 1000);
-        assert!(result.is_err());
-        assert!(matches!(
-            result.unwrap_err(),
-            InsertError::MissingField { .. }
-        ));
-=======
     #[test]
     fn decoded_events_to_sql_multiple_events() {
         let clear_event = sample_clear_event();
@@ -1106,6 +636,5 @@
         );
         let sql = decoded_events_to_sql(&[unknown_event], 0).unwrap();
         assert!(sql.contains("BEGIN TRANSACTION"));
->>>>>>> 7ee7fe63
     }
 }