--- conflicted
+++ resolved
@@ -1,5 +1,5 @@
 use super::decode::{DecodedEvent, DecodedEventData, InterpreterStoreSetEvent};
-use crate::erc20::TokenInfo;
+use crate::{erc20::TokenInfo, rpc_client::LogEntryResponse};
 use alloy::sol_types::SolValue;
 use alloy::{
     hex,
@@ -19,20 +19,6 @@
 pub enum InsertError {
     #[error("Failed to parse hex string: {hex_str}")]
     HexParseError { hex_str: String },
-<<<<<<< HEAD
-    #[error("Raw event must be a JSON object")]
-    InvalidRawEventFormat,
-    #[error("Topics field must be an array of strings")]
-    InvalidTopicsFormat,
-    #[error("Failed to serialize raw event payload")]
-    RawEventSerialization,
-    #[error("Missing decoded_data in {event_type} event")]
-    MissingDecodedData { event_type: String },
-    #[error("Missing {field} in {event_type} event")]
-    MissingEventField { field: String, event_type: String },
-    #[error("Context value must be string")]
-    InvalidContextValue,
-=======
     #[error("IO index {field} exceeds u64 range")]
     IoIndexOverflow { field: &'static str },
     #[error("{side} {io_type} IO index {index} out of bounds (len {len})")]
@@ -46,7 +32,8 @@
     FloatConversion(String),
     #[error("Missing decimals for token {token}")]
     MissingTokenDecimals { token: String },
->>>>>>> b2d407a2
+    #[error("Failed to serialize raw event payload: {0}")]
+    RawEventSerialization(String),
 }
 
 fn encode_u256_prefixed(value: &U256) -> String {
@@ -65,49 +52,9 @@
         .map_err(|_| InsertError::IoIndexOverflow { field })
 }
 
-<<<<<<< HEAD
-        for event in events {
-            match event.get("event_type").and_then(|v| v.as_str()) {
-                Some("DepositV2") => {
-                    sql.push_str(&generate_deposit_sql(event)?);
-                }
-                Some("WithdrawV2") => {
-                    sql.push_str(&generate_withdraw_sql(event)?);
-                }
-                Some("AddOrderV3") => {
-                    sql.push_str(&generate_add_order_sql(event)?);
-                }
-                Some("RemoveOrderV3") => {
-                    sql.push_str(&generate_remove_order_sql(event)?);
-                }
-                Some("TakeOrderV3") => {
-                    sql.push_str(&generate_take_order_sql(event)?);
-                }
-                Some("ClearV3") => {
-                    sql.push_str(&generate_clear_v3_sql(event)?);
-                }
-                Some("AfterClearV2") => {
-                    sql.push_str(&generate_after_clear_sql(event)?);
-                }
-                Some("MetaV1_2") => {
-                    sql.push_str(&generate_meta_sql(event)?);
-                }
-                Some("Set") => {
-                    sql.push_str(&generate_set_sql(event)?);
-                }
-                Some(event_type) => {
-                    eprintln!("Warning: Unknown event type: {}", event_type);
-                }
-                None => {
-                    eprintln!("Warning: Event missing event_type field");
-                }
-            }
-        }
-=======
 fn u64_to_usize(value: u64, field: &'static str) -> Result<usize, InsertError> {
     usize::try_from(value).map_err(|_| InsertError::IoIndexOverflow { field })
 }
->>>>>>> b2d407a2
 
 fn vault_id_by_index<'a>(
     ios: &'a [IOV2],
@@ -212,100 +159,6 @@
         }
     }
 
-<<<<<<< HEAD
-    pub fn raw_events_to_sql(&self, raw_events: &[Value]) -> Result<String, InsertError> {
-        if raw_events.is_empty() {
-            return Ok(String::new());
-        }
-
-        struct RawEventRow {
-            block_number: u64,
-            log_index: u64,
-            block_timestamp: Option<u64>,
-            transaction_hash: String,
-            address: String,
-            data: String,
-            topics_json: String,
-            raw_json: String,
-        }
-
-        let mut rows: Vec<RawEventRow> = Vec::with_capacity(raw_events.len());
-
-        for event in raw_events {
-            if !event.is_object() {
-                return Err(InsertError::InvalidRawEventFormat);
-            }
-
-            let transaction_hash = get_string_field(event, "transactionHash")?.to_string();
-            let log_index = hex_to_decimal(get_string_field(event, "logIndex")?)?;
-            let block_number = hex_to_decimal(get_string_field(event, "blockNumber")?)?;
-            let block_timestamp = event
-                .get("blockTimestamp")
-                .and_then(|v| v.as_str())
-                .map(hex_to_decimal)
-                .transpose()?;
-            let address = get_string_field(event, "address")?.to_string();
-            let data = get_string_field(event, "data")?.to_string();
-
-            let topics = event
-                .get("topics")
-                .and_then(|v| v.as_array())
-                .ok_or(InsertError::InvalidTopicsFormat)?;
-            let mut topics_vec = Vec::with_capacity(topics.len());
-            for topic in topics {
-                let topic_str = topic
-                    .as_str()
-                    .ok_or(InsertError::InvalidTopicsFormat)?
-                    .to_string();
-                topics_vec.push(topic_str);
-            }
-            let topics_json = serde_json::to_string(&topics_vec)
-                .map_err(|_| InsertError::RawEventSerialization)?;
-
-            let raw_json =
-                serde_json::to_string(event).map_err(|_| InsertError::RawEventSerialization)?;
-
-            rows.push(RawEventRow {
-                block_number,
-                log_index,
-                block_timestamp,
-                transaction_hash,
-                address,
-                data,
-                topics_json,
-                raw_json,
-            });
-        }
-
-        rows.sort_by(|a, b| {
-            a.block_number
-                .cmp(&b.block_number)
-                .then_with(|| a.log_index.cmp(&b.log_index))
-        });
-
-        let mut sql = String::new();
-        for row in rows {
-            let timestamp_sql = row
-                .block_timestamp
-                .map(|ts| ts.to_string())
-                .unwrap_or_else(|| "NULL".to_string());
-
-            sql.push_str(&format!(
-                "INSERT INTO raw_events (block_number, block_timestamp, transaction_hash, log_index, address, topics, data, raw_json) VALUES ({}, {}, '{}', {}, '{}', '{}', '{}', '{}');\n",
-                row.block_number,
-                timestamp_sql,
-                escape_sql_text(&row.transaction_hash),
-                row.log_index,
-                escape_sql_text(&row.address),
-                escape_sql_text(&row.topics_json),
-                escape_sql_text(&row.data),
-                escape_sql_text(&row.raw_json),
-            ));
-        }
-
-        Ok(sql)
-    }
-=======
     sql.push_str(&format!(
         "\nUPDATE sync_status SET last_synced_block = {}, updated_at = CURRENT_TIMESTAMP WHERE id = 1;\n",
         end_block
@@ -314,7 +167,74 @@
     sql.push_str("\nCOMMIT;\n");
 
     Ok(sql)
->>>>>>> b2d407a2
+}
+
+pub fn raw_events_to_sql(raw_events: &[LogEntryResponse]) -> Result<String, InsertError> {
+    if raw_events.is_empty() {
+        return Ok(String::new());
+    }
+
+    struct RawEventRow<'a> {
+        block_number: u64,
+        log_index: u64,
+        block_timestamp: Option<u64>,
+        event: &'a LogEntryResponse,
+        topics_json: String,
+        raw_json: String,
+    }
+
+    let mut rows = Vec::with_capacity(raw_events.len());
+    for event in raw_events {
+        let block_number = hex_to_decimal(&event.block_number)?;
+        let log_index = hex_to_decimal(&event.log_index)?;
+        let block_timestamp = event
+            .block_timestamp
+            .as_deref()
+            .map(hex_to_decimal)
+            .transpose()?;
+
+        let topics_json = serde_json::to_string(&event.topics)
+            .map_err(|err| InsertError::RawEventSerialization(err.to_string()))?;
+        let raw_json = serde_json::to_string(event)
+            .map_err(|err| InsertError::RawEventSerialization(err.to_string()))?;
+
+        rows.push(RawEventRow {
+            block_number,
+            log_index,
+            block_timestamp,
+            event,
+            topics_json,
+            raw_json,
+        });
+    }
+
+    rows.sort_by(|a, b| {
+        a.block_number
+            .cmp(&b.block_number)
+            .then_with(|| a.log_index.cmp(&b.log_index))
+    });
+
+    let mut sql = String::new();
+    for row in rows {
+        let timestamp_sql = match row.block_timestamp {
+            Some(ts) => ts.to_string(),
+            None => "NULL".to_string(),
+        };
+
+        sql.push_str(&format!(
+            "INSERT INTO raw_events (block_number, block_timestamp, transaction_hash, log_index, address, topics, data, raw_json) VALUES ({}, {}, '{}', {}, '{}', '{}', '{}', '{}');\n",
+            row.block_number,
+            timestamp_sql,
+            escape_sql_text(&row.event.transaction_hash),
+            row.log_index,
+            escape_sql_text(&row.event.address),
+            escape_sql_text(&row.topics_json),
+            escape_sql_text(&row.event.data),
+            escape_sql_text(&row.raw_json),
+        ));
+    }
+
+    Ok(sql)
 }
 
 /// Build upsert SQL for erc20_tokens. Only include successfully fetched tokens.
@@ -410,62 +330,14 @@
     ))
 }
 
-<<<<<<< HEAD
-fn generate_add_order_sql(event: &Value) -> Result<String, InsertError> {
-    let decoded_data = event
-        .get("decoded_data")
-        .ok_or(InsertError::MissingDecodedData {
-            event_type: "AddOrderV3".to_string(),
-        })?;
-    let order = decoded_data
-        .get("order")
-        .ok_or(InsertError::MissingEventField {
-            field: "order".to_string(),
-            event_type: "AddOrderV3".to_string(),
-        })?;
-
-    let transaction_hash = get_string_field(event, "transaction_hash")?;
-    let block_number = hex_to_decimal(get_string_field(event, "block_number")?)?;
-    let block_timestamp = hex_to_decimal(get_string_field(event, "block_timestamp")?)?;
-    let log_index = hex_to_decimal(get_string_field(event, "log_index")?)?;
-
-    let sender = get_string_field(decoded_data, "sender")?;
-    let order_hash = get_string_field(decoded_data, "order_hash")?;
-    let order_bytes = get_string_field(decoded_data, "order_bytes")?;
-    let owner = get_string_field(order, "owner")?;
-    let nonce = get_string_field(order, "nonce")?;
-    let evaluable = order
-        .get("evaluable")
-        .ok_or(InsertError::MissingEventField {
-            field: "order.evaluable".to_string(),
-            event_type: "AddOrderV3".to_string(),
-        })?;
-    let interpreter_address = get_string_field(evaluable, "interpreter")?;
-    let store_address = get_string_field(evaluable, "store")?;
-
-=======
 fn generate_add_order_sql(
     context: &EventContext<'_>,
     decoded: &AddOrderV3,
 ) -> Result<String, InsertError> {
->>>>>>> b2d407a2
     let mut sql = String::new();
     let order_bytes = hex::encode_prefixed(decoded.order.abi_encode());
 
     sql.push_str(&format!(
-<<<<<<< HEAD
-        "INSERT INTO order_events (block_number, block_timestamp, transaction_hash, log_index, event_type, sender, interpreter_address, store_address, order_hash, order_owner, order_nonce, order_bytes) VALUES ({}, {}, '{}', {}, 'AddOrderV3', '{}', '{}', '{}', '{}', '{}', '{}', '{}');\n",
-        block_number,
-        block_timestamp,
-        transaction_hash,
-        log_index,
-        sender,
-        interpreter_address,
-        store_address,
-        order_hash,
-        owner,
-        nonce,
-=======
         "INSERT INTO order_events (block_number, block_timestamp, transaction_hash, log_index, event_type, sender, order_hash, order_owner, order_nonce, order_bytes) VALUES ({}, {}, '{}', {}, 'AddOrderV3', '{}', '{}', '{}', '{}', '{}');\n",
         context.block_number,
         context.block_timestamp,
@@ -475,7 +347,6 @@
         hex::encode_prefixed(decoded.orderHash),
         hex::encode_prefixed(decoded.order.owner),
         hex::encode_prefixed(decoded.order.nonce),
->>>>>>> b2d407a2
         order_bytes
     ));
 
@@ -487,62 +358,14 @@
     Ok(sql)
 }
 
-<<<<<<< HEAD
-fn generate_remove_order_sql(event: &Value) -> Result<String, InsertError> {
-    let decoded_data = event
-        .get("decoded_data")
-        .ok_or(InsertError::MissingDecodedData {
-            event_type: "RemoveOrderV3".to_string(),
-        })?;
-    let order = decoded_data
-        .get("order")
-        .ok_or(InsertError::MissingEventField {
-            field: "order".to_string(),
-            event_type: "RemoveOrderV3".to_string(),
-        })?;
-
-    let transaction_hash = get_string_field(event, "transaction_hash")?;
-    let block_number = hex_to_decimal(get_string_field(event, "block_number")?)?;
-    let block_timestamp = hex_to_decimal(get_string_field(event, "block_timestamp")?)?;
-    let log_index = hex_to_decimal(get_string_field(event, "log_index")?)?;
-
-    let sender = get_string_field(decoded_data, "sender")?;
-    let order_hash = get_string_field(decoded_data, "order_hash")?;
-    let order_bytes = get_string_field(decoded_data, "order_bytes")?;
-    let owner = get_string_field(order, "owner")?;
-    let nonce = get_string_field(order, "nonce")?;
-    let evaluable = order
-        .get("evaluable")
-        .ok_or(InsertError::MissingEventField {
-            field: "order.evaluable".to_string(),
-            event_type: "RemoveOrderV3".to_string(),
-        })?;
-    let interpreter_address = get_string_field(evaluable, "interpreter")?;
-    let store_address = get_string_field(evaluable, "store")?;
-
-=======
 fn generate_remove_order_sql(
     context: &EventContext<'_>,
     decoded: &RemoveOrderV3,
 ) -> Result<String, InsertError> {
->>>>>>> b2d407a2
     let mut sql = String::new();
     let order_bytes = hex::encode_prefixed(decoded.order.abi_encode());
 
     sql.push_str(&format!(
-<<<<<<< HEAD
-        "INSERT INTO order_events (block_number, block_timestamp, transaction_hash, log_index, event_type, sender, interpreter_address, store_address, order_hash, order_owner, order_nonce, order_bytes) VALUES ({}, {}, '{}', {}, 'RemoveOrderV3', '{}', '{}', '{}', '{}', '{}', '{}', '{}');\n",
-        block_number,
-        block_timestamp,
-        transaction_hash,
-        log_index,
-        sender,
-        interpreter_address,
-        store_address,
-        order_hash,
-        owner,
-        nonce,
-=======
         "INSERT INTO order_events (block_number, block_timestamp, transaction_hash, log_index, event_type, sender, order_hash, order_owner, order_nonce, order_bytes) VALUES ({}, {}, '{}', {}, 'RemoveOrderV3', '{}', '{}', '{}', '{}', '{}');\n",
         context.block_number,
         context.block_timestamp,
@@ -552,7 +375,6 @@
         hex::encode_prefixed(decoded.orderHash),
         hex::encode_prefixed(decoded.order.owner),
         hex::encode_prefixed(decoded.order.nonce),
->>>>>>> b2d407a2
         order_bytes
     ));
 
@@ -564,88 +386,12 @@
     Ok(sql)
 }
 
-<<<<<<< HEAD
-fn generate_set_sql(event: &Value) -> Result<String, InsertError> {
-    let decoded_data = event
-        .get("decoded_data")
-        .ok_or(InsertError::MissingDecodedData {
-            event_type: "Set".to_string(),
-        })?;
-
-    let transaction_hash = get_string_field(event, "transaction_hash")?;
-    let block_number = hex_to_decimal(get_string_field(event, "block_number")?)?;
-    let block_timestamp = hex_to_decimal(get_string_field(event, "block_timestamp")?)?;
-    let log_index = hex_to_decimal(get_string_field(event, "log_index")?)?;
-    let store_address_raw =
-        event
-            .get("address")
-            .and_then(|v| v.as_str())
-            .ok_or(InsertError::MissingEventField {
-                field: "address".to_string(),
-                event_type: "Set".to_string(),
-            })?;
-    let store_address = store_address_raw.to_ascii_lowercase();
-
-    let namespace = get_string_field(decoded_data, "namespace")?;
-    let key = get_string_field(decoded_data, "key")?;
-    let value = get_string_field(decoded_data, "value")?;
-
-    let mut sql = String::new();
-
-    sql.push_str(&format!(
-        "INSERT INTO interpreter_store_sets (store_address, block_number, block_timestamp, transaction_hash, log_index, namespace, key, value) VALUES ('{}', {}, {}, '{}', {}, '{}', '{}', '{}') ON CONFLICT(transaction_hash, log_index) DO UPDATE SET store_address = excluded.store_address, block_number = excluded.block_number, block_timestamp = excluded.block_timestamp, namespace = excluded.namespace, key = excluded.key, value = excluded.value;\n",
-        store_address,
-        block_number,
-        block_timestamp,
-        transaction_hash,
-        log_index,
-        namespace,
-        key,
-        value
-    ));
-
-    Ok(sql)
-}
-
-fn generate_take_order_sql(event: &Value) -> Result<String, InsertError> {
-    let decoded_data = event
-        .get("decoded_data")
-        .ok_or(InsertError::MissingDecodedData {
-            event_type: "TakeOrderV3".to_string(),
-        })?;
-    let config = decoded_data
-        .get("config")
-        .ok_or(InsertError::MissingEventField {
-            field: "config".to_string(),
-            event_type: "TakeOrderV3".to_string(),
-        })?;
-    let order = config.get("order").ok_or(InsertError::MissingEventField {
-        field: "order".to_string(),
-        event_type: "TakeOrderV3 config".to_string(),
-    })?;
-
-    let transaction_hash = get_string_field(event, "transaction_hash")?;
-    let block_number = hex_to_decimal(get_string_field(event, "block_number")?)?;
-    let block_timestamp = hex_to_decimal(get_string_field(event, "block_timestamp")?)?;
-    let log_index = hex_to_decimal(get_string_field(event, "log_index")?)?;
-
-    let sender = get_string_field(decoded_data, "sender")?;
-
-    let order_owner = get_string_field(order, "owner")?;
-    let order_nonce = get_string_field(order, "nonce")?;
-
-    let input_io_index = hex_to_decimal(get_string_field(config, "input_io_index")?)?;
-    let output_io_index = hex_to_decimal(get_string_field(config, "output_io_index")?)?;
-    let input_amount = get_string_field(decoded_data, "taker_input")?;
-    let output_amount = get_string_field(decoded_data, "taker_output")?;
-=======
 fn generate_take_order_sql(
     context: &EventContext<'_>,
     decoded: &TakeOrderV3,
 ) -> Result<String, InsertError> {
     let input_io_index_u64 = u256_to_u64(&decoded.config.inputIOIndex, "inputIOIndex")?;
     let output_io_index_u64 = u256_to_u64(&decoded.config.outputIOIndex, "outputIOIndex")?;
->>>>>>> b2d407a2
 
     let mut sql = String::new();
 
@@ -862,6 +608,7 @@
     use super::*;
     use crate::raindex_client::local_db::decode::{EventType, UnknownEventDecoded};
     use crate::raindex_client::local_db::LocalDb;
+    use crate::rpc_client::LogEntryResponse;
     use alloy::hex;
     use alloy::primitives::{Address, Bytes, FixedBytes, U256};
     use rain_orderbook_bindings::IOrderBookV5::{
@@ -1123,287 +870,6 @@
     }
 
     #[test]
-<<<<<<< HEAD
-    fn test_missing_config_field_in_take_order() {
-        let invalid_event = json!({
-            "event_type": "TakeOrderV3",
-            "block_number": "0x123459",
-            "block_timestamp": "0x64b8c126",
-            "transaction_hash": "0xabcdef1234567890abcdef1234567890abcdef1234567890abcdef1234567893",
-            "log_index": "0x4",
-            "decoded_data": {
-                "sender": "0x0909090909090909090909090909090909090909",
-                "taker_input": "0x3e8",
-                "taker_output": "0x7d0"
-            }
-        });
-
-        let result = generate_take_order_sql(&invalid_event);
-        assert!(result.is_err());
-        assert!(matches!(
-            result.unwrap_err(),
-            InsertError::MissingEventField { .. }
-        ));
-    }
-
-    fn create_sample_remove_order_event() -> serde_json::Value {
-        json!({
-            "event_type": "RemoveOrderV3",
-            "block_number": "0x123459",
-            "block_timestamp": "0x64b8c126",
-            "transaction_hash": "0xabcdef1234567890abcdef1234567890abcdef1234567890abcdef1234567893",
-            "log_index": "0x4",
-            "decoded_data": {
-                "sender": "0x0a0a0a0a0a0a0a0a0a0a0a0a0a0a0a0a0a0a0a0a",
-                "order_hash": "0x0b0b0b0b0b0b0b0b0b0b0b0b0b0b0b0b0b0b0b0b0b0b0b0b0b0b0b0b0b0b0b0b",
-                "order_bytes": "0xaabbcc",
-                "order": {
-                    "owner": "0x0c0c0c0c0c0c0c0c0c0c0c0c0c0c0c0c0c0c0c0c",
-                    "nonce": "0x2",
-                    "evaluable": {
-                        "interpreter": "0x0202020202020202020202020202020202020202",
-                        "store": "0x0303030303030303030303030303030303030303",
-                        "bytecode": "0x05060708"
-                    },
-                    "valid_inputs": [
-                        {
-                            "token": "0x0404040404040404040404040404040404040404",
-                            "vault_id": "0x96"
-                        }
-                    ],
-                    "valid_outputs": [
-                        {
-                            "token": "0x0505050505050505050505050505050505050505",
-                            "vault_id": "0x12c"
-                        },
-                        {
-                            "token": "0x0606060606060606060606060606060606060606",
-                            "vault_id": "0x190"
-                        }
-                    ]
-                }
-            }
-        })
-    }
-
-    #[test]
-    fn test_remove_order_sql_generation() {
-        let remove_order_event = create_sample_remove_order_event();
-        let result = generate_remove_order_sql(&remove_order_event);
-
-        assert!(result.is_ok());
-        let sql = result.unwrap();
-
-        assert!(sql.contains("INSERT INTO order_events"));
-        assert!(sql.contains("'RemoveOrderV3'"));
-        assert!(sql.contains("1193049"));
-        assert!(sql.contains("1689829670"));
-        assert!(sql.contains("0x0a0a0a0a0a0a0a0a0a0a0a0a0a0a0a0a0a0a0a0a"));
-        assert!(sql.contains("0x0b0b0b0b0b0b0b0b0b0b0b0b0b0b0b0b0b0b0b0b0b0b0b0b0b0b0b0b0b0b0b0b"));
-        assert!(sql.contains("0x0c0c0c0c0c0c0c0c0c0c0c0c0c0c0c0c0c0c0c0c"));
-        assert!(sql.contains("0x2"));
-
-        assert!(sql.contains("INSERT INTO order_ios"));
-        assert!(sql.contains("'input'"));
-        assert!(sql.contains("'output'"));
-        assert!(sql.contains("0x0404040404040404040404040404040404040404"));
-        assert!(sql.contains("0x96"));
-        assert!(sql.contains("0x0505050505050505050505050505050505050505"));
-        assert!(sql.contains("0x12c"));
-        assert!(sql.contains("0x0606060606060606060606060606060606060606"));
-        assert!(sql.contains("0x190"));
-    }
-
-    #[test]
-    fn test_missing_valid_inputs_in_order() {
-        let order_without_inputs = json!({
-            "event_type": "AddOrderV3",
-            "block_number": "0x123458",
-            "block_timestamp": "0x64b8c125",
-            "transaction_hash": "0xtest_missing_inputs",
-            "log_index": "0x3",
-            "decoded_data": {
-                "sender": "0x0707070707070707070707070707070707070707",
-                "order_hash": "0x0808080808080808080808080808080808080808080808080808080808080808",
-                "order_bytes": "0x112233",
-                "order": {
-                    "owner": "0x0101010101010101010101010101010101010101",
-                    "nonce": "0x1",
-                    "evaluable": {
-                        "interpreter": "0x0202020202020202020202020202020202020202",
-                        "store": "0x0303030303030303030303030303030303030303",
-                        "bytecode": "0x"
-                    },
-                    "valid_outputs": [
-                        {
-                            "token": "0x0606060606060606060606060606060606060606",
-                            "vault_id": "0x12c"
-                        }
-                    ]
-                }
-            }
-        });
-
-        let result = generate_add_order_sql(&order_without_inputs);
-        assert!(result.is_ok());
-
-        let sql = result.unwrap();
-        assert!(sql.contains("INSERT INTO order_events"));
-        assert!(sql.contains("INSERT INTO order_ios"));
-        assert!(sql.contains("'output'"));
-        assert!(!sql.contains("'input'"));
-    }
-
-    #[test]
-    fn test_missing_valid_outputs_in_order() {
-        let order_without_outputs = json!({
-            "event_type": "RemoveOrderV3",
-            "block_number": "0x123458",
-            "block_timestamp": "0x64b8c125",
-            "transaction_hash": "0xtest_missing_outputs",
-            "log_index": "0x3",
-            "decoded_data": {
-                "sender": "0x0707070707070707070707070707070707070707",
-                "order_hash": "0x0808080808080808080808080808080808080808080808080808080808080808",
-                "order_bytes": "0xaabbcc",
-                "order": {
-                    "owner": "0x0101010101010101010101010101010101010101",
-                    "nonce": "0x1",
-                    "evaluable": {
-                        "interpreter": "0x0202020202020202020202020202020202020202",
-                        "store": "0x0303030303030303030303030303030303030303",
-                        "bytecode": "0x"
-                    },
-                    "valid_inputs": [
-                        {
-                            "token": "0x0404040404040404040404040404040404040404",
-                            "vault_id": "0x64"
-                        }
-                    ]
-                }
-            }
-        });
-
-        let result = generate_remove_order_sql(&order_without_outputs);
-        assert!(result.is_ok());
-
-        let sql = result.unwrap();
-        assert!(sql.contains("INSERT INTO order_events"));
-        assert!(sql.contains("INSERT INTO order_ios"));
-        assert!(sql.contains("'input'"));
-        assert!(!sql.contains("'output'"));
-    }
-
-    #[test]
-    fn test_missing_both_valid_inputs_and_outputs() {
-        let order_without_ios = json!({
-            "event_type": "AddOrderV3",
-            "block_number": "0x123458",
-            "block_timestamp": "0x64b8c125",
-            "transaction_hash": "0xtest_no_ios",
-            "log_index": "0x3",
-            "decoded_data": {
-                "sender": "0x0707070707070707070707070707070707070707",
-                "order_hash": "0x0808080808080808080808080808080808080808080808080808080808080808",
-                "order_bytes": "0x445566",
-                "order": {
-                    "owner": "0x0101010101010101010101010101010101010101",
-                    "nonce": "0x1"
-                    ,"evaluable": {
-                        "interpreter": "0x0202020202020202020202020202020202020202",
-                        "store": "0x0303030303030303030303030303030303030303",
-                        "bytecode": "0x"
-                    }
-                }
-            }
-        });
-
-        let result = generate_add_order_sql(&order_without_ios);
-        assert!(result.is_ok());
-
-        let sql = result.unwrap();
-        assert!(sql.contains("INSERT INTO order_events"));
-        assert!(!sql.contains("INSERT INTO order_ios"));
-    }
-
-    #[test]
-    fn test_block_number_tracking() {
-        let events = json!([
-            {
-                "event_type": "DepositV2",
-                "block_number": "0x100",
-                "block_timestamp": "0x64b8c123",
-                "transaction_hash": "0xtest1",
-                "log_index": "0x1",
-                "decoded_data": {
-                    "sender": "0x0d0d0d0d0d0d0d0d0d0d0d0d0d0d0d0d0d0d0d0d",
-                    "token": "0x0e0e0e0e0e0e0e0e0e0e0e0e0e0e0e0e0e0e0e0e",
-                    "vault_id": "0x258",
-                    "deposit_amount": "0x0",
-                    "deposit_amount_uint256": "0xfa0"
-                }
-            },
-            {
-                "event_type": "DepositV2",
-                "block_number": "0x200",
-                "block_timestamp": "0x64b8c123",
-                "transaction_hash": "0xtest2",
-                "log_index": "0x2",
-                "decoded_data": {
-                    "sender": "0x0d0d0d0d0d0d0d0d0d0d0d0d0d0d0d0d0d0d0d0d",
-                    "token": "0x0e0e0e0e0e0e0e0e0e0e0e0e0e0e0e0e0e0e0e0e",
-                    "vault_id": "0x258",
-                    "deposit_amount": "0x0",
-                    "deposit_amount_uint256": "0xfa0"
-                }
-            }
-        ]);
-
-        let result = LocalDb::default().decoded_events_to_sql(events, 1000);
-        assert!(result.is_ok());
-
-        let sql = result.unwrap();
-        assert!(sql.contains("UPDATE sync_status SET last_synced_block = 1000"));
-    }
-
-    #[test]
-    fn test_malformed_block_number_in_main_function() {
-        let events_with_invalid_block = json!([
-            {
-                "event_type": "DepositV2",
-                "block_number": "invalid_hex",
-                "block_timestamp": "0x64b8c123",
-                "transaction_hash": "0xtest1",
-                "log_index": "0x1",
-                "decoded_data": {
-                    "sender": "0x0d0d0d0d0d0d0d0d0d0d0d0d0d0d0d0d0d0d0d0d",
-                    "token": "0x0e0e0e0e0e0e0e0e0e0e0e0e0e0e0e0e0e0e0e0e",
-                    "vault_id": "0x258",
-                    "deposit_amount_uint256": "0xfa0"
-                }
-            },
-            {
-                "event_type": "DepositV2",
-                "block_number": "0x200",
-                "block_timestamp": "0x64b8c123",
-                "transaction_hash": "0xtest2",
-                "log_index": "0x2",
-                "decoded_data": {
-                    "sender": "0x0d0d0d0d0d0d0d0d0d0d0d0d0d0d0d0d0d0d0d0d",
-                    "token": "0x0e0e0e0e0e0e0e0e0e0e0e0e0e0e0e0e0e0e0e0e",
-                    "vault_id": "0x258",
-                    "deposit_amount_uint256": "0xfa0"
-                }
-            }
-        ]);
-
-        let result = LocalDb::default().decoded_events_to_sql(events_with_invalid_block, 1000);
-        assert!(result.is_err());
-        assert!(matches!(
-            result.unwrap_err(),
-            InsertError::HexParseError { .. }
-        ));
-=======
     fn decoded_events_to_sql_multiple_events() {
         let clear_event = sample_clear_event();
         let deposit_event = sample_deposit_event();
@@ -1416,7 +882,6 @@
         assert!(sql.contains("INSERT INTO deposits"));
         assert!(sql.contains("INSERT INTO clear_v3_events"));
         assert!(sql.contains("UPDATE sync_status SET last_synced_block = 512"));
->>>>>>> b2d407a2
     }
 
     #[test]
@@ -1560,36 +1025,45 @@
     #[test]
     fn test_raw_events_sql_sorted_and_handles_null_timestamp() {
         let events = vec![
-            serde_json::json!({
-                "blockNumber": "0x2",
-                "transactionHash": "0xbbb",
-                "logIndex": "0x1",
-                "address": "0x2222222222222222222222222222222222222222",
-                "data": "0xdeadbeef",
-                "topics": ["0x01", "0x02"],
-                "blockTimestamp": "0x64b8c125"
-            }),
-            serde_json::json!({
-                "blockNumber": "0x1",
-                "transactionHash": "0xaaa",
-                "logIndex": "0x0",
-                "address": "0x1111111111111111111111111111111111111111",
-                "data": "0xbead",
-                "topics": ["0x01"],
-                "blockTimestamp": "0x64b8c124"
-            }),
-            serde_json::json!({
-                "blockNumber": "0x3",
-                "transactionHash": "0xccc",
-                "logIndex": "0x0",
-                "address": "0x3333333333333333333333333333333333333333",
-                "data": "0xfeed",
-                "topics": ["0x01"],
-                "blockTimestamp": null
-            }),
+            LogEntryResponse {
+                address: "0x2222222222222222222222222222222222222222".to_string(),
+                topics: vec!["0x01".to_string(), "0x02".to_string()],
+                data: "0xdeadbeef".to_string(),
+                block_number: "0x2".to_string(),
+                block_timestamp: Some("0x64b8c125".to_string()),
+                transaction_hash: "0xbbb".to_string(),
+                transaction_index: "0x0".to_string(),
+                block_hash: "0x0".to_string(),
+                log_index: "0x1".to_string(),
+                removed: false,
+            },
+            LogEntryResponse {
+                address: "0x1111111111111111111111111111111111111111".to_string(),
+                topics: vec!["0x01".to_string()],
+                data: "0xbead".to_string(),
+                block_number: "0x1".to_string(),
+                block_timestamp: Some("0x64b8c124".to_string()),
+                transaction_hash: "0xaaa".to_string(),
+                transaction_index: "0x0".to_string(),
+                block_hash: "0x0".to_string(),
+                log_index: "0x0".to_string(),
+                removed: false,
+            },
+            LogEntryResponse {
+                address: "0x3333333333333333333333333333333333333333".to_string(),
+                topics: vec!["0x01".to_string()],
+                data: "0xfeed".to_string(),
+                block_number: "0x3".to_string(),
+                block_timestamp: None,
+                transaction_hash: "0xccc".to_string(),
+                transaction_index: "0x0".to_string(),
+                block_hash: "0x0".to_string(),
+                log_index: "0x0".to_string(),
+                removed: false,
+            },
         ];
 
-        let sql = LocalDb::default().raw_events_to_sql(&events).unwrap();
+        let sql = raw_events_to_sql(&events).unwrap();
         assert!(sql.contains("INSERT INTO raw_events"));
 
         let first_pos = sql.find("0xaaa").unwrap();
@@ -1602,17 +1076,21 @@
     }
 
     #[test]
-    fn test_raw_events_sql_invalid_topics() {
-        let events = vec![serde_json::json!({
-            "blockNumber": "0x1",
-            "transactionHash": "0xaaa",
-            "logIndex": "0x0",
-            "address": "0x1111111111111111111111111111111111111111",
-            "data": "0xbead",
-            "topics": "not-an-array"
-        })];
-
-        let result = LocalDb::default().raw_events_to_sql(&events);
-        assert!(matches!(result, Err(InsertError::InvalidTopicsFormat)));
+    fn test_raw_events_sql_invalid_hex() {
+        let events = vec![LogEntryResponse {
+            address: "0x1111111111111111111111111111111111111111".to_string(),
+            topics: vec!["0x01".to_string()],
+            data: "0xbead".to_string(),
+            block_number: "not-hex".to_string(),
+            block_timestamp: Some("0x0".to_string()),
+            transaction_hash: "0xaaa".to_string(),
+            transaction_index: "0x0".to_string(),
+            block_hash: "0x0".to_string(),
+            log_index: "0x0".to_string(),
+            removed: false,
+        }];
+
+        let result = raw_events_to_sql(&events);
+        assert!(matches!(result, Err(InsertError::HexParseError { .. })));
     }
 }