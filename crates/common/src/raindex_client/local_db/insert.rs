--- conflicted
+++ resolved
@@ -1,4 +1,4 @@
-use super::decode::{DecodedEvent, DecodedEventData};
+use super::decode::{DecodedEvent, DecodedEventData, InterpreterStoreSetEvent};
 use crate::erc20::TokenInfo;
 use alloy::sol_types::SolValue;
 use alloy::{
@@ -50,49 +50,9 @@
         .map_err(|_| InsertError::IoIndexOverflow { field })
 }
 
-<<<<<<< HEAD
-        for event in events {
-            match event.get("event_type").and_then(|v| v.as_str()) {
-                Some("DepositV2") => {
-                    sql.push_str(&generate_deposit_sql(event)?);
-                }
-                Some("WithdrawV2") => {
-                    sql.push_str(&generate_withdraw_sql(event)?);
-                }
-                Some("AddOrderV3") => {
-                    sql.push_str(&generate_add_order_sql(event)?);
-                }
-                Some("RemoveOrderV3") => {
-                    sql.push_str(&generate_remove_order_sql(event)?);
-                }
-                Some("TakeOrderV3") => {
-                    sql.push_str(&generate_take_order_sql(event)?);
-                }
-                Some("ClearV3") => {
-                    sql.push_str(&generate_clear_v3_sql(event)?);
-                }
-                Some("AfterClearV2") => {
-                    sql.push_str(&generate_after_clear_sql(event)?);
-                }
-                Some("MetaV1_2") => {
-                    sql.push_str(&generate_meta_sql(event)?);
-                }
-                Some("Set") => {
-                    sql.push_str(&generate_set_sql(event)?);
-                }
-                Some(event_type) => {
-                    eprintln!("Warning: Unknown event type: {}", event_type);
-                }
-                None => {
-                    eprintln!("Warning: Event missing event_type field");
-                }
-            }
-        }
-=======
 fn u64_to_usize(value: u64, field: &'static str) -> Result<usize, InsertError> {
     usize::try_from(value).map_err(|_| InsertError::IoIndexOverflow { field })
 }
->>>>>>> 7c669da1
 
 fn vault_id_by_index<'a>(
     ios: &'a [IOV2],
@@ -183,6 +143,10 @@
             DecodedEvent::MetaV1_2(decoded) => {
                 let context = event_context(event)?;
                 sql.push_str(&generate_meta_sql(&context, decoded.as_ref())?);
+            }
+            DecodedEvent::InterpreterStoreSet(decoded) => {
+                let context = event_context(event)?;
+                sql.push_str(&generate_store_set_sql(&context, decoded.as_ref())?);
             }
             DecodedEvent::Unknown(decoded) => {
                 eprintln!(
@@ -296,62 +260,14 @@
     ))
 }
 
-<<<<<<< HEAD
-fn generate_add_order_sql(event: &Value) -> Result<String, InsertError> {
-    let decoded_data = event
-        .get("decoded_data")
-        .ok_or(InsertError::MissingDecodedData {
-            event_type: "AddOrderV3".to_string(),
-        })?;
-    let order = decoded_data
-        .get("order")
-        .ok_or(InsertError::MissingEventField {
-            field: "order".to_string(),
-            event_type: "AddOrderV3".to_string(),
-        })?;
-
-    let transaction_hash = get_string_field(event, "transaction_hash")?;
-    let block_number = hex_to_decimal(get_string_field(event, "block_number")?)?;
-    let block_timestamp = hex_to_decimal(get_string_field(event, "block_timestamp")?)?;
-    let log_index = hex_to_decimal(get_string_field(event, "log_index")?)?;
-
-    let sender = get_string_field(decoded_data, "sender")?;
-    let order_hash = get_string_field(decoded_data, "order_hash")?;
-    let order_bytes = get_string_field(decoded_data, "order_bytes")?;
-    let owner = get_string_field(order, "owner")?;
-    let nonce = get_string_field(order, "nonce")?;
-    let evaluable = order
-        .get("evaluable")
-        .ok_or(InsertError::MissingEventField {
-            field: "order.evaluable".to_string(),
-            event_type: "AddOrderV3".to_string(),
-        })?;
-    let interpreter_address = get_string_field(evaluable, "interpreter")?;
-    let store_address = get_string_field(evaluable, "store")?;
-
-=======
 fn generate_add_order_sql(
     context: &EventContext<'_>,
     decoded: &AddOrderV3,
 ) -> Result<String, InsertError> {
->>>>>>> 7c669da1
     let mut sql = String::new();
     let order_bytes = hex::encode_prefixed(decoded.order.abi_encode());
 
     sql.push_str(&format!(
-<<<<<<< HEAD
-        "INSERT INTO order_events (block_number, block_timestamp, transaction_hash, log_index, event_type, sender, interpreter_address, store_address, order_hash, order_owner, order_nonce, order_bytes) VALUES ({}, {}, '{}', {}, 'AddOrderV3', '{}', '{}', '{}', '{}', '{}', '{}', '{}');\n",
-        block_number,
-        block_timestamp,
-        transaction_hash,
-        log_index,
-        sender,
-        interpreter_address,
-        store_address,
-        order_hash,
-        owner,
-        nonce,
-=======
         "INSERT INTO order_events (block_number, block_timestamp, transaction_hash, log_index, event_type, sender, order_hash, order_owner, order_nonce, order_bytes) VALUES ({}, {}, '{}', {}, 'AddOrderV3', '{}', '{}', '{}', '{}', '{}');\n",
         context.block_number,
         context.block_timestamp,
@@ -361,7 +277,6 @@
         hex::encode_prefixed(decoded.orderHash),
         hex::encode_prefixed(decoded.order.owner),
         hex::encode_prefixed(decoded.order.nonce),
->>>>>>> 7c669da1
         order_bytes
     ));
 
@@ -373,62 +288,14 @@
     Ok(sql)
 }
 
-<<<<<<< HEAD
-fn generate_remove_order_sql(event: &Value) -> Result<String, InsertError> {
-    let decoded_data = event
-        .get("decoded_data")
-        .ok_or(InsertError::MissingDecodedData {
-            event_type: "RemoveOrderV3".to_string(),
-        })?;
-    let order = decoded_data
-        .get("order")
-        .ok_or(InsertError::MissingEventField {
-            field: "order".to_string(),
-            event_type: "RemoveOrderV3".to_string(),
-        })?;
-
-    let transaction_hash = get_string_field(event, "transaction_hash")?;
-    let block_number = hex_to_decimal(get_string_field(event, "block_number")?)?;
-    let block_timestamp = hex_to_decimal(get_string_field(event, "block_timestamp")?)?;
-    let log_index = hex_to_decimal(get_string_field(event, "log_index")?)?;
-
-    let sender = get_string_field(decoded_data, "sender")?;
-    let order_hash = get_string_field(decoded_data, "order_hash")?;
-    let order_bytes = get_string_field(decoded_data, "order_bytes")?;
-    let owner = get_string_field(order, "owner")?;
-    let nonce = get_string_field(order, "nonce")?;
-    let evaluable = order
-        .get("evaluable")
-        .ok_or(InsertError::MissingEventField {
-            field: "order.evaluable".to_string(),
-            event_type: "RemoveOrderV3".to_string(),
-        })?;
-    let interpreter_address = get_string_field(evaluable, "interpreter")?;
-    let store_address = get_string_field(evaluable, "store")?;
-
-=======
 fn generate_remove_order_sql(
     context: &EventContext<'_>,
     decoded: &RemoveOrderV3,
 ) -> Result<String, InsertError> {
->>>>>>> 7c669da1
     let mut sql = String::new();
     let order_bytes = hex::encode_prefixed(decoded.order.abi_encode());
 
     sql.push_str(&format!(
-<<<<<<< HEAD
-        "INSERT INTO order_events (block_number, block_timestamp, transaction_hash, log_index, event_type, sender, interpreter_address, store_address, order_hash, order_owner, order_nonce, order_bytes) VALUES ({}, {}, '{}', {}, 'RemoveOrderV3', '{}', '{}', '{}', '{}', '{}', '{}', '{}');\n",
-        block_number,
-        block_timestamp,
-        transaction_hash,
-        log_index,
-        sender,
-        interpreter_address,
-        store_address,
-        order_hash,
-        owner,
-        nonce,
-=======
         "INSERT INTO order_events (block_number, block_timestamp, transaction_hash, log_index, event_type, sender, order_hash, order_owner, order_nonce, order_bytes) VALUES ({}, {}, '{}', {}, 'RemoveOrderV3', '{}', '{}', '{}', '{}', '{}');\n",
         context.block_number,
         context.block_timestamp,
@@ -438,7 +305,6 @@
         hex::encode_prefixed(decoded.orderHash),
         hex::encode_prefixed(decoded.order.owner),
         hex::encode_prefixed(decoded.order.nonce),
->>>>>>> 7c669da1
         order_bytes
     ));
 
@@ -450,88 +316,12 @@
     Ok(sql)
 }
 
-<<<<<<< HEAD
-fn generate_set_sql(event: &Value) -> Result<String, InsertError> {
-    let decoded_data = event
-        .get("decoded_data")
-        .ok_or(InsertError::MissingDecodedData {
-            event_type: "Set".to_string(),
-        })?;
-
-    let transaction_hash = get_string_field(event, "transaction_hash")?;
-    let block_number = hex_to_decimal(get_string_field(event, "block_number")?)?;
-    let block_timestamp = hex_to_decimal(get_string_field(event, "block_timestamp")?)?;
-    let log_index = hex_to_decimal(get_string_field(event, "log_index")?)?;
-    let store_address_raw =
-        event
-            .get("address")
-            .and_then(|v| v.as_str())
-            .ok_or(InsertError::MissingEventField {
-                field: "address".to_string(),
-                event_type: "Set".to_string(),
-            })?;
-    let store_address = store_address_raw.to_ascii_lowercase();
-
-    let namespace = get_string_field(decoded_data, "namespace")?;
-    let key = get_string_field(decoded_data, "key")?;
-    let value = get_string_field(decoded_data, "value")?;
-
-    let mut sql = String::new();
-
-    sql.push_str(&format!(
-        "INSERT INTO interpreter_store_sets (store_address, block_number, block_timestamp, transaction_hash, log_index, namespace, key, value) VALUES ('{}', {}, {}, '{}', {}, '{}', '{}', '{}') ON CONFLICT(transaction_hash, log_index) DO UPDATE SET store_address = excluded.store_address, block_number = excluded.block_number, block_timestamp = excluded.block_timestamp, namespace = excluded.namespace, key = excluded.key, value = excluded.value;\n",
-        store_address,
-        block_number,
-        block_timestamp,
-        transaction_hash,
-        log_index,
-        namespace,
-        key,
-        value
-    ));
-
-    Ok(sql)
-}
-
-fn generate_take_order_sql(event: &Value) -> Result<String, InsertError> {
-    let decoded_data = event
-        .get("decoded_data")
-        .ok_or(InsertError::MissingDecodedData {
-            event_type: "TakeOrderV3".to_string(),
-        })?;
-    let config = decoded_data
-        .get("config")
-        .ok_or(InsertError::MissingEventField {
-            field: "config".to_string(),
-            event_type: "TakeOrderV3".to_string(),
-        })?;
-    let order = config.get("order").ok_or(InsertError::MissingEventField {
-        field: "order".to_string(),
-        event_type: "TakeOrderV3 config".to_string(),
-    })?;
-
-    let transaction_hash = get_string_field(event, "transaction_hash")?;
-    let block_number = hex_to_decimal(get_string_field(event, "block_number")?)?;
-    let block_timestamp = hex_to_decimal(get_string_field(event, "block_timestamp")?)?;
-    let log_index = hex_to_decimal(get_string_field(event, "log_index")?)?;
-
-    let sender = get_string_field(decoded_data, "sender")?;
-
-    let order_owner = get_string_field(order, "owner")?;
-    let order_nonce = get_string_field(order, "nonce")?;
-
-    let input_io_index = hex_to_decimal(get_string_field(config, "input_io_index")?)?;
-    let output_io_index = hex_to_decimal(get_string_field(config, "output_io_index")?)?;
-    let input_amount = get_string_field(decoded_data, "taker_input")?;
-    let output_amount = get_string_field(decoded_data, "taker_output")?;
-=======
 fn generate_take_order_sql(
     context: &EventContext<'_>,
     decoded: &TakeOrderV3,
 ) -> Result<String, InsertError> {
     let input_io_index_u64 = u256_to_u64(&decoded.config.inputIOIndex, "inputIOIndex")?;
     let output_io_index_u64 = u256_to_u64(&decoded.config.outputIOIndex, "outputIOIndex")?;
->>>>>>> 7c669da1
 
     let mut sql = String::new();
 
@@ -678,6 +468,25 @@
     ))
 }
 
+fn generate_store_set_sql(
+    context: &EventContext<'_>,
+    decoded: &InterpreterStoreSetEvent,
+) -> Result<String, InsertError> {
+    let mut sql = String::new();
+    sql.push_str(&format!(
+        "INSERT INTO interpreter_store_sets (store_address, block_number, block_timestamp, transaction_hash, log_index, namespace, key, value) VALUES ('{}', {}, {}, '{}', {}, '{}', '{}', '{}') ON CONFLICT(transaction_hash, log_index) DO UPDATE SET store_address = excluded.store_address, block_number = excluded.block_number, block_timestamp = excluded.block_timestamp, namespace = excluded.namespace, key = excluded.key, value = excluded.value;\n",
+        hex::encode_prefixed(decoded.store_address),
+        context.block_number,
+        context.block_timestamp,
+        context.transaction_hash,
+        context.log_index,
+        hex::encode_prefixed(decoded.namespace),
+        hex::encode_prefixed(decoded.key),
+        hex::encode_prefixed(decoded.value)
+    ));
+    Ok(sql)
+}
+
 fn generate_order_ios_sql(context: &EventContext<'_>, order: &OrderV4) -> String {
     let mut rows = Vec::new();
 
@@ -725,6 +534,7 @@
     use super::*;
     use crate::raindex_client::local_db::decode::{EventType, UnknownEventDecoded};
     use crate::raindex_client::local_db::LocalDb;
+    use alloy::hex;
     use alloy::primitives::{Address, Bytes, FixedBytes, U256};
     use rain_orderbook_bindings::IOrderBookV5::{
         ClearConfigV2, EvaluableV4, SignedContextV1, TakeOrderConfigV4,
@@ -860,6 +670,24 @@
         )
     }
 
+    fn sample_store_set_event() -> DecodedEventData<DecodedEvent> {
+        let store = InterpreterStoreSetEvent {
+            store_address: Address::from([0x30; 20]),
+            namespace: FixedBytes::<32>::from([0xaa; 32]),
+            key: FixedBytes::<32>::from([0xbb; 32]),
+            value: FixedBytes::<32>::from([0xcc; 32]),
+        };
+
+        build_event(
+            EventType::InterpreterStoreSet,
+            "0x200",
+            "0x300",
+            "0xfeed",
+            "0x4",
+            DecodedEvent::InterpreterStoreSet(Box::new(store)),
+        )
+    }
+
     fn sample_deposit_event() -> DecodedEventData<DecodedEvent> {
         let deposit = DepositV2 {
             sender: Address::from([0x0d; 20]),
@@ -876,6 +704,29 @@
             "0x3",
             DecodedEvent::DepositV2(Box::new(deposit)),
         )
+    }
+
+    #[test]
+    fn store_set_sql_generation() {
+        let event = sample_store_set_event();
+        let context = event_context(&event).unwrap();
+        let DecodedEvent::InterpreterStoreSet(decoded) = &event.decoded_data else {
+            unreachable!()
+        };
+
+        let sql = generate_store_set_sql(&context, decoded.as_ref()).unwrap();
+        let expected = format!(
+            "INSERT INTO interpreter_store_sets (store_address, block_number, block_timestamp, transaction_hash, log_index, namespace, key, value) VALUES ('{}', {}, {}, '{}', {}, '{}', '{}', '{}') ON CONFLICT(transaction_hash, log_index) DO UPDATE SET store_address = excluded.store_address, block_number = excluded.block_number, block_timestamp = excluded.block_timestamp, namespace = excluded.namespace, key = excluded.key, value = excluded.value;\n",
+            hex::encode_prefixed(decoded.store_address),
+            context.block_number,
+            context.block_timestamp,
+            context.transaction_hash,
+            context.log_index,
+            hex::encode_prefixed(decoded.namespace),
+            hex::encode_prefixed(decoded.key),
+            hex::encode_prefixed(decoded.value)
+        );
+        assert_eq!(sql, expected);
     }
 
     #[test]
@@ -944,287 +795,6 @@
     }
 
     #[test]
-<<<<<<< HEAD
-    fn test_missing_config_field_in_take_order() {
-        let invalid_event = json!({
-            "event_type": "TakeOrderV3",
-            "block_number": "0x123459",
-            "block_timestamp": "0x64b8c126",
-            "transaction_hash": "0xabcdef1234567890abcdef1234567890abcdef1234567890abcdef1234567893",
-            "log_index": "0x4",
-            "decoded_data": {
-                "sender": "0x0909090909090909090909090909090909090909",
-                "taker_input": "0x3e8",
-                "taker_output": "0x7d0"
-            }
-        });
-
-        let result = generate_take_order_sql(&invalid_event);
-        assert!(result.is_err());
-        assert!(matches!(
-            result.unwrap_err(),
-            InsertError::MissingEventField { .. }
-        ));
-    }
-
-    fn create_sample_remove_order_event() -> serde_json::Value {
-        json!({
-            "event_type": "RemoveOrderV3",
-            "block_number": "0x123459",
-            "block_timestamp": "0x64b8c126",
-            "transaction_hash": "0xabcdef1234567890abcdef1234567890abcdef1234567890abcdef1234567893",
-            "log_index": "0x4",
-            "decoded_data": {
-                "sender": "0x0a0a0a0a0a0a0a0a0a0a0a0a0a0a0a0a0a0a0a0a",
-                "order_hash": "0x0b0b0b0b0b0b0b0b0b0b0b0b0b0b0b0b0b0b0b0b0b0b0b0b0b0b0b0b0b0b0b0b",
-                "order_bytes": "0xaabbcc",
-                "order": {
-                    "owner": "0x0c0c0c0c0c0c0c0c0c0c0c0c0c0c0c0c0c0c0c0c",
-                    "nonce": "0x2",
-                    "evaluable": {
-                        "interpreter": "0x0202020202020202020202020202020202020202",
-                        "store": "0x0303030303030303030303030303030303030303",
-                        "bytecode": "0x05060708"
-                    },
-                    "valid_inputs": [
-                        {
-                            "token": "0x0404040404040404040404040404040404040404",
-                            "vault_id": "0x96"
-                        }
-                    ],
-                    "valid_outputs": [
-                        {
-                            "token": "0x0505050505050505050505050505050505050505",
-                            "vault_id": "0x12c"
-                        },
-                        {
-                            "token": "0x0606060606060606060606060606060606060606",
-                            "vault_id": "0x190"
-                        }
-                    ]
-                }
-            }
-        })
-    }
-
-    #[test]
-    fn test_remove_order_sql_generation() {
-        let remove_order_event = create_sample_remove_order_event();
-        let result = generate_remove_order_sql(&remove_order_event);
-
-        assert!(result.is_ok());
-        let sql = result.unwrap();
-
-        assert!(sql.contains("INSERT INTO order_events"));
-        assert!(sql.contains("'RemoveOrderV3'"));
-        assert!(sql.contains("1193049"));
-        assert!(sql.contains("1689829670"));
-        assert!(sql.contains("0x0a0a0a0a0a0a0a0a0a0a0a0a0a0a0a0a0a0a0a0a"));
-        assert!(sql.contains("0x0b0b0b0b0b0b0b0b0b0b0b0b0b0b0b0b0b0b0b0b0b0b0b0b0b0b0b0b0b0b0b0b"));
-        assert!(sql.contains("0x0c0c0c0c0c0c0c0c0c0c0c0c0c0c0c0c0c0c0c0c"));
-        assert!(sql.contains("0x2"));
-
-        assert!(sql.contains("INSERT INTO order_ios"));
-        assert!(sql.contains("'input'"));
-        assert!(sql.contains("'output'"));
-        assert!(sql.contains("0x0404040404040404040404040404040404040404"));
-        assert!(sql.contains("0x96"));
-        assert!(sql.contains("0x0505050505050505050505050505050505050505"));
-        assert!(sql.contains("0x12c"));
-        assert!(sql.contains("0x0606060606060606060606060606060606060606"));
-        assert!(sql.contains("0x190"));
-    }
-
-    #[test]
-    fn test_missing_valid_inputs_in_order() {
-        let order_without_inputs = json!({
-            "event_type": "AddOrderV3",
-            "block_number": "0x123458",
-            "block_timestamp": "0x64b8c125",
-            "transaction_hash": "0xtest_missing_inputs",
-            "log_index": "0x3",
-            "decoded_data": {
-                "sender": "0x0707070707070707070707070707070707070707",
-                "order_hash": "0x0808080808080808080808080808080808080808080808080808080808080808",
-                "order_bytes": "0x112233",
-                "order": {
-                    "owner": "0x0101010101010101010101010101010101010101",
-                    "nonce": "0x1",
-                    "evaluable": {
-                        "interpreter": "0x0202020202020202020202020202020202020202",
-                        "store": "0x0303030303030303030303030303030303030303",
-                        "bytecode": "0x"
-                    },
-                    "valid_outputs": [
-                        {
-                            "token": "0x0606060606060606060606060606060606060606",
-                            "vault_id": "0x12c"
-                        }
-                    ]
-                }
-            }
-        });
-
-        let result = generate_add_order_sql(&order_without_inputs);
-        assert!(result.is_ok());
-
-        let sql = result.unwrap();
-        assert!(sql.contains("INSERT INTO order_events"));
-        assert!(sql.contains("INSERT INTO order_ios"));
-        assert!(sql.contains("'output'"));
-        assert!(!sql.contains("'input'"));
-    }
-
-    #[test]
-    fn test_missing_valid_outputs_in_order() {
-        let order_without_outputs = json!({
-            "event_type": "RemoveOrderV3",
-            "block_number": "0x123458",
-            "block_timestamp": "0x64b8c125",
-            "transaction_hash": "0xtest_missing_outputs",
-            "log_index": "0x3",
-            "decoded_data": {
-                "sender": "0x0707070707070707070707070707070707070707",
-                "order_hash": "0x0808080808080808080808080808080808080808080808080808080808080808",
-                "order_bytes": "0xaabbcc",
-                "order": {
-                    "owner": "0x0101010101010101010101010101010101010101",
-                    "nonce": "0x1",
-                    "evaluable": {
-                        "interpreter": "0x0202020202020202020202020202020202020202",
-                        "store": "0x0303030303030303030303030303030303030303",
-                        "bytecode": "0x"
-                    },
-                    "valid_inputs": [
-                        {
-                            "token": "0x0404040404040404040404040404040404040404",
-                            "vault_id": "0x64"
-                        }
-                    ]
-                }
-            }
-        });
-
-        let result = generate_remove_order_sql(&order_without_outputs);
-        assert!(result.is_ok());
-
-        let sql = result.unwrap();
-        assert!(sql.contains("INSERT INTO order_events"));
-        assert!(sql.contains("INSERT INTO order_ios"));
-        assert!(sql.contains("'input'"));
-        assert!(!sql.contains("'output'"));
-    }
-
-    #[test]
-    fn test_missing_both_valid_inputs_and_outputs() {
-        let order_without_ios = json!({
-            "event_type": "AddOrderV3",
-            "block_number": "0x123458",
-            "block_timestamp": "0x64b8c125",
-            "transaction_hash": "0xtest_no_ios",
-            "log_index": "0x3",
-            "decoded_data": {
-                "sender": "0x0707070707070707070707070707070707070707",
-                "order_hash": "0x0808080808080808080808080808080808080808080808080808080808080808",
-                "order_bytes": "0x445566",
-                "order": {
-                    "owner": "0x0101010101010101010101010101010101010101",
-                    "nonce": "0x1"
-                    ,"evaluable": {
-                        "interpreter": "0x0202020202020202020202020202020202020202",
-                        "store": "0x0303030303030303030303030303030303030303",
-                        "bytecode": "0x"
-                    }
-                }
-            }
-        });
-
-        let result = generate_add_order_sql(&order_without_ios);
-        assert!(result.is_ok());
-
-        let sql = result.unwrap();
-        assert!(sql.contains("INSERT INTO order_events"));
-        assert!(!sql.contains("INSERT INTO order_ios"));
-    }
-
-    #[test]
-    fn test_block_number_tracking() {
-        let events = json!([
-            {
-                "event_type": "DepositV2",
-                "block_number": "0x100",
-                "block_timestamp": "0x64b8c123",
-                "transaction_hash": "0xtest1",
-                "log_index": "0x1",
-                "decoded_data": {
-                    "sender": "0x0d0d0d0d0d0d0d0d0d0d0d0d0d0d0d0d0d0d0d0d",
-                    "token": "0x0e0e0e0e0e0e0e0e0e0e0e0e0e0e0e0e0e0e0e0e",
-                    "vault_id": "0x258",
-                    "deposit_amount": "0x0",
-                    "deposit_amount_uint256": "0xfa0"
-                }
-            },
-            {
-                "event_type": "DepositV2",
-                "block_number": "0x200",
-                "block_timestamp": "0x64b8c123",
-                "transaction_hash": "0xtest2",
-                "log_index": "0x2",
-                "decoded_data": {
-                    "sender": "0x0d0d0d0d0d0d0d0d0d0d0d0d0d0d0d0d0d0d0d0d",
-                    "token": "0x0e0e0e0e0e0e0e0e0e0e0e0e0e0e0e0e0e0e0e0e",
-                    "vault_id": "0x258",
-                    "deposit_amount": "0x0",
-                    "deposit_amount_uint256": "0xfa0"
-                }
-            }
-        ]);
-
-        let result = LocalDb::default().decoded_events_to_sql(events, 1000);
-        assert!(result.is_ok());
-
-        let sql = result.unwrap();
-        assert!(sql.contains("UPDATE sync_status SET last_synced_block = 1000"));
-    }
-
-    #[test]
-    fn test_malformed_block_number_in_main_function() {
-        let events_with_invalid_block = json!([
-            {
-                "event_type": "DepositV2",
-                "block_number": "invalid_hex",
-                "block_timestamp": "0x64b8c123",
-                "transaction_hash": "0xtest1",
-                "log_index": "0x1",
-                "decoded_data": {
-                    "sender": "0x0d0d0d0d0d0d0d0d0d0d0d0d0d0d0d0d0d0d0d0d",
-                    "token": "0x0e0e0e0e0e0e0e0e0e0e0e0e0e0e0e0e0e0e0e0e",
-                    "vault_id": "0x258",
-                    "deposit_amount_uint256": "0xfa0"
-                }
-            },
-            {
-                "event_type": "DepositV2",
-                "block_number": "0x200",
-                "block_timestamp": "0x64b8c123",
-                "transaction_hash": "0xtest2",
-                "log_index": "0x2",
-                "decoded_data": {
-                    "sender": "0x0d0d0d0d0d0d0d0d0d0d0d0d0d0d0d0d0d0d0d0d",
-                    "token": "0x0e0e0e0e0e0e0e0e0e0e0e0e0e0e0e0e0e0e0e0e",
-                    "vault_id": "0x258",
-                    "deposit_amount_uint256": "0xfa0"
-                }
-            }
-        ]);
-
-        let result = LocalDb::default().decoded_events_to_sql(events_with_invalid_block, 1000);
-        assert!(result.is_err());
-        assert!(matches!(
-            result.unwrap_err(),
-            InsertError::HexParseError { .. }
-        ));
-=======
     fn decoded_events_to_sql_multiple_events() {
         let clear_event = sample_clear_event();
         let deposit_event = sample_deposit_event();
@@ -1237,7 +807,6 @@
         assert!(sql.contains("INSERT INTO deposits"));
         assert!(sql.contains("INSERT INTO clear_v3_events"));
         assert!(sql.contains("UPDATE sync_status SET last_synced_block = 512"));
->>>>>>> 7c669da1
     }
 
     #[test]
