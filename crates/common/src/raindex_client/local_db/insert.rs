--- conflicted
+++ resolved
@@ -242,45 +242,15 @@
     ))
 }
 
-<<<<<<< HEAD
-fn generate_add_order_sql(event: &Value) -> Result<String, InsertError> {
-    let decoded_data = event
-        .get("decoded_data")
-        .ok_or(InsertError::MissingDecodedData {
-            event_type: "AddOrderV3".to_string(),
-        })?;
-    let order = decoded_data
-        .get("order")
-        .ok_or(InsertError::MissingEventField {
-            field: "order".to_string(),
-            event_type: "AddOrderV3".to_string(),
-        })?;
-
-    let transaction_hash = get_string_field(event, "transaction_hash")?;
-    let block_number = hex_to_decimal(get_string_field(event, "block_number")?)?;
-    let block_timestamp = hex_to_decimal(get_string_field(event, "block_timestamp")?)?;
-    let log_index = hex_to_decimal(get_string_field(event, "log_index")?)?;
-
-    let sender = get_string_field(decoded_data, "sender")?;
-    let order_hash = get_string_field(decoded_data, "order_hash")?;
-    let order_bytes = get_string_field(decoded_data, "order_bytes")?;
-    let owner = get_string_field(order, "owner")?;
-    let nonce = get_string_field(order, "nonce")?;
-
-    let mut sql = String::new();
-
-    sql.push_str(&format!(
-        "INSERT INTO order_events (block_number, block_timestamp, transaction_hash, log_index, event_type, sender, order_hash, order_owner, order_nonce, order_bytes) VALUES ({}, {}, '{}', {}, 'AddOrderV3', '{}', '{}', '{}', '{}', '{}');\n",
-        block_number, block_timestamp, transaction_hash, log_index, sender, order_hash, owner, nonce, order_bytes
-=======
 fn generate_add_order_sql(
     context: &EventContext<'_>,
     decoded: &AddOrderV3,
 ) -> Result<String, InsertError> {
     let mut sql = String::new();
+    let order_bytes = hex::encode_prefixed(decoded.order.abi_encode());
 
     sql.push_str(&format!(
-        "INSERT INTO order_events (block_number, block_timestamp, transaction_hash, log_index, event_type, sender, order_hash, order_owner, order_nonce) VALUES ({}, {}, '{}', {}, 'AddOrderV3', '{}', '{}', '{}', '{}');\n",
+        "INSERT INTO order_events (block_number, block_timestamp, transaction_hash, log_index, event_type, sender, order_hash, order_owner, order_nonce, order_bytes) VALUES ({}, {}, '{}', {}, 'AddOrderV3', '{}', '{}', '{}', '{}', '{}');\n",
         context.block_number,
         context.block_timestamp,
         context.transaction_hash,
@@ -288,8 +258,8 @@
         hex::encode_prefixed(decoded.sender),
         hex::encode_prefixed(decoded.orderHash),
         hex::encode_prefixed(decoded.order.owner),
-        hex::encode_prefixed(decoded.order.nonce)
->>>>>>> 222689d5
+        hex::encode_prefixed(decoded.order.nonce),
+        order_bytes
     ));
 
     let ios_sql = generate_order_ios_sql(context, &decoded.order);
@@ -300,45 +270,15 @@
     Ok(sql)
 }
 
-<<<<<<< HEAD
-fn generate_remove_order_sql(event: &Value) -> Result<String, InsertError> {
-    let decoded_data = event
-        .get("decoded_data")
-        .ok_or(InsertError::MissingDecodedData {
-            event_type: "RemoveOrderV3".to_string(),
-        })?;
-    let order = decoded_data
-        .get("order")
-        .ok_or(InsertError::MissingEventField {
-            field: "order".to_string(),
-            event_type: "RemoveOrderV3".to_string(),
-        })?;
-
-    let transaction_hash = get_string_field(event, "transaction_hash")?;
-    let block_number = hex_to_decimal(get_string_field(event, "block_number")?)?;
-    let block_timestamp = hex_to_decimal(get_string_field(event, "block_timestamp")?)?;
-    let log_index = hex_to_decimal(get_string_field(event, "log_index")?)?;
-
-    let sender = get_string_field(decoded_data, "sender")?;
-    let order_hash = get_string_field(decoded_data, "order_hash")?;
-    let order_bytes = get_string_field(decoded_data, "order_bytes")?;
-    let owner = get_string_field(order, "owner")?;
-    let nonce = get_string_field(order, "nonce")?;
-
-    let mut sql = String::new();
-
-    sql.push_str(&format!(
-        "INSERT INTO order_events (block_number, block_timestamp, transaction_hash, log_index, event_type, sender, order_hash, order_owner, order_nonce, order_bytes) VALUES ({}, {}, '{}', {}, 'RemoveOrderV3', '{}', '{}', '{}', '{}', '{}');\n",
-        block_number, block_timestamp, transaction_hash, log_index, sender, order_hash, owner, nonce, order_bytes
-=======
 fn generate_remove_order_sql(
     context: &EventContext<'_>,
     decoded: &RemoveOrderV3,
 ) -> Result<String, InsertError> {
     let mut sql = String::new();
+    let order_bytes = hex::encode_prefixed(decoded.order.abi_encode());
 
     sql.push_str(&format!(
-        "INSERT INTO order_events (block_number, block_timestamp, transaction_hash, log_index, event_type, sender, order_hash, order_owner, order_nonce) VALUES ({}, {}, '{}', {}, 'RemoveOrderV3', '{}', '{}', '{}', '{}');\n",
+        "INSERT INTO order_events (block_number, block_timestamp, transaction_hash, log_index, event_type, sender, order_hash, order_owner, order_nonce, order_bytes) VALUES ({}, {}, '{}', {}, 'RemoveOrderV3', '{}', '{}', '{}', '{}', '{}');\n",
         context.block_number,
         context.block_timestamp,
         context.transaction_hash,
@@ -346,8 +286,8 @@
         hex::encode_prefixed(decoded.sender),
         hex::encode_prefixed(decoded.orderHash),
         hex::encode_prefixed(decoded.order.owner),
-        hex::encode_prefixed(decoded.order.nonce)
->>>>>>> 222689d5
+        hex::encode_prefixed(decoded.order.nonce),
+        order_bytes
     ));
 
     let ios_sql = generate_order_ios_sql(context, &decoded.order);
@@ -555,86 +495,9 @@
 #[cfg(test)]
 mod tests {
     use super::*;
-<<<<<<< HEAD
-    use serde_json::json;
-
-    fn create_sample_deposit_event() -> serde_json::Value {
-        json!({
-            "event_type": "DepositV2",
-            "block_number": "0x123456",
-            "block_timestamp": "0x64b8c123",
-            "transaction_hash": "0xabcdef1234567890abcdef1234567890abcdef1234567890abcdef1234567890",
-            "log_index": "0x1",
-            "decoded_data": {
-                "sender": "0x0d0d0d0d0d0d0d0d0d0d0d0d0d0d0d0d0d0d0d0d",
-                "token": "0x0e0e0e0e0e0e0e0e0e0e0e0e0e0e0e0e0e0e0e0e",
-                "vault_id": "0x258",
-                "deposit_amount": "0x0",
-                "deposit_amount_uint256": "0xfa0"
-            }
-        })
-    }
-
-    fn create_sample_withdraw_event() -> serde_json::Value {
-        json!({
-            "event_type": "WithdrawV2",
-            "block_number": "0x123457",
-            "block_timestamp": "0x64b8c124",
-            "transaction_hash": "0xabcdef1234567890abcdef1234567890abcdef1234567890abcdef1234567891",
-            "log_index": "0x2",
-            "decoded_data": {
-                "sender": "0x0b0b0b0b0b0b0b0b0b0b0b0b0b0b0b0b0b0b0b0b",
-                "token": "0x0c0c0c0c0c0c0c0c0c0c0c0c0c0c0c0c0c0c0c0c",
-                "vault_id": "0x1f4",
-                "target_amount": "0xbb8",
-                "withdraw_amount": "0x9c4",
-                "withdraw_amount_uint256": "0x9c4"
-            }
-        })
-    }
-
-    fn create_sample_add_order_event() -> serde_json::Value {
-        json!({
-            "event_type": "AddOrderV3",
-            "block_number": "0x123458",
-            "block_timestamp": "0x64b8c125",
-            "transaction_hash": "0xabcdef1234567890abcdef1234567890abcdef1234567890abcdef1234567892",
-            "log_index": "0x3",
-            "decoded_data": {
-                "sender": "0x0707070707070707070707070707070707070707",
-                "order_hash": "0x0808080808080808080808080808080808080808080808080808080808080808",
-                "order_bytes": "0x112233",
-                "order": {
-                    "owner": "0x0101010101010101010101010101010101010101",
-                    "nonce": "0x1",
-                    "evaluable": {
-                        "interpreter": "0x0202020202020202020202020202020202020202",
-                        "store": "0x0303030303030303030303030303030303030303",
-                        "bytecode": "0x01020304"
-                    },
-                    "valid_inputs": [
-                        {
-                            "token": "0x0404040404040404040404040404040404040404",
-                            "vault_id": "0x64"
-                        },
-                        {
-                            "token": "0x0505050505050505050505050505050505050505",
-                            "vault_id": "0xc8"
-                        }
-                    ],
-                    "valid_outputs": [
-                        {
-                            "token": "0x0606060606060606060606060606060606060606",
-                            "vault_id": "0x12c"
-                        }
-                    ]
-                }
-            }
-        })
-=======
     use crate::raindex_client::local_db::decode::{EventType, UnknownEventDecoded};
     use crate::raindex_client::local_db::LocalDb;
-    use alloy::primitives::{Address, Bytes, U256};
+    use alloy::primitives::{Address, Bytes, FixedBytes, U256};
     use rain_orderbook_bindings::IOrderBookV5::{
         ClearConfigV2, EvaluableV4, SignedContextV1, TakeOrderConfigV4,
     };
@@ -656,7 +519,6 @@
             log_index: log_index.to_string(),
             decoded_data: decoded,
         }
->>>>>>> 222689d5
     }
 
     fn sample_order() -> OrderV4 {
@@ -683,6 +545,23 @@
                 vaultId: U256::from(0x12c).into(),
             }],
         }
+    }
+
+    fn sample_add_event() -> DecodedEventData<DecodedEvent> {
+        let add = AddOrderV3 {
+            sender: Address::from([0x07; 20]),
+            orderHash: FixedBytes::<32>::from([0x08; 32]),
+            order: sample_order(),
+        };
+
+        build_event(
+            EventType::AddOrderV3,
+            "0x100",
+            "0x200",
+            "0xaaa",
+            "0x1",
+            DecodedEvent::AddOrderV3(Box::new(add)),
+        )
     }
 
     fn sample_clear_event() -> DecodedEventData<DecodedEvent> {
@@ -787,6 +666,19 @@
     }
 
     #[test]
+    fn add_order_sql_includes_order_bytes() {
+        let event = sample_add_event();
+        let context = event_context(&event).unwrap();
+        let DecodedEvent::AddOrderV3(decoded) = &event.decoded_data else {
+            unreachable!()
+        };
+        let sql = generate_add_order_sql(&context, decoded).unwrap();
+        assert!(sql.contains("order_bytes"));
+        let expected_bytes = hex::encode_prefixed(decoded.order.abi_encode());
+        assert!(sql.contains(&expected_bytes));
+    }
+
+    #[test]
     fn take_order_sql_generation() {
         let event = sample_take_event();
         let context = event_context(&event).unwrap();
@@ -824,365 +716,6 @@
     }
 
     #[test]
-<<<<<<< HEAD
-    fn test_take_order_with_no_signed_context() {
-        let take_order_event = json!({
-            "event_type": "TakeOrderV3",
-            "block_number": "0x123459",
-            "block_timestamp": "0x64b8c126",
-            "transaction_hash": "0xabcdef1234567890abcdef1234567890abcdef1234567890abcdef1234567893",
-            "log_index": "0x4",
-            "decoded_data": {
-                "sender": "0x0909090909090909090909090909090909090909",
-                "config": {
-                    "order": {
-                        "owner": "0x0101010101010101010101010101010101010101",
-                        "nonce": "0x1"
-                    },
-                    "input_io_index": "0x0",
-                    "output_io_index": "0x0",
-                    "signed_context": []
-                },
-                "taker_input": "0x3e8",
-                "taker_output": "0x7d0"
-            }
-        });
-
-        let result = generate_take_order_sql(&take_order_event);
-        assert!(result.is_ok());
-
-        let sql = result.unwrap();
-        assert!(sql.contains("INSERT INTO take_orders"));
-        assert!(!sql.contains("INSERT INTO take_order_contexts"));
-        assert!(!sql.contains("INSERT INTO context_values"));
-    }
-
-    #[test]
-    fn test_invalid_context_value_error() {
-        let take_order_event = json!({
-            "event_type": "TakeOrderV3",
-            "block_number": "0x123459",
-            "block_timestamp": "0x64b8c126",
-            "transaction_hash": "0xabcdef1234567890abcdef1234567890abcdef1234567890abcdef1234567893",
-            "log_index": "0x4",
-            "decoded_data": {
-                "sender": "0x0909090909090909090909090909090909090909",
-                "config": {
-                    "order": {
-                        "owner": "0x0101010101010101010101010101010101010101",
-                        "nonce": "0x1"
-                    },
-                    "input_io_index": "0x0",
-                    "output_io_index": "0x0",
-                    "signed_context": [
-                        {
-                            "signer": "0x0a0a0a0a0a0a0a0a0a0a0a0a0a0a0a0a0a0a0a0a",
-                            "signature": "0x112233",
-                            "context": [123]
-                        }
-                    ]
-                },
-                "taker_input": "0x3e8",
-                "taker_output": "0x7d0"
-            }
-        });
-
-        let result = generate_take_order_sql(&take_order_event);
-        assert!(result.is_err());
-        assert!(matches!(
-            result.unwrap_err(),
-            InsertError::InvalidContextValue
-        ));
-    }
-
-    #[test]
-    fn test_missing_order_field_in_add_order() {
-        let invalid_event = json!({
-            "event_type": "AddOrderV3",
-            "block_number": "0x123458",
-            "block_timestamp": "0x64b8c125",
-            "transaction_hash": "0xabcdef1234567890abcdef1234567890abcdef1234567890abcdef1234567892",
-            "log_index": "0x3",
-            "decoded_data": {
-                "sender": "0x0707070707070707070707070707070707070707",
-                "order_hash": "0x0808080808080808080808080808080808080808080808080808080808080808"
-            }
-        });
-
-        let result = generate_add_order_sql(&invalid_event);
-        assert!(result.is_err());
-        assert!(matches!(
-            result.unwrap_err(),
-            InsertError::MissingEventField { .. }
-        ));
-    }
-
-    #[test]
-    fn test_missing_config_field_in_take_order() {
-        let invalid_event = json!({
-            "event_type": "TakeOrderV3",
-            "block_number": "0x123459",
-            "block_timestamp": "0x64b8c126",
-            "transaction_hash": "0xabcdef1234567890abcdef1234567890abcdef1234567890abcdef1234567893",
-            "log_index": "0x4",
-            "decoded_data": {
-                "sender": "0x0909090909090909090909090909090909090909",
-                "taker_input": "0x3e8",
-                "taker_output": "0x7d0"
-            }
-        });
-
-        let result = generate_take_order_sql(&invalid_event);
-        assert!(result.is_err());
-        assert!(matches!(
-            result.unwrap_err(),
-            InsertError::MissingEventField { .. }
-        ));
-    }
-
-    fn create_sample_remove_order_event() -> serde_json::Value {
-        json!({
-            "event_type": "RemoveOrderV3",
-            "block_number": "0x123459",
-            "block_timestamp": "0x64b8c126",
-            "transaction_hash": "0xabcdef1234567890abcdef1234567890abcdef1234567890abcdef1234567893",
-            "log_index": "0x4",
-            "decoded_data": {
-                "sender": "0x0a0a0a0a0a0a0a0a0a0a0a0a0a0a0a0a0a0a0a0a",
-                "order_hash": "0x0b0b0b0b0b0b0b0b0b0b0b0b0b0b0b0b0b0b0b0b0b0b0b0b0b0b0b0b0b0b0b0b",
-                "order_bytes": "0xaabbcc",
-                "order": {
-                    "owner": "0x0c0c0c0c0c0c0c0c0c0c0c0c0c0c0c0c0c0c0c0c",
-                    "nonce": "0x2",
-                    "evaluable": {
-                        "interpreter": "0x0202020202020202020202020202020202020202",
-                        "store": "0x0303030303030303030303030303030303030303",
-                        "bytecode": "0x05060708"
-                    },
-                    "valid_inputs": [
-                        {
-                            "token": "0x0404040404040404040404040404040404040404",
-                            "vault_id": "0x96"
-                        }
-                    ],
-                    "valid_outputs": [
-                        {
-                            "token": "0x0505050505050505050505050505050505050505",
-                            "vault_id": "0x12c"
-                        },
-                        {
-                            "token": "0x0606060606060606060606060606060606060606",
-                            "vault_id": "0x190"
-                        }
-                    ]
-                }
-            }
-        })
-    }
-
-    #[test]
-    fn test_remove_order_sql_generation() {
-        let remove_order_event = create_sample_remove_order_event();
-        let result = generate_remove_order_sql(&remove_order_event);
-
-        assert!(result.is_ok());
-        let sql = result.unwrap();
-
-        assert!(sql.contains("INSERT INTO order_events"));
-        assert!(sql.contains("'RemoveOrderV3'"));
-        assert!(sql.contains("1193049"));
-        assert!(sql.contains("1689829670"));
-        assert!(sql.contains("0x0a0a0a0a0a0a0a0a0a0a0a0a0a0a0a0a0a0a0a0a"));
-        assert!(sql.contains("0x0b0b0b0b0b0b0b0b0b0b0b0b0b0b0b0b0b0b0b0b0b0b0b0b0b0b0b0b0b0b0b0b"));
-        assert!(sql.contains("0x0c0c0c0c0c0c0c0c0c0c0c0c0c0c0c0c0c0c0c0c"));
-        assert!(sql.contains("0x2"));
-
-        assert!(sql.contains("INSERT INTO order_ios"));
-        assert!(sql.contains("'input'"));
-        assert!(sql.contains("'output'"));
-        assert!(sql.contains("0x0404040404040404040404040404040404040404"));
-        assert!(sql.contains("0x96"));
-        assert!(sql.contains("0x0505050505050505050505050505050505050505"));
-        assert!(sql.contains("0x12c"));
-        assert!(sql.contains("0x0606060606060606060606060606060606060606"));
-        assert!(sql.contains("0x190"));
-    }
-
-    #[test]
-    fn test_missing_valid_inputs_in_order() {
-        let order_without_inputs = json!({
-            "event_type": "AddOrderV3",
-            "block_number": "0x123458",
-            "block_timestamp": "0x64b8c125",
-            "transaction_hash": "0xtest_missing_inputs",
-            "log_index": "0x3",
-            "decoded_data": {
-                "sender": "0x0707070707070707070707070707070707070707",
-                "order_hash": "0x0808080808080808080808080808080808080808080808080808080808080808",
-                "order_bytes": "0x112233",
-                "order": {
-                    "owner": "0x0101010101010101010101010101010101010101",
-                    "nonce": "0x1",
-                    "valid_outputs": [
-                        {
-                            "token": "0x0606060606060606060606060606060606060606",
-                            "vault_id": "0x12c"
-                        }
-                    ]
-                }
-            }
-        });
-
-        let result = generate_add_order_sql(&order_without_inputs);
-        assert!(result.is_ok());
-
-        let sql = result.unwrap();
-        assert!(sql.contains("INSERT INTO order_events"));
-        assert!(sql.contains("INSERT INTO order_ios"));
-        assert!(sql.contains("'output'"));
-        assert!(!sql.contains("'input'"));
-    }
-
-    #[test]
-    fn test_missing_valid_outputs_in_order() {
-        let order_without_outputs = json!({
-            "event_type": "RemoveOrderV3",
-            "block_number": "0x123458",
-            "block_timestamp": "0x64b8c125",
-            "transaction_hash": "0xtest_missing_outputs",
-            "log_index": "0x3",
-            "decoded_data": {
-                "sender": "0x0707070707070707070707070707070707070707",
-                "order_hash": "0x0808080808080808080808080808080808080808080808080808080808080808",
-                "order_bytes": "0xaabbcc",
-                "order": {
-                    "owner": "0x0101010101010101010101010101010101010101",
-                    "nonce": "0x1",
-                    "valid_inputs": [
-                        {
-                            "token": "0x0404040404040404040404040404040404040404",
-                            "vault_id": "0x64"
-                        }
-                    ]
-                }
-            }
-        });
-
-        let result = generate_remove_order_sql(&order_without_outputs);
-        assert!(result.is_ok());
-
-        let sql = result.unwrap();
-        assert!(sql.contains("INSERT INTO order_events"));
-        assert!(sql.contains("INSERT INTO order_ios"));
-        assert!(sql.contains("'input'"));
-        assert!(!sql.contains("'output'"));
-    }
-
-    #[test]
-    fn test_missing_both_valid_inputs_and_outputs() {
-        let order_without_ios = json!({
-            "event_type": "AddOrderV3",
-            "block_number": "0x123458",
-            "block_timestamp": "0x64b8c125",
-            "transaction_hash": "0xtest_no_ios",
-            "log_index": "0x3",
-            "decoded_data": {
-                "sender": "0x0707070707070707070707070707070707070707",
-                "order_hash": "0x0808080808080808080808080808080808080808080808080808080808080808",
-                "order_bytes": "0x445566",
-                "order": {
-                    "owner": "0x0101010101010101010101010101010101010101",
-                    "nonce": "0x1"
-                }
-            }
-        });
-
-        let result = generate_add_order_sql(&order_without_ios);
-        assert!(result.is_ok());
-
-        let sql = result.unwrap();
-        assert!(sql.contains("INSERT INTO order_events"));
-        assert!(!sql.contains("INSERT INTO order_ios"));
-    }
-
-    #[test]
-    fn test_block_number_tracking() {
-        let events = json!([
-            {
-                "event_type": "DepositV2",
-                "block_number": "0x100",
-                "block_timestamp": "0x64b8c123",
-                "transaction_hash": "0xtest1",
-                "log_index": "0x1",
-                "decoded_data": {
-                    "sender": "0x0d0d0d0d0d0d0d0d0d0d0d0d0d0d0d0d0d0d0d0d",
-                    "token": "0x0e0e0e0e0e0e0e0e0e0e0e0e0e0e0e0e0e0e0e0e",
-                    "vault_id": "0x258",
-                    "deposit_amount": "0x0",
-                    "deposit_amount_uint256": "0xfa0"
-                }
-            },
-            {
-                "event_type": "DepositV2",
-                "block_number": "0x200",
-                "block_timestamp": "0x64b8c123",
-                "transaction_hash": "0xtest2",
-                "log_index": "0x2",
-                "decoded_data": {
-                    "sender": "0x0d0d0d0d0d0d0d0d0d0d0d0d0d0d0d0d0d0d0d0d",
-                    "token": "0x0e0e0e0e0e0e0e0e0e0e0e0e0e0e0e0e0e0e0e0e",
-                    "vault_id": "0x258",
-                    "deposit_amount": "0x0",
-                    "deposit_amount_uint256": "0xfa0"
-                }
-            }
-        ]);
-
-        let result = LocalDb::default().decoded_events_to_sql(events, 1000);
-        assert!(result.is_ok());
-
-        let sql = result.unwrap();
-        assert!(sql.contains("UPDATE sync_status SET last_synced_block = 1000"));
-    }
-
-    #[test]
-    fn test_malformed_block_number_in_main_function() {
-        let events_with_invalid_block = json!([
-            {
-                "event_type": "DepositV2",
-                "block_number": "invalid_hex",
-                "block_timestamp": "0x64b8c123",
-                "transaction_hash": "0xtest1",
-                "log_index": "0x1",
-                "decoded_data": {
-                    "sender": "0x0d0d0d0d0d0d0d0d0d0d0d0d0d0d0d0d0d0d0d0d",
-                    "token": "0x0e0e0e0e0e0e0e0e0e0e0e0e0e0e0e0e0e0e0e0e",
-                    "vault_id": "0x258",
-                    "deposit_amount_uint256": "0xfa0"
-                }
-            },
-            {
-                "event_type": "DepositV2",
-                "block_number": "0x200",
-                "block_timestamp": "0x64b8c123",
-                "transaction_hash": "0xtest2",
-                "log_index": "0x2",
-                "decoded_data": {
-                    "sender": "0x0d0d0d0d0d0d0d0d0d0d0d0d0d0d0d0d0d0d0d0d",
-                    "token": "0x0e0e0e0e0e0e0e0e0e0e0e0e0e0e0e0e0e0e0e0e",
-                    "vault_id": "0x258",
-                    "deposit_amount_uint256": "0xfa0"
-                }
-            }
-        ]);
-
-        let result = LocalDb::default().decoded_events_to_sql(events_with_invalid_block, 1000);
-        assert!(result.is_err());
-        assert!(matches!(
-            result.unwrap_err(),
-            InsertError::HexParseError { .. }
-        ));
-=======
     fn decoded_events_to_sql_multiple_events() {
         let clear_event = sample_clear_event();
         let deposit_event = sample_deposit_event();
@@ -1195,7 +728,6 @@
         assert!(sql.contains("INSERT INTO deposits"));
         assert!(sql.contains("INSERT INTO clear_v3_events"));
         assert!(sql.contains("UPDATE sync_status SET last_synced_block = 512"));
->>>>>>> 222689d5
     }
 
     #[test]
