use super::decode::{DecodedEvent, DecodedEventData};
use alloy::primitives::Address;
use rain_orderbook_bindings::IOrderBookV5::OrderV4;
use std::collections::BTreeSet;

pub fn collect_token_addresses(
    decoded_events: &[DecodedEventData<DecodedEvent>],
) -> BTreeSet<Address> {
    let mut out = BTreeSet::new();

    for event in decoded_events {
        match &event.decoded_data {
            DecodedEvent::DepositV2(deposit) => {
                out.insert(deposit.token);
            }
            DecodedEvent::WithdrawV2(withdraw) => {
                out.insert(withdraw.token);
            }
            DecodedEvent::AddOrderV3(add) => {
                collect_order_tokens(&add.order, &mut out);
            }
            DecodedEvent::RemoveOrderV3(remove) => {
                collect_order_tokens(&remove.order, &mut out);
            }
            DecodedEvent::ClearV3(clear) => {
                collect_order_tokens(&clear.alice, &mut out);
                collect_order_tokens(&clear.bob, &mut out);
            }
            _ => {}
        }
    }

    out
}

pub fn collect_store_addresses(
    decoded_events: &[DecodedEventData<DecodedEvent>],
) -> BTreeSet<String> {
    let mut out = BTreeSet::new();

    for event in decoded_events {
        match &event.decoded_data {
            DecodedEvent::AddOrderV3(add) => {
                out.insert(format!("0x{:x}", add.order.evaluable.store));
            }
            DecodedEvent::RemoveOrderV3(remove) => {
                out.insert(format!("0x{:x}", remove.order.evaluable.store));
            }
            DecodedEvent::TakeOrderV3(take) => {
                out.insert(format!("0x{:x}", take.config.order.evaluable.store));
            }
            DecodedEvent::InterpreterStoreSet(set) => {
                out.insert(format!("0x{:x}", set.store_address));
            }
            _ => {}
        }
    }

    out
}

<<<<<<< HEAD
pub fn collect_store_addresses(decoded_events: &Value) -> BTreeSet<String> {
    let mut out = BTreeSet::new();

    let events = match decoded_events.as_array() {
        Some(arr) => arr,
        None => return out,
    };

    for event in events {
        let Some(event_type) = event.get("event_type").and_then(|v| v.as_str()) else {
            continue;
        };
        let Some(decoded) = event.get("decoded_data") else {
            continue;
        };

        match event_type {
            "AddOrderV3" | "RemoveOrderV3" => {
                if let Some(store) = decoded
                    .get("order")
                    .and_then(|order| order.get("evaluable"))
                    .and_then(|eval| eval.get("store"))
                    .and_then(|v| v.as_str())
                {
                    out.insert(store.to_ascii_lowercase());
                }
            }
            "TakeOrderV3" => {
                if let Some(store) = decoded
                    .get("config")
                    .and_then(|cfg| cfg.get("order"))
                    .and_then(|order| order.get("evaluable"))
                    .and_then(|eval| eval.get("store"))
                    .and_then(|v| v.as_str())
                {
                    out.insert(store.to_ascii_lowercase());
                }
            }
            _ => {}
        }
    }

    out
=======
fn collect_order_tokens(order: &OrderV4, out: &mut BTreeSet<Address>) {
    for input in &order.validInputs {
        out.insert(input.token);
    }
    for output in &order.validOutputs {
        out.insert(output.token);
    }
>>>>>>> b2d407a2
}

#[cfg(test)]
mod tests {
    use super::super::decode::InterpreterStoreSetEvent;
    use super::*;
    use alloy::primitives::{Address, Bytes, FixedBytes, U256};
    use rain_orderbook_bindings::IOrderBookV5::{
        AddOrderV3, DepositV2, OrderV4, RemoveOrderV3, SignedContextV1, TakeOrderConfigV4,
        TakeOrderV3, WithdrawV2, IOV2,
    };

    fn build_event(event: DecodedEvent) -> DecodedEventData<DecodedEvent> {
        DecodedEventData {
            event_type: super::super::decode::EventType::Unknown,
            block_number: "0x0".into(),
            block_timestamp: "0x0".into(),
            transaction_hash: "0x0".into(),
            log_index: "0x0".into(),
            decoded_data: event,
        }
    }

    fn sample_order() -> OrderV4 {
        OrderV4 {
            owner: Address::from([1u8; 20]),
            nonce: U256::from(1).into(),
            evaluable: rain_orderbook_bindings::IOrderBookV5::EvaluableV4 {
                interpreter: Address::from([2u8; 20]),
                store: Address::from([3u8; 20]),
                bytecode: alloy::primitives::Bytes::from(vec![]),
            },
            validInputs: vec![IOV2 {
                token: Address::from([4u8; 20]),
                vaultId: U256::from(10).into(),
            }],
            validOutputs: vec![IOV2 {
                token: Address::from([5u8; 20]),
                vaultId: U256::from(11).into(),
            }],
        }
    }

    #[test]
    fn collects_simple_transfers() {
        let deposit = DepositV2 {
            sender: Address::from([0u8; 20]),
            token: Address::from([1u8; 20]),
            vaultId: U256::from(1).into(),
            depositAmountUint256: U256::from(1),
        };
        let withdraw = WithdrawV2 {
            sender: Address::from([0u8; 20]),
            token: Address::from([2u8; 20]),
            vaultId: U256::from(1).into(),
            targetAmount: U256::from(0).into(),
            withdrawAmount: U256::from(0).into(),
            withdrawAmountUint256: U256::from(0),
        };

        let events = vec![
            build_event(DecodedEvent::DepositV2(Box::new(deposit))),
            build_event(DecodedEvent::WithdrawV2(Box::new(withdraw))),
        ];

        let tokens = collect_token_addresses(&events);
        assert!(tokens.contains(&Address::from([1u8; 20])));
        assert!(tokens.contains(&Address::from([2u8; 20])));
        assert_eq!(tokens.len(), 2);
    }

    #[test]
    fn collects_orders() {
        let order = sample_order();
        let add_event = AddOrderV3 {
            sender: Address::from([6u8; 20]),
            orderHash: alloy::primitives::FixedBytes::from([0u8; 32]),
            order: order.clone(),
        };
        let remove_event = RemoveOrderV3 {
            sender: Address::from([7u8; 20]),
            orderHash: alloy::primitives::FixedBytes::from([1u8; 32]),
            order,
        };

        let events = vec![
            build_event(DecodedEvent::AddOrderV3(Box::new(add_event))),
            build_event(DecodedEvent::RemoveOrderV3(Box::new(remove_event))),
        ];

        let tokens = collect_token_addresses(&events);
        assert_eq!(tokens.len(), 2);
        assert!(tokens.contains(&Address::from([4u8; 20])));
        assert!(tokens.contains(&Address::from([5u8; 20])));
    }

    #[test]
    fn collects_from_clear() {
        let mut alice = sample_order();
        alice.validInputs.push(IOV2 {
            token: Address::from([8u8; 20]),
            vaultId: U256::from(0).into(),
        });
        let mut bob = sample_order();
        bob.validOutputs.push(IOV2 {
            token: Address::from([9u8; 20]),
            vaultId: U256::from(0).into(),
        });

        let clear = rain_orderbook_bindings::IOrderBookV5::ClearV3 {
            sender: Address::from([0u8; 20]),
            alice,
            bob,
            clearConfig: rain_orderbook_bindings::IOrderBookV5::ClearConfigV2 {
                aliceInputIOIndex: U256::from(0),
                aliceOutputIOIndex: U256::from(0),
                bobInputIOIndex: U256::from(0),
                bobOutputIOIndex: U256::from(0),
                aliceBountyVaultId: U256::from(0).into(),
                bobBountyVaultId: U256::from(0).into(),
            },
        };

        let events = vec![build_event(DecodedEvent::ClearV3(Box::new(clear)))];
        let tokens = collect_token_addresses(&events);
        assert!(tokens.contains(&Address::from([4u8; 20])));
        assert!(tokens.contains(&Address::from([5u8; 20])));
        assert!(tokens.contains(&Address::from([8u8; 20])));
        assert!(tokens.contains(&Address::from([9u8; 20])));
        assert_eq!(tokens.len(), 4);
    }

    #[test]
    fn collects_store_addresses() {
        let mut add_order = sample_order();
        add_order.evaluable.store = Address::from([0x11; 20]);
        let add_event = AddOrderV3 {
            sender: Address::from([0x21; 20]),
            orderHash: FixedBytes::from([0x01; 32]),
            order: add_order,
        };

        let mut remove_order = sample_order();
        remove_order.evaluable.store = Address::from([0x22; 20]);
        let remove_event = RemoveOrderV3 {
            sender: Address::from([0x22; 20]),
            orderHash: FixedBytes::from([0x02; 32]),
            order: remove_order,
        };

        let mut take_order = sample_order();
        take_order.evaluable.store = Address::from([0x33; 20]);
        let take_event = TakeOrderV3 {
            sender: Address::from([0x23; 20]),
            config: TakeOrderConfigV4 {
                order: take_order,
                inputIOIndex: U256::from(0),
                outputIOIndex: U256::from(0),
                signedContext: vec![SignedContextV1 {
                    signer: Address::from([0x24; 20]),
                    context: vec![U256::from(1).into()],
                    signature: Bytes::from(vec![0xde, 0xad]),
                }],
            },
            input: U256::from(1).into(),
            output: U256::from(1).into(),
        };

        let store_event = InterpreterStoreSetEvent {
            store_address: Address::from([0x44; 20]),
            namespace: FixedBytes::<32>::from([0xaa; 32]),
            key: FixedBytes::<32>::from([0xbb; 32]),
            value: FixedBytes::<32>::from([0xcc; 32]),
        };

        let events = vec![
            build_event(DecodedEvent::AddOrderV3(Box::new(add_event))),
            build_event(DecodedEvent::RemoveOrderV3(Box::new(remove_event))),
            build_event(DecodedEvent::TakeOrderV3(Box::new(take_event))),
            build_event(DecodedEvent::InterpreterStoreSet(Box::new(store_event))),
        ];

        let stores = collect_store_addresses(&events);
        assert_eq!(stores.len(), 4);
        assert!(stores.contains("0x1111111111111111111111111111111111111111"));
        assert!(stores.contains("0x2222222222222222222222222222222222222222"));
        assert!(stores.contains("0x3333333333333333333333333333333333333333"));
        assert!(stores.contains("0x4444444444444444444444444444444444444444"));
    }

    #[test]
    fn collects_store_addresses() {
        let data = json!([
            {
                "event_type": "AddOrderV3",
                "decoded_data": {
                    "order": {
                        "evaluable": {"store": "0x1111111111111111111111111111111111111111"}
                    }
                }
            },
            {
                "event_type": "RemoveOrderV3",
                "decoded_data": {
                    "order": {
                        "evaluable": {"store": "0x2222222222222222222222222222222222222222"}
                    }
                }
            },
            {
                "event_type": "TakeOrderV3",
                "decoded_data": {
                    "config": {
                        "order": {
                            "evaluable": {"store": "0x3333333333333333333333333333333333333333"}
                        }
                    }
                }
            }
        ]);

        let stores = collect_store_addresses(&data);
        assert_eq!(stores.len(), 3);
        assert!(stores.contains("0x1111111111111111111111111111111111111111"));
        assert!(stores.contains("0x2222222222222222222222222222222222222222"));
        assert!(stores.contains("0x3333333333333333333333333333333333333333"));
    }
}<|MERGE_RESOLUTION|>--- conflicted
+++ resolved
@@ -59,51 +59,6 @@
     out
 }
 
-<<<<<<< HEAD
-pub fn collect_store_addresses(decoded_events: &Value) -> BTreeSet<String> {
-    let mut out = BTreeSet::new();
-
-    let events = match decoded_events.as_array() {
-        Some(arr) => arr,
-        None => return out,
-    };
-
-    for event in events {
-        let Some(event_type) = event.get("event_type").and_then(|v| v.as_str()) else {
-            continue;
-        };
-        let Some(decoded) = event.get("decoded_data") else {
-            continue;
-        };
-
-        match event_type {
-            "AddOrderV3" | "RemoveOrderV3" => {
-                if let Some(store) = decoded
-                    .get("order")
-                    .and_then(|order| order.get("evaluable"))
-                    .and_then(|eval| eval.get("store"))
-                    .and_then(|v| v.as_str())
-                {
-                    out.insert(store.to_ascii_lowercase());
-                }
-            }
-            "TakeOrderV3" => {
-                if let Some(store) = decoded
-                    .get("config")
-                    .and_then(|cfg| cfg.get("order"))
-                    .and_then(|order| order.get("evaluable"))
-                    .and_then(|eval| eval.get("store"))
-                    .and_then(|v| v.as_str())
-                {
-                    out.insert(store.to_ascii_lowercase());
-                }
-            }
-            _ => {}
-        }
-    }
-
-    out
-=======
 fn collect_order_tokens(order: &OrderV4, out: &mut BTreeSet<Address>) {
     for input in &order.validInputs {
         out.insert(input.token);
@@ -111,7 +66,6 @@
     for output in &order.validOutputs {
         out.insert(output.token);
     }
->>>>>>> b2d407a2
 }
 
 #[cfg(test)]
@@ -301,42 +255,4 @@
         assert!(stores.contains("0x3333333333333333333333333333333333333333"));
         assert!(stores.contains("0x4444444444444444444444444444444444444444"));
     }
-
-    #[test]
-    fn collects_store_addresses() {
-        let data = json!([
-            {
-                "event_type": "AddOrderV3",
-                "decoded_data": {
-                    "order": {
-                        "evaluable": {"store": "0x1111111111111111111111111111111111111111"}
-                    }
-                }
-            },
-            {
-                "event_type": "RemoveOrderV3",
-                "decoded_data": {
-                    "order": {
-                        "evaluable": {"store": "0x2222222222222222222222222222222222222222"}
-                    }
-                }
-            },
-            {
-                "event_type": "TakeOrderV3",
-                "decoded_data": {
-                    "config": {
-                        "order": {
-                            "evaluable": {"store": "0x3333333333333333333333333333333333333333"}
-                        }
-                    }
-                }
-            }
-        ]);
-
-        let stores = collect_store_addresses(&data);
-        assert_eq!(stores.len(), 3);
-        assert!(stores.contains("0x1111111111111111111111111111111111111111"));
-        assert!(stores.contains("0x2222222222222222222222222222222222222222"));
-        assert!(stores.contains("0x3333333333333333333333333333333333333333"));
-    }
 }