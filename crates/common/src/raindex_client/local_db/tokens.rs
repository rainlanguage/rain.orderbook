--- conflicted
+++ resolved
@@ -33,51 +33,32 @@
     out
 }
 
-<<<<<<< HEAD
-pub fn collect_store_addresses(decoded_events: &Value) -> BTreeSet<String> {
+pub fn collect_store_addresses(
+    decoded_events: &[DecodedEventData<DecodedEvent>],
+) -> BTreeSet<String> {
     let mut out = BTreeSet::new();
 
-    let events = match decoded_events.as_array() {
-        Some(arr) => arr,
-        None => return out,
-    };
-
-    for event in events {
-        let Some(event_type) = event.get("event_type").and_then(|v| v.as_str()) else {
-            continue;
-        };
-        let Some(decoded) = event.get("decoded_data") else {
-            continue;
-        };
-
-        match event_type {
-            "AddOrderV3" | "RemoveOrderV3" => {
-                if let Some(store) = decoded
-                    .get("order")
-                    .and_then(|order| order.get("evaluable"))
-                    .and_then(|eval| eval.get("store"))
-                    .and_then(|v| v.as_str())
-                {
-                    out.insert(store.to_ascii_lowercase());
-                }
-            }
-            "TakeOrderV3" => {
-                if let Some(store) = decoded
-                    .get("config")
-                    .and_then(|cfg| cfg.get("order"))
-                    .and_then(|order| order.get("evaluable"))
-                    .and_then(|eval| eval.get("store"))
-                    .and_then(|v| v.as_str())
-                {
-                    out.insert(store.to_ascii_lowercase());
-                }
+    for event in decoded_events {
+        match &event.decoded_data {
+            DecodedEvent::AddOrderV3(add) => {
+                out.insert(format!("0x{:x}", add.order.evaluable.store));
+            }
+            DecodedEvent::RemoveOrderV3(remove) => {
+                out.insert(format!("0x{:x}", remove.order.evaluable.store));
+            }
+            DecodedEvent::TakeOrderV3(take) => {
+                out.insert(format!("0x{:x}", take.config.order.evaluable.store));
+            }
+            DecodedEvent::InterpreterStoreSet(set) => {
+                out.insert(format!("0x{:x}", set.store_address));
             }
             _ => {}
         }
     }
 
     out
-=======
+}
+
 fn collect_order_tokens(order: &OrderV4, out: &mut BTreeSet<Address>) {
     for input in &order.validInputs {
         out.insert(input.token);
@@ -85,15 +66,16 @@
     for output in &order.validOutputs {
         out.insert(output.token);
     }
->>>>>>> 7c669da1
 }
 
 #[cfg(test)]
 mod tests {
+    use super::super::decode::InterpreterStoreSetEvent;
     use super::*;
-    use alloy::primitives::{Address, U256};
+    use alloy::primitives::{Address, Bytes, FixedBytes, U256};
     use rain_orderbook_bindings::IOrderBookV5::{
-        AddOrderV3, DepositV2, OrderV4, RemoveOrderV3, WithdrawV2, IOV2,
+        AddOrderV3, DepositV2, OrderV4, RemoveOrderV3, SignedContextV1, TakeOrderConfigV4,
+        TakeOrderV3, WithdrawV2, IOV2,
     };
 
     fn build_event(event: DecodedEvent) -> DecodedEventData<DecodedEvent> {
@@ -218,39 +200,59 @@
 
     #[test]
     fn collects_store_addresses() {
-        let data = json!([
-            {
-                "event_type": "AddOrderV3",
-                "decoded_data": {
-                    "order": {
-                        "evaluable": {"store": "0x1111111111111111111111111111111111111111"}
-                    }
-                }
+        let mut add_order = sample_order();
+        add_order.evaluable.store = Address::from([0x11; 20]);
+        let add_event = AddOrderV3 {
+            sender: Address::from([0x21; 20]),
+            orderHash: FixedBytes::from([0x01; 32]),
+            order: add_order,
+        };
+
+        let mut remove_order = sample_order();
+        remove_order.evaluable.store = Address::from([0x22; 20]);
+        let remove_event = RemoveOrderV3 {
+            sender: Address::from([0x22; 20]),
+            orderHash: FixedBytes::from([0x02; 32]),
+            order: remove_order,
+        };
+
+        let mut take_order = sample_order();
+        take_order.evaluable.store = Address::from([0x33; 20]);
+        let take_event = TakeOrderV3 {
+            sender: Address::from([0x23; 20]),
+            config: TakeOrderConfigV4 {
+                order: take_order,
+                inputIOIndex: U256::from(0),
+                outputIOIndex: U256::from(0),
+                signedContext: vec![SignedContextV1 {
+                    signer: Address::from([0x24; 20]),
+                    context: vec![U256::from(1).into()],
+                    signature: Bytes::from(vec![0xde, 0xad]),
+                }],
             },
-            {
-                "event_type": "RemoveOrderV3",
-                "decoded_data": {
-                    "order": {
-                        "evaluable": {"store": "0x2222222222222222222222222222222222222222"}
-                    }
-                }
-            },
-            {
-                "event_type": "TakeOrderV3",
-                "decoded_data": {
-                    "config": {
-                        "order": {
-                            "evaluable": {"store": "0x3333333333333333333333333333333333333333"}
-                        }
-                    }
-                }
-            }
-        ]);
-
-        let stores = collect_store_addresses(&data);
-        assert_eq!(stores.len(), 3);
+            input: U256::from(1).into(),
+            output: U256::from(1).into(),
+        };
+
+        let store_event = InterpreterStoreSetEvent {
+            store_address: Address::from([0x44; 20]),
+            namespace: FixedBytes::<32>::from([0xaa; 32]),
+            key: FixedBytes::<32>::from([0xbb; 32]),
+            value: FixedBytes::<32>::from([0xcc; 32]),
+        };
+
+        let events = vec![
+            build_event(DecodedEvent::AddOrderV3(Box::new(add_event))),
+            build_event(DecodedEvent::RemoveOrderV3(Box::new(remove_event))),
+            build_event(DecodedEvent::TakeOrderV3(Box::new(take_event))),
+            build_event(DecodedEvent::InterpreterStoreSet(Box::new(store_event))),
+        ];
+
+        let stores = collect_store_addresses(&events);
+        assert_eq!(stores.len(), 4);
         assert!(stores.contains("0x1111111111111111111111111111111111111111"));
         assert!(stores.contains("0x2222222222222222222222222222222222222222"));
         assert!(stores.contains("0x3333333333333333333333333333333333333333"));
+        assert!(stores.contains("0x4444444444444444444444444444444444444444"));
     }
 }