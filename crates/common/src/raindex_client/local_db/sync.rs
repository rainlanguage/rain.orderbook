use super::{
    query::{create_tables::REQUIRED_TABLES, LocalDbQuery, LocalDbQueryError},
    *,
};
use flate2::read::GzDecoder;
use reqwest::Client;
use std::io::Read;

const DUMP_URL: &str = "https://raw.githubusercontent.com/rainlanguage/rain.strategies/46a8065a2ccbf49e9fc509cbc052cd497feb6bd5/local-db-dump.sql.gz";

async fn check_required_tables(db_callback: &js_sys::Function) -> Result<bool, LocalDbQueryError> {
    let tables = LocalDbQuery::fetch_all_tables(db_callback).await?;
    let existing_table_names: std::collections::HashSet<String> =
        tables.into_iter().map(|t| t.name).collect();

    let has_all_tables = REQUIRED_TABLES
        .iter()
        .all(|&table| existing_table_names.contains(table));

    Ok(has_all_tables)
}

async fn download_and_decompress_dump() -> Result<String, LocalDbError> {
    let client = Client::new();
    let response = client.get(DUMP_URL).send().await?;

    if !response.status().is_success() {
        return Err(LocalDbError::CustomError(format!(
            "Failed to download dump, status: {}",
            response.status()
        )));
    }
    let response = response.bytes().await?.to_vec();

    let mut decoder = GzDecoder::new(response.as_slice());
    let mut decompressed = String::new();
    decoder.read_to_string(&mut decompressed)?;

    Ok(decompressed)
}

pub async fn get_last_synced_block(
    db_callback: &js_sys::Function,
) -> Result<u64, LocalDbQueryError> {
    let results = LocalDbQuery::fetch_last_synced_block(db_callback).await?;
    if let Some(sync_status) = results.first() {
        Ok(sync_status.last_synced_block)
    } else {
        Ok(0)
    }
}

fn send_status_message(
    status_callback: &js_sys::Function,
    message: String,
) -> Result<(), LocalDbError> {
    status_callback
        .call1(&JsValue::NULL, &JsValue::from_str(&message))
        .map_err(|e| LocalDbError::CustomError(format!("JavaScript callback error: {:?}", e)))?;
    Ok(())
}

#[wasm_export]
impl RaindexClient {
    #[wasm_export(js_name = "syncLocalDatabase", unchecked_return_type = "void")]
    pub async fn sync_database(
        &self,
        #[wasm_export(param_description = "JavaScript function to execute database queries")]
        db_callback: js_sys::Function,
        #[wasm_export(param_description = "JavaScript function called with status updates")]
        status_callback: js_sys::Function,
        #[wasm_export(param_description = "The blockchain network ID to sync against")]
        chain_id: u32,
    ) -> Result<(), LocalDbError> {
        send_status_message(&status_callback, "Starting database sync...".to_string())?;

        let has_tables = check_required_tables(&db_callback)
            .await
            .map_err(LocalDbError::TableCheckFailed)?;

        send_status_message(&status_callback, format!("has tables: {}", has_tables))?;

        if !has_tables {
            send_status_message(
                &status_callback,
                "Initializing database tables and importing data...".to_string(),
            )?;
            let dump_sql = download_and_decompress_dump().await?;

            LocalDbQuery::execute_query_text(&db_callback, &dump_sql).await?;
        }

        let last_synced_block = get_last_synced_block(&db_callback)
            .await
            .map_err(LocalDbError::SyncStatusReadFailed)?;
        send_status_message(
            &status_callback,
            format!("Last synced block: {}", last_synced_block),
        )?;

<<<<<<< HEAD
        let orderbooks = match self.get_orderbooks_by_chain_id(chain_id) {
            Ok(o) => o,
            Err(e) => {
                return Err(LocalDbError::CustomError(format!(
                    "Failed to get orderbook configurations: {}",
                    e
                )));
            }
        };

        // TODO: For simplicity, we only handle one orderbook per chain ID here.
        // This will be changed in the future to support multiple orderbooks.
        let orderbook_cfg = match orderbooks.first() {
            Some(cfg) => cfg,
            None => {
                return Err(LocalDbError::CustomError(format!(
                    "No orderbook configuration found for chain ID {}",
                    chain_id
                )));
            }
        };

        let local_db = LocalDb::new_with_regular_rpcs(orderbook_cfg.network.rpcs.clone());
=======
        let orderbook_cfg = self
            .get_orderbook_by_address(orderbook_address)
            .map_err(|e| LocalDbError::OrderbookConfigNotFound(Box::new(e)))?;

        let local_db = LocalDb::new(
            orderbook_cfg.network.chain_id,
            "41e50e69-6da4-4462-b70e-c7b5e7b70f05".to_string(),
        )?;
>>>>>>> c36fa98c

        let latest_block = local_db.rpc_client().get_latest_block_number().await?;

        let start_block = if last_synced_block == 0 {
            orderbook_cfg.deployment_block
        } else {
            last_synced_block + 1
        };

        send_status_message(
            &status_callback,
            "Fetching latest onchain events...".to_string(),
        )?;
<<<<<<< HEAD
        let events = match local_db
            .fetch_events(
                &orderbook_cfg.address.to_string(),
                start_block,
                latest_block,
            )
=======
        let events = local_db
            .fetch_events(&contract_address, start_block, latest_block)
>>>>>>> c36fa98c
            .await
            .map_err(|e| LocalDbError::FetchEventsFailed(Box::new(e)))?;

        send_status_message(&status_callback, "Decoding fetched events...".to_string())?;
        let decoded_events = local_db
            .decode_events(&events)
            .map_err(|e| LocalDbError::DecodeEventsFailed(Box::new(e)))?;

        send_status_message(&status_callback, "Populating database...".to_string())?;
        let sql_commands = local_db
            .decoded_events_to_sql(&decoded_events, latest_block)
            .map_err(|e| LocalDbError::SqlGenerationFailed(Box::new(e)))?;

        LocalDbQuery::execute_query_text(&db_callback, &sql_commands).await?;

        send_status_message(&status_callback, "Database sync complete.".to_string())?;
        Ok(())
    }
}

#[cfg(test)]
mod tests {
    use super::*;

    #[cfg(target_family = "wasm")]
    mod wasm_tests {
        use super::*;
        use crate::raindex_client::local_db::query::{
            create_tables::REQUIRED_TABLES, fetch_last_synced_block::SyncStatusResponse,
            fetch_tables::TableResponse, tests::create_success_callback, LocalDbQueryError,
        };
        use std::cell::RefCell;
        use std::rc::Rc;
        use wasm_bindgen::JsCast;
        use wasm_bindgen_test::*;
        use wasm_bindgen_utils::prelude::*;

        #[wasm_bindgen_test]
        async fn test_check_required_tables_all_exist() {
            let table_data: Vec<TableResponse> = REQUIRED_TABLES
                .iter()
                .map(|&name| TableResponse {
                    name: name.to_string(),
                })
                .collect();

            let json_data = serde_json::to_string(&table_data).unwrap();
            let callback = create_success_callback(&json_data);

            let result = check_required_tables(&callback).await;

            assert!(result.is_ok());
            assert_eq!(result.unwrap(), true);
        }

        #[wasm_bindgen_test]
        async fn test_check_required_tables_missing_some() {
            let table_data = vec![
                TableResponse {
                    name: "sync_status".to_string(),
                },
                TableResponse {
                    name: "deposits".to_string(),
                },
            ];

            let json_data = serde_json::to_string(&table_data).unwrap();
            let callback = create_success_callback(&json_data);

            let result = check_required_tables(&callback).await;

            assert!(result.is_ok());
            assert_eq!(result.unwrap(), false);
        }

        #[wasm_bindgen_test]
        async fn test_check_required_tables_empty_db() {
            let callback = create_success_callback("[]");

            let result = check_required_tables(&callback).await;

            assert!(result.is_ok());
            assert_eq!(result.unwrap(), false);
        }

        #[wasm_bindgen_test]
        async fn test_check_required_tables_query_fails() {
            let callback = create_success_callback("invalid_json");

            let result = check_required_tables(&callback).await;

            assert!(result.is_err());
            match result.unwrap_err() {
                LocalDbQueryError::JsonError(_) => {}
                other => panic!("Expected LocalDbQueryError::JsonError, got {other:?}"),
            }
        }

        #[wasm_bindgen_test]
        async fn test_check_required_tables_extra_tables() {
            let mut table_data: Vec<TableResponse> = REQUIRED_TABLES
                .iter()
                .map(|&name| TableResponse {
                    name: name.to_string(),
                })
                .collect();

            table_data.push(TableResponse {
                name: "extra_table_1".to_string(),
            });
            table_data.push(TableResponse {
                name: "extra_table_2".to_string(),
            });

            let json_data = serde_json::to_string(&table_data).unwrap();
            let callback = create_success_callback(&json_data);

            let result = check_required_tables(&callback).await;

            assert!(result.is_ok());
            assert_eq!(result.unwrap(), true);
        }

        #[wasm_bindgen_test]
        async fn test_get_last_synced_block_exists() {
            let sync_data = vec![SyncStatusResponse {
                id: 1,
                last_synced_block: 12345,
                updated_at: Some("2024-01-01T00:00:00Z".to_string()),
            }];
            let json_data = serde_json::to_string(&sync_data).unwrap();
            let callback = create_success_callback(&json_data);

            let result = get_last_synced_block(&callback).await;

            assert!(result.is_ok());
            assert_eq!(result.unwrap(), 12345);
        }

        #[wasm_bindgen_test]
        async fn test_get_last_synced_block_empty() {
            let callback = create_success_callback("[]");

            let result = get_last_synced_block(&callback).await;

            assert!(result.is_ok());
            assert_eq!(result.unwrap(), 0);
        }

        #[wasm_bindgen_test]
        async fn test_get_last_synced_block_query_fails() {
            let callback = create_success_callback("invalid_json");

            let result = get_last_synced_block(&callback).await;

            assert!(result.is_err());
            match result.unwrap_err() {
                LocalDbQueryError::JsonError(_) => {}
                other => panic!("Expected LocalDbQueryError::JsonError, got {other:?}"),
            }
        }

        #[wasm_bindgen_test]
        fn test_send_status_message_success() {
            let callback = js_sys::Function::new_no_args("return true;");
            let message = "Test status message".to_string();

            let result = send_status_message(&callback, message);

            assert!(result.is_ok());
        }

        #[wasm_bindgen_test]
        fn test_send_status_message_callback_error() {
            let callback = js_sys::Function::new_no_args("throw new Error('Callback failed');");
            let message = "Test status message".to_string();

            let result = send_status_message(&callback, message);

            assert!(result.is_err());
            match result {
                Err(LocalDbError::CustomError(msg)) => {
                    assert!(msg.contains("JavaScript callback error"));
                }
                _ => panic!("Expected CustomError from JavaScript callback failure"),
            }
        }

        fn create_status_collector() -> (js_sys::Function, Rc<RefCell<Vec<String>>>) {
            let captured = Rc::new(RefCell::new(Vec::<String>::new()));
            let captured_clone = captured.clone();

            let callback = Closure::wrap(Box::new(move |msg: String| -> JsValue {
                captured_clone.borrow_mut().push(msg);
                JsValue::TRUE
            }) as Box<dyn Fn(String) -> JsValue>);

            (callback.into_js_value().dyn_into().unwrap(), captured)
        }

        fn create_dispatching_db_callback(
            tables_json: &str,
            last_synced_json: &str,
        ) -> js_sys::Function {
            // Build two success payloads and choose based on SQL string
            let success_tables = WasmEncodedResult::Success::<String> {
                value: tables_json.to_string(),
                error: None,
            };
            let success_last = WasmEncodedResult::Success::<String> {
                value: last_synced_json.to_string(),
                error: None,
            };

            let tables_json_val = serde_wasm_bindgen::to_value(&success_tables).unwrap();
            let last_json_val = serde_wasm_bindgen::to_value(&success_last).unwrap();

            let tables_literal = js_sys::JSON::stringify(&tables_json_val)
                .unwrap()
                .as_string()
                .unwrap();
            let last_literal = js_sys::JSON::stringify(&last_json_val)
                .unwrap()
                .as_string()
                .unwrap();

            js_sys::Function::new_with_args(
                "sql",
                &format!(
                    "if (sql.includes('sqlite_master')) return {};
                     if (sql.includes('sync_status')) return {};
                     return {};",
                    tables_literal, last_literal, tables_literal
                ),
            )
        }

        fn make_tables_json() -> String {
            let table_data: Vec<TableResponse> = REQUIRED_TABLES
                .iter()
                .map(|&name| TableResponse {
                    name: name.to_string(),
                })
                .collect();
            serde_json::to_string(&table_data).unwrap()
        }

        #[wasm_bindgen_test]
        async fn test_sync_invalid_chain_id() {
            // Any client config is fine; we bail after initial steps
            let client = RaindexClient::new(
                vec![crate::raindex_client::tests::get_test_yaml(
                    "http://localhost:3000/sg1",
                    "http://localhost:3000/sg2",
                    "http://localhost:3000/rpc1",
                    "http://localhost:3000/rpc2",
                )],
                None,
            )
            .unwrap();

            // Callbacks
            let db_callback = create_dispatching_db_callback(&make_tables_json(), "[]");
            let (status_callback, captured) = create_status_collector();

            let result = client
                .sync_database(db_callback, status_callback, 999u32)
                .await;

            assert!(result.is_err());
            match result.unwrap_err() {
                LocalDbError::CustomError(msg) => {
                    assert!(msg.contains("Failed to get orderbook configurations"));
                }
                other => panic!("Expected CustomError from missing chain ID, got {other:?}"),
            }

            // Status messages should be emitted before the error occurs
            let msgs = captured.borrow();
            assert!(msgs.len() >= 3);
            assert_eq!(msgs[0], "Starting database sync...");
            assert!(msgs[1].starts_with("has tables:"));
            assert!(msgs[2].starts_with("Last synced block:"));
        }

        #[wasm_bindgen_test]
        async fn test_sync_tables_exist_last_synced_zero() {
            // Use test YAML; orderbook address must match the YAML
            let client = RaindexClient::new(
                vec![crate::raindex_client::tests::get_test_yaml(
                    "http://localhost:3000/sg1",
                    "http://localhost:3000/sg2",
                    "http://localhost:3000/rpc1",
                    "http://localhost:3000/rpc2",
                )],
                None,
            )
            .unwrap();

            let tables_json = make_tables_json();
            let last_synced_json = "[]"; // yields last_synced_block = 0
            let db_callback = create_dispatching_db_callback(&tables_json, last_synced_json);
            let (status_callback, captured) = create_status_collector();

            let result = client
                .sync_database(db_callback, status_callback, 1u32)
                .await;

            // Should eventually fail due to unsupported chain id in HyperRpcClient
            assert!(result.is_err());
            match result.unwrap_err() {
                LocalDbError::Rpc(err) => {
                    let msg = err.to_string();
                    assert!(msg.contains("Unsupported chain ID"));
                }
                other => panic!("Expected Rpc UnsupportedChainId, got {other:?}"),
            }

            let msgs = captured.borrow();
            // Check key status messages in order of occurrence
            assert!(msgs.len() >= 3);
            assert_eq!(msgs[0], "Starting database sync...");
            assert_eq!(msgs[1], "has tables: true");
            assert_eq!(msgs[2], "Last synced block: 0");
        }

        #[wasm_bindgen_test]
        async fn test_sync_missing_orderbook_error() {
            let client = RaindexClient::new(
                vec![crate::raindex_client::tests::get_test_yaml(
                    "http://localhost:3000/sg1",
                    "http://localhost:3000/sg2",
                    "http://localhost:3000/rpc1",
                    "http://localhost:3000/rpc2",
                )],
                None,
            )
            .unwrap();

            let tables_json = make_tables_json();
            // Return a non-zero last synced for variety
            let last_synced = vec![SyncStatusResponse {
                id: 1,
                last_synced_block: 123,
                updated_at: Some("2024-01-01T00:00:00Z".to_string()),
            }];
            let last_synced_json = serde_json::to_string(&last_synced).unwrap();
            let db_callback = create_dispatching_db_callback(&tables_json, &last_synced_json);
            let (status_callback, captured) = create_status_collector();

            let result = client
                .sync_database(db_callback, status_callback, 999u32)
                .await;

            assert!(result.is_err());
            match result.unwrap_err() {
<<<<<<< HEAD
                LocalDbError::CustomError(msg) => {
                    assert!(msg.contains("Failed to get orderbook configurations"));
                }
                other => panic!("Expected CustomError from missing orderbook, got {other:?}"),
=======
                LocalDbError::OrderbookConfigNotFound(_) => {}
                other => panic!("Expected OrderbookConfigNotFound, got {other:?}"),
>>>>>>> c36fa98c
            }

            let msgs = captured.borrow();
            assert!(msgs.len() >= 3);
            assert_eq!(msgs[0], "Starting database sync...");
            assert_eq!(msgs[1], "has tables: true");
            assert_eq!(msgs[2], "Last synced block: 123");
        }
    }

    #[cfg(not(target_family = "wasm"))]
    mod non_wasm_tests {
        use super::*;
        use flate2::write::GzEncoder;
        use flate2::Compression;
        use httpmock::prelude::*;
        use std::io::Write;

        fn create_gzipped_sql() -> Vec<u8> {
            let sql_content = "CREATE TABLE test (id INTEGER);";
            let mut encoder = GzEncoder::new(Vec::new(), Compression::default());
            encoder.write_all(sql_content.as_bytes()).unwrap();
            encoder.finish().unwrap()
        }

        fn create_invalid_gzip() -> Vec<u8> {
            b"invalid gzip content".to_vec()
        }

        #[tokio::test]
        async fn test_download_and_decompress_success() {
            let server = MockServer::start();
            let gzipped_data = create_gzipped_sql();

            let mock = server.mock(|when, then| {
                when.method(GET).path("/");
                then.status(200)
                    .header("content-type", "application/gzip")
                    .body(gzipped_data);
            });

            let modified_fn = async {
                let client = Client::new();
                let response = client.get(server.url("/")).send().await?;

                if !response.status().is_success() {
                    return Err(LocalDbError::CustomError(format!(
                        "Failed to download dump, status: {}",
                        response.status()
                    )));
                }
                let response = response.bytes().await?.to_vec();

                let mut decoder = GzDecoder::new(response.as_slice());
                let mut decompressed = String::new();
                decoder.read_to_string(&mut decompressed)?;

                Ok(decompressed)
            };

            let result = modified_fn.await;

            mock.assert();
            assert!(result.is_ok());
            assert_eq!(result.unwrap(), "CREATE TABLE test (id INTEGER);");
        }

        #[tokio::test]
        async fn test_download_and_decompress_http_404() {
            let server = MockServer::start();

            let mock = server.mock(|when, then| {
                when.method(GET).path("/");
                then.status(404);
            });

            let modified_fn = async {
                let client = Client::new();
                let response = client.get(server.url("/")).send().await?;

                if !response.status().is_success() {
                    return Err(LocalDbError::CustomError(format!(
                        "Failed to download dump, status: {}",
                        response.status()
                    )));
                }
                let response = response.bytes().await?.to_vec();

                let mut decoder = GzDecoder::new(response.as_slice());
                let mut decompressed = String::new();
                decoder.read_to_string(&mut decompressed)?;

                Ok(decompressed)
            };

            let result = modified_fn.await;

            mock.assert();
            assert!(result.is_err());
            match result {
                Err(LocalDbError::CustomError(msg)) => {
                    assert!(msg.contains("Failed to download dump, status: 404"));
                }
                _ => panic!("Expected CustomError with 404 status"),
            }
        }

        #[tokio::test]
        async fn test_download_and_decompress_http_500() {
            let server = MockServer::start();

            let mock = server.mock(|when, then| {
                when.method(GET).path("/");
                then.status(500);
            });

            let modified_fn = async {
                let client = Client::new();
                let response = client.get(server.url("/")).send().await?;

                if !response.status().is_success() {
                    return Err(LocalDbError::CustomError(format!(
                        "Failed to download dump, status: {}",
                        response.status()
                    )));
                }
                let response = response.bytes().await?.to_vec();

                let mut decoder = GzDecoder::new(response.as_slice());
                let mut decompressed = String::new();
                decoder.read_to_string(&mut decompressed)?;

                Ok(decompressed)
            };

            let result = modified_fn.await;

            mock.assert();
            assert!(result.is_err());
            match result {
                Err(LocalDbError::CustomError(msg)) => {
                    assert!(msg.contains("Failed to download dump, status: 500"));
                }
                _ => panic!("Expected CustomError with 500 status"),
            }
        }

        #[tokio::test]
        async fn test_download_and_decompress_invalid_gzip() {
            let server = MockServer::start();
            let invalid_data = create_invalid_gzip();

            let mock = server.mock(|when, then| {
                when.method(GET).path("/");
                then.status(200)
                    .header("content-type", "application/gzip")
                    .body(invalid_data);
            });

            let modified_fn = async {
                let client = Client::new();
                let response = client.get(server.url("/")).send().await?;

                if !response.status().is_success() {
                    return Err(LocalDbError::CustomError(format!(
                        "Failed to download dump, status: {}",
                        response.status()
                    )));
                }
                let response = response.bytes().await?.to_vec();

                let mut decoder = GzDecoder::new(response.as_slice());
                let mut decompressed = String::new();
                decoder.read_to_string(&mut decompressed)?;

                Ok(decompressed)
            };

            let result = modified_fn.await;

            mock.assert();
            assert!(result.is_err());
            match result {
                Err(LocalDbError::IoError(_)) => (),
                _ => panic!("Expected IoError from invalid gzip decompression"),
            }
        }

        #[tokio::test]
        async fn test_download_and_decompress_network_timeout() {
            let modified_fn = async {
                let client = Client::builder()
                    .timeout(std::time::Duration::from_millis(1))
                    .build()?;
                let response = client.get("https://httpbin.org/delay/10").send().await?;

                if !response.status().is_success() {
                    return Err(LocalDbError::CustomError(format!(
                        "Failed to download dump, status: {}",
                        response.status()
                    )));
                }
                let response = response.bytes().await?.to_vec();

                let mut decoder = GzDecoder::new(response.as_slice());
                let mut decompressed = String::new();
                decoder.read_to_string(&mut decompressed)?;

                Ok(decompressed)
            };

            let result = modified_fn.await;

            assert!(result.is_err());
            match result {
                Err(LocalDbError::Http(_)) => (),
                _ => panic!("Expected Http error from network timeout"),
            }
        }
    }
}<|MERGE_RESOLUTION|>--- conflicted
+++ resolved
@@ -98,40 +98,18 @@
             format!("Last synced block: {}", last_synced_block),
         )?;
 
-<<<<<<< HEAD
-        let orderbooks = match self.get_orderbooks_by_chain_id(chain_id) {
-            Ok(o) => o,
-            Err(e) => {
-                return Err(LocalDbError::CustomError(format!(
-                    "Failed to get orderbook configurations: {}",
-                    e
-                )));
-            }
+        let orderbooks = self
+            .get_orderbooks_by_chain_id(chain_id)
+            .map_err(|e| LocalDbError::OrderbookConfigNotFound(Box::new(e)))?;
+
+        let Some(orderbook_cfg) = orderbooks.first() else {
+            return Err(LocalDbError::CustomError(format!(
+                "No orderbook configuration found for chain ID {}",
+                chain_id
+            )));
         };
 
-        // TODO: For simplicity, we only handle one orderbook per chain ID here.
-        // This will be changed in the future to support multiple orderbooks.
-        let orderbook_cfg = match orderbooks.first() {
-            Some(cfg) => cfg,
-            None => {
-                return Err(LocalDbError::CustomError(format!(
-                    "No orderbook configuration found for chain ID {}",
-                    chain_id
-                )));
-            }
-        };
-
-        let local_db = LocalDb::new_with_regular_rpcs(orderbook_cfg.network.rpcs.clone());
-=======
-        let orderbook_cfg = self
-            .get_orderbook_by_address(orderbook_address)
-            .map_err(|e| LocalDbError::OrderbookConfigNotFound(Box::new(e)))?;
-
-        let local_db = LocalDb::new(
-            orderbook_cfg.network.chain_id,
-            "41e50e69-6da4-4462-b70e-c7b5e7b70f05".to_string(),
-        )?;
->>>>>>> c36fa98c
+        let local_db = LocalDb::new_with_regular_rpcs(orderbook_cfg.network.rpcs.clone())?;
 
         let latest_block = local_db.rpc_client().get_latest_block_number().await?;
 
@@ -145,17 +123,12 @@
             &status_callback,
             "Fetching latest onchain events...".to_string(),
         )?;
-<<<<<<< HEAD
-        let events = match local_db
+        let events = local_db
             .fetch_events(
                 &orderbook_cfg.address.to_string(),
                 start_block,
                 latest_block,
             )
-=======
-        let events = local_db
-            .fetch_events(&contract_address, start_block, latest_block)
->>>>>>> c36fa98c
             .await
             .map_err(|e| LocalDbError::FetchEventsFailed(Box::new(e)))?;
 
@@ -187,6 +160,8 @@
             create_tables::REQUIRED_TABLES, fetch_last_synced_block::SyncStatusResponse,
             fetch_tables::TableResponse, tests::create_success_callback, LocalDbQueryError,
         };
+        use crate::raindex_client::RaindexError;
+        use rain_orderbook_app_settings::yaml::YamlError;
         use std::cell::RefCell;
         use std::rc::Rc;
         use wasm_bindgen::JsCast;
@@ -404,8 +379,8 @@
         }
 
         #[wasm_bindgen_test]
-        async fn test_sync_invalid_chain_id() {
-            // Any client config is fine; we bail after initial steps
+        async fn test_sync_unknown_chain_id() {
+            // Any client config is fine; we bail before using it once the chain lookup fails
             let client = RaindexClient::new(
                 vec![crate::raindex_client::tests::get_test_yaml(
                     "http://localhost:3000/sg1",
@@ -417,28 +392,32 @@
             )
             .unwrap();
 
-            // Callbacks
-            let db_callback = create_dispatching_db_callback(&make_tables_json(), "[]");
+            // Provide existing tables and an empty sync status so we skip dump downloads
+            let tables_json = make_tables_json();
+            let db_callback = create_dispatching_db_callback(&tables_json, "[]");
             let (status_callback, captured) = create_status_collector();
 
+            let missing_chain_id = 999_999u32;
             let result = client
-                .sync_database(db_callback, status_callback, 999u32)
+                .sync_database(db_callback, status_callback, missing_chain_id)
                 .await;
 
             assert!(result.is_err());
             match result.unwrap_err() {
-                LocalDbError::CustomError(msg) => {
-                    assert!(msg.contains("Failed to get orderbook configurations"));
-                }
-                other => panic!("Expected CustomError from missing chain ID, got {other:?}"),
-            }
-
-            // Status messages should be emitted before the error occurs
+                LocalDbError::OrderbookConfigNotFound(err) => match *err {
+                    RaindexError::YamlError(YamlError::NotFound(message)) => {
+                        assert!(message.contains(&missing_chain_id.to_string()));
+                    }
+                    other => panic!("Expected YamlError::NotFound, got {other:?}"),
+                },
+                other => panic!("Expected OrderbookConfigNotFound, got {other:?}"),
+            }
+            // We emit status messages before failing on the chain lookup
             let msgs = captured.borrow();
             assert!(msgs.len() >= 3);
             assert_eq!(msgs[0], "Starting database sync...");
-            assert!(msgs[1].starts_with("has tables:"));
-            assert!(msgs[2].starts_with("Last synced block:"));
+            assert_eq!(msgs[1], "has tables: true");
+            assert_eq!(msgs[2], "Last synced block: 0");
         }
 
         #[wasm_bindgen_test]
@@ -460,18 +439,14 @@
             let db_callback = create_dispatching_db_callback(&tables_json, last_synced_json);
             let (status_callback, captured) = create_status_collector();
 
-            let result = client
-                .sync_database(db_callback, status_callback, 1u32)
-                .await;
-
-            // Should eventually fail due to unsupported chain id in HyperRpcClient
+            // Chain ID for mainnet in test YAML
+            let result = client.sync_database(db_callback, status_callback, 1).await;
+
+            // Should eventually fail when attempting to reach the mocked RPC endpoint
             assert!(result.is_err());
             match result.unwrap_err() {
-                LocalDbError::Rpc(err) => {
-                    let msg = err.to_string();
-                    assert!(msg.contains("Unsupported chain ID"));
-                }
-                other => panic!("Expected Rpc UnsupportedChainId, got {other:?}"),
+                LocalDbError::Rpc(_) => {}
+                other => panic!("Expected Rpc error, got {other:?}"),
             }
 
             let msgs = captured.borrow();
@@ -506,21 +481,21 @@
             let db_callback = create_dispatching_db_callback(&tables_json, &last_synced_json);
             let (status_callback, captured) = create_status_collector();
 
+            // Chain ID not present in the test YAML
+            let missing_chain_id = 999_999u32;
             let result = client
-                .sync_database(db_callback, status_callback, 999u32)
+                .sync_database(db_callback, status_callback, missing_chain_id)
                 .await;
 
             assert!(result.is_err());
             match result.unwrap_err() {
-<<<<<<< HEAD
-                LocalDbError::CustomError(msg) => {
-                    assert!(msg.contains("Failed to get orderbook configurations"));
-                }
-                other => panic!("Expected CustomError from missing orderbook, got {other:?}"),
-=======
-                LocalDbError::OrderbookConfigNotFound(_) => {}
+                LocalDbError::OrderbookConfigNotFound(err) => match *err {
+                    RaindexError::YamlError(YamlError::NotFound(message)) => {
+                        assert!(message.contains(&missing_chain_id.to_string()));
+                    }
+                    other => panic!("Expected YamlError::NotFound, got {other:?}"),
+                },
                 other => panic!("Expected OrderbookConfigNotFound, got {other:?}"),
->>>>>>> c36fa98c
             }
 
             let msgs = captured.borrow();
