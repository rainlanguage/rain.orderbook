--- conflicted
+++ resolved
@@ -4,18 +4,12 @@
     insert,
     query::{
         create_tables::REQUIRED_TABLES, fetch_erc20_tokens_by_addresses::Erc20TokenRow,
-<<<<<<< HEAD
-        fetch_store_addresses::StoreAddressRow, LocalDbQuery,
-    },
-    tokens::{collect_store_addresses, collect_token_addresses},
-    *,
-=======
         fetch_store_addresses::StoreAddressRow, LocalDbQuery, LocalDbQueryError,
     },
     tokens::{collect_store_addresses, collect_token_addresses},
     FetchConfig, LocalDb, LocalDbError, RaindexClient,
->>>>>>> b2d407a2
 };
+use crate::rpc_client::LogEntryResponse;
 use alloy::primitives::Address;
 use flate2::read::GzDecoder;
 use reqwest::Client;
@@ -129,12 +123,9 @@
             )));
         };
 
-<<<<<<< HEAD
-        let local_db = LocalDb::new_with_regular_rpcs(orderbook_cfg.network.rpcs.clone());
-        let mut raw_events: Vec<serde_json::Value> = Vec::new();
-=======
         let local_db = LocalDb::new_with_regular_rpcs(orderbook_cfg.network.rpcs.clone())?;
->>>>>>> b2d407a2
+
+        let mut raw_events: Vec<LogEntryResponse> = Vec::new();
 
         let latest_block = local_db.rpc_client().get_latest_block_number().await?;
 
@@ -157,20 +148,9 @@
             .await
             .map_err(|e| LocalDbError::FetchEventsFailed(Box::new(e)))?;
 
-        if let Some(orderbook_logs) = events.as_array() {
-            raw_events.extend(orderbook_logs.iter().cloned());
-        }
+        raw_events.extend(events.iter().cloned());
 
         send_status_message(&status_callback, "Decoding fetched events...".to_string())?;
-<<<<<<< HEAD
-        let mut decoded_events = match local_db.decode_events(events) {
-            Ok(result) => result,
-            Err(e) => {
-                return Err(LocalDbError::CustomError(format!(
-                    "There was a problem trying to decode events: {}",
-                    e
-                )));
-=======
         let mut decoded_events = local_db
             .decode_events(&events)
             .map_err(|e| LocalDbError::DecodeEventsFailed(Box::new(e)))?;
@@ -184,7 +164,6 @@
         for row in existing_stores {
             if !row.store_address.is_empty() {
                 store_addresses.insert(row.store_address.to_ascii_lowercase());
->>>>>>> b2d407a2
             }
         }
 
@@ -203,64 +182,14 @@
         let mut decoded_store_events = local_db
             .decode_events(&store_events)
             .map_err(|e| LocalDbError::DecodeEventsFailed(Box::new(e)))?;
+        raw_events.extend(store_events.iter().cloned());
 
         decoded_events.append(&mut decoded_store_events);
         sort_events_by_block_and_log(&mut decoded_events);
 
-        let mut store_addresses: HashSet<String> = collect_store_addresses(&decoded_events)
-            .into_iter()
-            .collect();
-
-        let existing_stores: Vec<StoreAddressRow> =
-            LocalDbQuery::fetch_store_addresses(&db_callback).await?;
-        for row in existing_stores {
-            if !row.store_address.is_empty() {
-                store_addresses.insert(row.store_address.to_ascii_lowercase());
-            }
-        }
-
-        let store_addresses_vec: Vec<String> = store_addresses.into_iter().collect();
-
-        let store_events = local_db
-            .fetch_store_set_events(
-                &store_addresses_vec,
-                start_block,
-                latest_block,
-                &FetchConfig::default(),
-            )
-            .await?;
-
-        if let Some(store_logs) = store_events.as_array() {
-            raw_events.extend(store_logs.iter().cloned());
-        }
-
-        let decoded_store_events = match local_db.decode_events(store_events) {
-            Ok(result) => result,
-            Err(e) => {
-                return Err(LocalDbError::CustomError(format!(
-                    "There was a problem trying to decode interpreter store events: {}",
-                    e
-                )));
-            }
-        };
-
-        if let (Some(mut base_events), Some(store_array)) = (
-            decoded_events.as_array().cloned(),
-            decoded_store_events.as_array(),
-        ) {
-            base_events.extend(store_array.iter().cloned());
-            decoded_events = serde_json::Value::Array(base_events);
-        }
-
-        let raw_events_sql = match local_db.raw_events_to_sql(&raw_events) {
-            Ok(sql) => sql,
-            Err(e) => {
-                return Err(LocalDbError::CustomError(format!(
-                    "Failed to build raw events SQL: {}",
-                    e
-                )));
-            }
-        };
+        let raw_events_sql = local_db
+            .raw_events_to_sql(&raw_events)
+            .map_err(|e| LocalDbError::SqlGenerationFailed(Box::new(e)))?;
 
         send_status_message(
             &status_callback,
@@ -273,41 +202,23 @@
             decimals_by_addr,
         } = prep;
 
-<<<<<<< HEAD
-        let decoded_events =
-            patch_deposit_amounts_with_decimals(decoded_events, &decimals_by_addr)?;
-
         let mut combined_prefix_sql = raw_events_sql;
         if !tokens_prefix_sql.is_empty() {
             combined_prefix_sql.push_str(&tokens_prefix_sql);
         }
 
         send_status_message(&status_callback, "Populating database...".to_string())?;
-        let sql_commands = match local_db.decoded_events_to_sql_with_prefix(
-            decoded_events,
-            latest_block,
-            &combined_prefix_sql,
-        ) {
-            Ok(result) => result,
-            Err(e) => {
-                return Err(LocalDbError::CustomError(e.to_string()));
-            }
-=======
-        send_status_message(&status_callback, "Populating database...".to_string())?;
-
-        let prefix_sql = if prep.tokens_prefix_sql.is_empty() {
-            None
-        } else {
-            Some(prep.tokens_prefix_sql.as_str())
->>>>>>> b2d407a2
-        };
 
         let sql_commands = local_db
             .decoded_events_to_sql(
                 &decoded_events,
                 latest_block,
-                &prep.decimals_by_addr,
-                prefix_sql,
+                &decimals_by_addr,
+                if combined_prefix_sql.is_empty() {
+                    None
+                } else {
+                    Some(combined_prefix_sql.as_str())
+                },
             )
             .map_err(|e| LocalDbError::SqlGenerationFailed(Box::new(e)))?;
 
