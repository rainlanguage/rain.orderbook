use super::{
    query::{create_tables::REQUIRED_TABLES, LocalDbQuery, LocalDbQueryError},
    *,
};
use flate2::read::GzDecoder;
use reqwest::Client;
use std::io::Read;

const DUMP_URL: &str = "https://raw.githubusercontent.com/rainlanguage/rain.strategies/46a8065a2ccbf49e9fc509cbc052cd497feb6bd5/local-db-dump.sql.gz";

async fn check_required_tables(db_callback: &js_sys::Function) -> Result<bool, LocalDbQueryError> {
    let tables = LocalDbQuery::fetch_all_tables(db_callback).await?;
    let existing_table_names: std::collections::HashSet<String> =
        tables.into_iter().map(|t| t.name).collect();

    let has_all_tables = REQUIRED_TABLES
        .iter()
        .all(|&table| existing_table_names.contains(table));

    Ok(has_all_tables)
}

async fn download_and_decompress_dump() -> Result<String, LocalDbError> {
    let client = Client::new();
    let response = client.get(DUMP_URL).send().await?;

    if !response.status().is_success() {
        return Err(LocalDbError::CustomError(format!(
            "Failed to download dump, status: {}",
            response.status()
        )));
    }
    let response = response.bytes().await?.to_vec();

    let mut decoder = GzDecoder::new(response.as_slice());
    let mut decompressed = String::new();
    decoder.read_to_string(&mut decompressed)?;

    Ok(decompressed)
}

pub async fn get_last_synced_block(
    db_callback: &js_sys::Function,
) -> Result<u64, LocalDbQueryError> {
    let results = LocalDbQuery::fetch_last_synced_block(db_callback).await?;
    if let Some(sync_status) = results.first() {
        Ok(sync_status.last_synced_block)
    } else {
        Ok(0)
    }
}

fn send_status_message(
    status_callback: &js_sys::Function,
    message: String,
) -> Result<(), LocalDbError> {
    status_callback
        .call1(&JsValue::NULL, &JsValue::from_str(&message))
        .map_err(|e| LocalDbError::CustomError(format!("JavaScript callback error: {:?}", e)))?;
    Ok(())
}

#[wasm_export]
impl RaindexClient {
    #[wasm_export(js_name = "syncLocalDatabase", unchecked_return_type = "void")]
    pub async fn sync_database(
        &self,
        #[wasm_export(param_description = "JavaScript function to execute database queries")]
        db_callback: js_sys::Function,
        #[wasm_export(param_description = "JavaScript function called with status updates")]
        status_callback: js_sys::Function,
        // TODO: This will be replaced with chainid. We are going to loop all the orderbooks for that chainid
        #[wasm_export(param_description = "The contract address to sync events for")]
        contract_address: String,
    ) -> Result<(), LocalDbError> {
        let orderbook_address = Address::from_str(&contract_address)?;

        send_status_message(&status_callback, "Starting database sync...".to_string())?;

        let has_tables = check_required_tables(&db_callback)
            .await
            .map_err(LocalDbError::TableCheckFailed)?;

        send_status_message(&status_callback, format!("has tables: {}", has_tables))?;

        if !has_tables {
            send_status_message(
                &status_callback,
                "Initializing database tables and importing data...".to_string(),
            )?;
            let dump_sql = download_and_decompress_dump().await?;

            LocalDbQuery::execute_query_text(&db_callback, &dump_sql).await?;
        }

        let last_synced_block = get_last_synced_block(&db_callback)
            .await
            .map_err(LocalDbError::SyncStatusReadFailed)?;
        send_status_message(
            &status_callback,
            format!("Last synced block: {}", last_synced_block),
        )?;

        let orderbook_cfg = self
            .get_orderbook_by_address(orderbook_address)
            .map_err(|e| LocalDbError::OrderbookConfigNotFound(Box::new(e)))?;

        let local_db = LocalDb::new_with_regular_rpcs(orderbook_cfg.network.rpcs.clone());

<<<<<<< HEAD
        let latest_block = match local_db
            .rpc_client()
            .get_latest_block_number(local_db.rpc_urls())
            .await
        {
            Ok(block) => block,
            Err(e) => {
                return Err(LocalDbError::CustomError(format!(
                    "Failed to get latest block: {}",
                    e
                )));
            }
        };
=======
        let latest_block = local_db.client.get_latest_block_number().await?;
>>>>>>> 7ee7fe63

        let start_block = if last_synced_block == 0 {
            orderbook_cfg.deployment_block
        } else {
            last_synced_block + 1
        };

        send_status_message(
            &status_callback,
            "Fetching latest onchain events...".to_string(),
        )?;
        let events = local_db
            .fetch_events(&contract_address, start_block, latest_block)
            .await
            .map_err(|e| LocalDbError::FetchEventsFailed(Box::new(e)))?;

        send_status_message(&status_callback, "Decoding fetched events...".to_string())?;
        let decoded_events = local_db
            .decode_events(&events)
            .map_err(|e| LocalDbError::DecodeEventsFailed(Box::new(e)))?;

        send_status_message(&status_callback, "Populating database...".to_string())?;
        let sql_commands = local_db
            .decoded_events_to_sql(&decoded_events, latest_block)
            .map_err(|e| LocalDbError::SqlGenerationFailed(Box::new(e)))?;

        LocalDbQuery::execute_query_text(&db_callback, &sql_commands).await?;

        send_status_message(&status_callback, "Database sync complete.".to_string())?;
        Ok(())
    }
}

#[cfg(test)]
mod tests {
    use super::*;

    #[cfg(target_family = "wasm")]
    mod wasm_tests {
        use super::*;
        use crate::raindex_client::local_db::query::{
            create_tables::REQUIRED_TABLES, fetch_last_synced_block::SyncStatusResponse,
            fetch_tables::TableResponse, tests::create_success_callback, LocalDbQueryError,
        };
        use std::cell::RefCell;
        use std::rc::Rc;
<<<<<<< HEAD
=======
        use wasm_bindgen::JsCast;
>>>>>>> 7ee7fe63
        use wasm_bindgen_test::*;

        #[wasm_bindgen_test]
        async fn test_check_required_tables_all_exist() {
            let table_data: Vec<TableResponse> = REQUIRED_TABLES
                .iter()
                .map(|&name| TableResponse {
                    name: name.to_string(),
                })
                .collect();

            let json_data = serde_json::to_string(&table_data).unwrap();
            let callback = create_success_callback(&json_data);

            let result = check_required_tables(&callback).await;

            assert!(result.is_ok());
            assert_eq!(result.unwrap(), true);
        }

        #[wasm_bindgen_test]
        async fn test_check_required_tables_missing_some() {
            let table_data = vec![
                TableResponse {
                    name: "sync_status".to_string(),
                },
                TableResponse {
                    name: "deposits".to_string(),
                },
            ];

            let json_data = serde_json::to_string(&table_data).unwrap();
            let callback = create_success_callback(&json_data);

            let result = check_required_tables(&callback).await;

            assert!(result.is_ok());
            assert_eq!(result.unwrap(), false);
        }

        #[wasm_bindgen_test]
        async fn test_check_required_tables_empty_db() {
            let callback = create_success_callback("[]");

            let result = check_required_tables(&callback).await;

            assert!(result.is_ok());
            assert_eq!(result.unwrap(), false);
        }

        #[wasm_bindgen_test]
        async fn test_check_required_tables_query_fails() {
            let callback = create_success_callback("invalid_json");

            let result = check_required_tables(&callback).await;

            assert!(result.is_err());
            match result.unwrap_err() {
                LocalDbQueryError::JsonError(_) => {}
                other => panic!("Expected LocalDbQueryError::JsonError, got {other:?}"),
            }
        }

        #[wasm_bindgen_test]
        async fn test_check_required_tables_extra_tables() {
            let mut table_data: Vec<TableResponse> = REQUIRED_TABLES
                .iter()
                .map(|&name| TableResponse {
                    name: name.to_string(),
                })
                .collect();

            table_data.push(TableResponse {
                name: "extra_table_1".to_string(),
            });
            table_data.push(TableResponse {
                name: "extra_table_2".to_string(),
            });

            let json_data = serde_json::to_string(&table_data).unwrap();
            let callback = create_success_callback(&json_data);

            let result = check_required_tables(&callback).await;

            assert!(result.is_ok());
            assert_eq!(result.unwrap(), true);
        }

        #[wasm_bindgen_test]
        async fn test_get_last_synced_block_exists() {
            let sync_data = vec![SyncStatusResponse {
                id: 1,
                last_synced_block: 12345,
                updated_at: Some("2024-01-01T00:00:00Z".to_string()),
            }];
            let json_data = serde_json::to_string(&sync_data).unwrap();
            let callback = create_success_callback(&json_data);

            let result = get_last_synced_block(&callback).await;

            assert!(result.is_ok());
            assert_eq!(result.unwrap(), 12345);
        }

        #[wasm_bindgen_test]
        async fn test_get_last_synced_block_empty() {
            let callback = create_success_callback("[]");

            let result = get_last_synced_block(&callback).await;

            assert!(result.is_ok());
            assert_eq!(result.unwrap(), 0);
        }

        #[wasm_bindgen_test]
        async fn test_get_last_synced_block_query_fails() {
            let callback = create_success_callback("invalid_json");

            let result = get_last_synced_block(&callback).await;

            assert!(result.is_err());
            match result.unwrap_err() {
                LocalDbQueryError::JsonError(_) => {}
                other => panic!("Expected LocalDbQueryError::JsonError, got {other:?}"),
            }
        }

        #[wasm_bindgen_test]
        fn test_send_status_message_success() {
            let callback = js_sys::Function::new_no_args("return true;");
            let message = "Test status message".to_string();

            let result = send_status_message(&callback, message);

            assert!(result.is_ok());
        }

        #[wasm_bindgen_test]
        fn test_send_status_message_callback_error() {
            let callback = js_sys::Function::new_no_args("throw new Error('Callback failed');");
            let message = "Test status message".to_string();

            let result = send_status_message(&callback, message);

            assert!(result.is_err());
            match result {
                Err(LocalDbError::CustomError(msg)) => {
                    assert!(msg.contains("JavaScript callback error"));
                }
                _ => panic!("Expected CustomError from JavaScript callback failure"),
            }
        }

        fn create_status_collector() -> (js_sys::Function, Rc<RefCell<Vec<String>>>) {
            let captured = Rc::new(RefCell::new(Vec::<String>::new()));
            let captured_clone = captured.clone();

            let callback = Closure::wrap(Box::new(move |msg: String| -> JsValue {
                captured_clone.borrow_mut().push(msg);
                JsValue::TRUE
            }) as Box<dyn Fn(String) -> JsValue>);

            (callback.into_js_value().dyn_into().unwrap(), captured)
        }

        fn create_dispatching_db_callback(
            tables_json: &str,
            last_synced_json: &str,
        ) -> js_sys::Function {
            // Build two success payloads and choose based on SQL string
            let success_tables = WasmEncodedResult::Success::<String> {
                value: tables_json.to_string(),
                error: None,
            };
            let success_last = WasmEncodedResult::Success::<String> {
                value: last_synced_json.to_string(),
                error: None,
            };

            let tables_json_val = serde_wasm_bindgen::to_value(&success_tables).unwrap();
            let last_json_val = serde_wasm_bindgen::to_value(&success_last).unwrap();

            let tables_literal = js_sys::JSON::stringify(&tables_json_val)
                .unwrap()
                .as_string()
                .unwrap();
            let last_literal = js_sys::JSON::stringify(&last_json_val)
                .unwrap()
                .as_string()
                .unwrap();

            js_sys::Function::new_with_args(
                "sql",
                &format!(
                    "if (sql.includes('sqlite_master')) return {};
                     if (sql.includes('sync_status')) return {};
                     return {};",
                    tables_literal, last_literal, tables_literal
                ),
            )
        }

        fn make_tables_json() -> String {
            let table_data: Vec<TableResponse> = REQUIRED_TABLES
                .iter()
                .map(|&name| TableResponse {
                    name: name.to_string(),
                })
                .collect();
            serde_json::to_string(&table_data).unwrap()
        }

        #[wasm_bindgen_test]
        async fn test_sync_invalid_address() {
            // Any client config is fine; we bail before using it
            let client = RaindexClient::new(
                vec![crate::raindex_client::tests::get_test_yaml(
                    "http://localhost:3000/sg1",
                    "http://localhost:3000/sg2",
                    "http://localhost:3000/rpc1",
                    "http://localhost:3000/rpc2",
                )],
                None,
            )
            .unwrap();

            // Callbacks (won't be used due to early address parse error)
            let db_callback = create_success_callback("[]");
            let (status_callback, captured) = create_status_collector();

            let result = client
                .sync_database(db_callback, status_callback, "invalid_address".to_string())
                .await;

            assert!(result.is_err());
            match result.unwrap_err() {
                LocalDbError::FromHexError(_) => {}
                other => panic!("Expected FromHexError, got {other:?}"),
            }
            // No status messages should be emitted
            assert!(captured.borrow().is_empty());
        }

        #[wasm_bindgen_test]
        async fn test_sync_tables_exist_last_synced_zero() {
            // Use test YAML; orderbook address must match the YAML
            let client = RaindexClient::new(
                vec![crate::raindex_client::tests::get_test_yaml(
                    "http://localhost:3000/sg1",
                    "http://localhost:3000/sg2",
                    "http://localhost:3000/rpc1",
                    "http://localhost:3000/rpc2",
                )],
                None,
            )
            .unwrap();

            let tables_json = make_tables_json();
            let last_synced_json = "[]"; // yields last_synced_block = 0
            let db_callback = create_dispatching_db_callback(&tables_json, last_synced_json);
            let (status_callback, captured) = create_status_collector();

            // Address from test YAML
            let address = "0x1234567890123456789012345678901234567890".to_string();
            let result = client
                .sync_database(db_callback, status_callback, address)
                .await;

            assert!(result.is_err());
            match result.unwrap_err() {
                LocalDbError::CustomError(msg) => {
                    assert!(msg.contains("Failed to get latest block"));
                }
                other => panic!("Expected CustomError from latest block fetch, got {other:?}"),
            }

            let msgs = captured.borrow();
            // Check key status messages in order of occurrence
            assert!(msgs.len() >= 3);
            assert_eq!(msgs[0], "Starting database sync...");
            assert_eq!(msgs[1], "has tables: true");
            assert_eq!(msgs[2], "Last synced block: 0");
        }

        #[wasm_bindgen_test]
        async fn test_sync_missing_orderbook_error() {
            let client = RaindexClient::new(
                vec![crate::raindex_client::tests::get_test_yaml(
                    "http://localhost:3000/sg1",
                    "http://localhost:3000/sg2",
                    "http://localhost:3000/rpc1",
                    "http://localhost:3000/rpc2",
                )],
                None,
            )
            .unwrap();

            let tables_json = make_tables_json();
            // Return a non-zero last synced for variety
            let last_synced = vec![SyncStatusResponse {
                id: 1,
                last_synced_block: 123,
                updated_at: Some("2024-01-01T00:00:00Z".to_string()),
            }];
            let last_synced_json = serde_json::to_string(&last_synced).unwrap();
            let db_callback = create_dispatching_db_callback(&tables_json, &last_synced_json);
            let (status_callback, captured) = create_status_collector();

            // Valid-looking address not present in test YAML
            let missing_address = "0x1111111111111111111111111111111111111111".to_string();
            let result = client
                .sync_database(db_callback, status_callback, missing_address)
                .await;

            assert!(result.is_err());
            match result.unwrap_err() {
                LocalDbError::OrderbookConfigNotFound(_) => {}
                other => panic!("Expected OrderbookConfigNotFound, got {other:?}"),
            }

            let msgs = captured.borrow();
            assert!(msgs.len() >= 3);
            assert_eq!(msgs[0], "Starting database sync...");
            assert_eq!(msgs[1], "has tables: true");
            assert_eq!(msgs[2], "Last synced block: 123");
        }
    }

    #[cfg(not(target_family = "wasm"))]
    mod non_wasm_tests {
        use super::*;
        use flate2::write::GzEncoder;
        use flate2::Compression;
        use httpmock::prelude::*;
        use std::io::Write;

        fn create_gzipped_sql() -> Vec<u8> {
            let sql_content = "CREATE TABLE test (id INTEGER);";
            let mut encoder = GzEncoder::new(Vec::new(), Compression::default());
            encoder.write_all(sql_content.as_bytes()).unwrap();
            encoder.finish().unwrap()
        }

        fn create_invalid_gzip() -> Vec<u8> {
            b"invalid gzip content".to_vec()
        }

        #[tokio::test]
        async fn test_download_and_decompress_success() {
            let server = MockServer::start();
            let gzipped_data = create_gzipped_sql();

            let mock = server.mock(|when, then| {
                when.method(GET).path("/");
                then.status(200)
                    .header("content-type", "application/gzip")
                    .body(gzipped_data);
            });

            let modified_fn = async {
                let client = Client::new();
                let response = client.get(server.url("/")).send().await?;

                if !response.status().is_success() {
                    return Err(LocalDbError::CustomError(format!(
                        "Failed to download dump, status: {}",
                        response.status()
                    )));
                }
                let response = response.bytes().await?.to_vec();

                let mut decoder = GzDecoder::new(response.as_slice());
                let mut decompressed = String::new();
                decoder.read_to_string(&mut decompressed)?;

                Ok(decompressed)
            };

            let result = modified_fn.await;

            mock.assert();
            assert!(result.is_ok());
            assert_eq!(result.unwrap(), "CREATE TABLE test (id INTEGER);");
        }

        #[tokio::test]
        async fn test_download_and_decompress_http_404() {
            let server = MockServer::start();

            let mock = server.mock(|when, then| {
                when.method(GET).path("/");
                then.status(404);
            });

            let modified_fn = async {
                let client = Client::new();
                let response = client.get(server.url("/")).send().await?;

                if !response.status().is_success() {
                    return Err(LocalDbError::CustomError(format!(
                        "Failed to download dump, status: {}",
                        response.status()
                    )));
                }
                let response = response.bytes().await?.to_vec();

                let mut decoder = GzDecoder::new(response.as_slice());
                let mut decompressed = String::new();
                decoder.read_to_string(&mut decompressed)?;

                Ok(decompressed)
            };

            let result = modified_fn.await;

            mock.assert();
            assert!(result.is_err());
            match result {
                Err(LocalDbError::CustomError(msg)) => {
                    assert!(msg.contains("Failed to download dump, status: 404"));
                }
                _ => panic!("Expected CustomError with 404 status"),
            }
        }

        #[tokio::test]
        async fn test_download_and_decompress_http_500() {
            let server = MockServer::start();

            let mock = server.mock(|when, then| {
                when.method(GET).path("/");
                then.status(500);
            });

            let modified_fn = async {
                let client = Client::new();
                let response = client.get(server.url("/")).send().await?;

                if !response.status().is_success() {
                    return Err(LocalDbError::CustomError(format!(
                        "Failed to download dump, status: {}",
                        response.status()
                    )));
                }
                let response = response.bytes().await?.to_vec();

                let mut decoder = GzDecoder::new(response.as_slice());
                let mut decompressed = String::new();
                decoder.read_to_string(&mut decompressed)?;

                Ok(decompressed)
            };

            let result = modified_fn.await;

            mock.assert();
            assert!(result.is_err());
            match result {
                Err(LocalDbError::CustomError(msg)) => {
                    assert!(msg.contains("Failed to download dump, status: 500"));
                }
                _ => panic!("Expected CustomError with 500 status"),
            }
        }

        #[tokio::test]
        async fn test_download_and_decompress_invalid_gzip() {
            let server = MockServer::start();
            let invalid_data = create_invalid_gzip();

            let mock = server.mock(|when, then| {
                when.method(GET).path("/");
                then.status(200)
                    .header("content-type", "application/gzip")
                    .body(invalid_data);
            });

            let modified_fn = async {
                let client = Client::new();
                let response = client.get(server.url("/")).send().await?;

                if !response.status().is_success() {
                    return Err(LocalDbError::CustomError(format!(
                        "Failed to download dump, status: {}",
                        response.status()
                    )));
                }
                let response = response.bytes().await?.to_vec();

                let mut decoder = GzDecoder::new(response.as_slice());
                let mut decompressed = String::new();
                decoder.read_to_string(&mut decompressed)?;

                Ok(decompressed)
            };

            let result = modified_fn.await;

            mock.assert();
            assert!(result.is_err());
            match result {
                Err(LocalDbError::IoError(_)) => (),
                _ => panic!("Expected IoError from invalid gzip decompression"),
            }
        }

        #[tokio::test]
        async fn test_download_and_decompress_network_timeout() {
            let modified_fn = async {
                let client = Client::builder()
                    .timeout(std::time::Duration::from_millis(1))
                    .build()?;
                let response = client.get("https://httpbin.org/delay/10").send().await?;

                if !response.status().is_success() {
                    return Err(LocalDbError::CustomError(format!(
                        "Failed to download dump, status: {}",
                        response.status()
                    )));
                }
                let response = response.bytes().await?.to_vec();

                let mut decoder = GzDecoder::new(response.as_slice());
                let mut decompressed = String::new();
                decoder.read_to_string(&mut decompressed)?;

                Ok(decompressed)
            };

            let result = modified_fn.await;

            assert!(result.is_err());
            match result {
                Err(LocalDbError::Http(_)) => (),
                _ => panic!("Expected Http error from network timeout"),
            }
        }
    }
}<|MERGE_RESOLUTION|>--- conflicted
+++ resolved
@@ -105,25 +105,12 @@
             .get_orderbook_by_address(orderbook_address)
             .map_err(|e| LocalDbError::OrderbookConfigNotFound(Box::new(e)))?;
 
-        let local_db = LocalDb::new_with_regular_rpcs(orderbook_cfg.network.rpcs.clone());
-
-<<<<<<< HEAD
-        let latest_block = match local_db
-            .rpc_client()
-            .get_latest_block_number(local_db.rpc_urls())
-            .await
-        {
-            Ok(block) => block,
-            Err(e) => {
-                return Err(LocalDbError::CustomError(format!(
-                    "Failed to get latest block: {}",
-                    e
-                )));
-            }
-        };
-=======
-        let latest_block = local_db.client.get_latest_block_number().await?;
->>>>>>> 7ee7fe63
+        let local_db = LocalDb::new(
+            orderbook_cfg.network.chain_id,
+            "41e50e69-6da4-4462-b70e-c7b5e7b70f05".to_string(),
+        )?;
+
+        let latest_block = local_db.rpc_client().get_latest_block_number().await?;
 
         let start_block = if last_synced_block == 0 {
             orderbook_cfg.deployment_block
@@ -170,11 +157,9 @@
         };
         use std::cell::RefCell;
         use std::rc::Rc;
-<<<<<<< HEAD
-=======
         use wasm_bindgen::JsCast;
->>>>>>> 7ee7fe63
         use wasm_bindgen_test::*;
+        use wasm_bindgen_utils::prelude::*;
 
         #[wasm_bindgen_test]
         async fn test_check_required_tables_all_exist() {
@@ -442,12 +427,14 @@
                 .sync_database(db_callback, status_callback, address)
                 .await;
 
+            // Should eventually fail due to unsupported chain id in HyperRpcClient
             assert!(result.is_err());
             match result.unwrap_err() {
-                LocalDbError::CustomError(msg) => {
-                    assert!(msg.contains("Failed to get latest block"));
-                }
-                other => panic!("Expected CustomError from latest block fetch, got {other:?}"),
+                LocalDbError::Rpc(err) => {
+                    let msg = err.to_string();
+                    assert!(msg.contains("Unsupported chain ID"));
+                }
+                other => panic!("Expected Rpc UnsupportedChainId, got {other:?}"),
             }
 
             let msgs = captured.borrow();
