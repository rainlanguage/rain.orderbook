use super::{
    decode::{DecodedEvent, DecodedEventData},
    insert,
    query::{
        create_tables::REQUIRED_TABLES, fetch_erc20_tokens_by_addresses::Erc20TokenRow,
        fetch_last_synced_block::SyncStatusResponse, fetch_store_addresses::StoreAddressRow,
        fetch_tables::TableResponse, LocalDbQuery, LocalDbQueryError,
    },
    token_fetch::fetch_erc20_metadata_concurrent,
    tokens::{collect_store_addresses, collect_token_addresses},
    FetchConfig, LocalDb, LocalDbError, RaindexClient,
};
<<<<<<< HEAD
use crate::rpc_client::LogEntryResponse;
=======
use crate::{erc20::TokenInfo, rpc_client::LogEntryResponse};
>>>>>>> 8eea8b56
use alloy::primitives::Address;
use flate2::read::GzDecoder;
use reqwest::Client;
use std::collections::BTreeSet;
use std::{
    collections::{HashMap, HashSet},
    future::Future,
    io::Read,
    pin::Pin,
    str::FromStr,
};
use wasm_bindgen_utils::{prelude::*, wasm_export};

const DUMP_URL: &str = "https://raw.githubusercontent.com/rainlanguage/rain.strategies/3d6deafeaa52525d56d89641c0cb3c997923ad21/local_db.sql.gz";

type DbFuture<'a, T> = Pin<Box<dyn Future<Output = Result<T, LocalDbQueryError>> + 'a>>;
type LocalDbFuture<'a, T> = Pin<Box<dyn Future<Output = Result<T, LocalDbError>> + 'a>>;

trait DatabaseBridge {
    fn fetch_all_tables(&self) -> DbFuture<'_, Vec<TableResponse>>;
    fn fetch_last_synced_block(&self) -> DbFuture<'_, Vec<SyncStatusResponse>>;
    fn fetch_store_addresses(&self) -> DbFuture<'_, Vec<StoreAddressRow>>;
    fn fetch_erc20_tokens_by_addresses(
        &self,
        chain_id: u32,
        addresses: Vec<String>,
    ) -> DbFuture<'_, Vec<Erc20TokenRow>>;
    fn execute_query_text(&self, sql: String) -> DbFuture<'_, String>;
}

trait StatusSink {
    fn send(&self, message: String) -> Result<(), LocalDbError>;
}

trait LocalDbApi {
    fn latest_block_number(&self) -> LocalDbFuture<'_, u64>;
    fn fetch_events(
        &self,
        contract_address: String,
        start_block: u64,
        end_block: u64,
    ) -> LocalDbFuture<'_, Vec<LogEntryResponse>>;
    fn decode_events(
        &self,
        events: &[LogEntryResponse],
    ) -> Result<Vec<DecodedEventData<DecodedEvent>>, LocalDbError>;
    fn fetch_store_set_events(
        &self,
        store_addresses: Vec<String>,
        start_block: u64,
        end_block: u64,
    ) -> LocalDbFuture<'_, Vec<LogEntryResponse>>;
    fn fetch_token_metadata(
        &self,
        missing_addrs: Vec<Address>,
    ) -> LocalDbFuture<'_, Vec<(Address, TokenInfo)>>;
    fn decoded_events_to_sql(
        &self,
        events: &[DecodedEventData<DecodedEvent>],
        end_block: u64,
        decimals_by_token: &HashMap<Address, u8>,
        prefix_sql: Option<&str>,
    ) -> Result<String, LocalDbError>;
}

struct JsDatabaseBridge<'a> {
    callback: &'a js_sys::Function,
}

impl<'a> JsDatabaseBridge<'a> {
    fn new(callback: &'a js_sys::Function) -> Self {
        Self { callback }
    }
}

impl<'a> DatabaseBridge for JsDatabaseBridge<'a> {
    fn fetch_all_tables(&self) -> DbFuture<'_, Vec<TableResponse>> {
        Box::pin(LocalDbQuery::fetch_all_tables(self.callback))
    }

    fn fetch_last_synced_block(&self) -> DbFuture<'_, Vec<SyncStatusResponse>> {
        Box::pin(LocalDbQuery::fetch_last_synced_block(self.callback))
    }

    fn fetch_store_addresses(&self) -> DbFuture<'_, Vec<StoreAddressRow>> {
        Box::pin(LocalDbQuery::fetch_store_addresses(self.callback))
    }

    fn fetch_erc20_tokens_by_addresses(
        &self,
        chain_id: u32,
        addresses: Vec<String>,
    ) -> DbFuture<'_, Vec<Erc20TokenRow>> {
        Box::pin(async move {
            LocalDbQuery::fetch_erc20_tokens_by_addresses(self.callback, chain_id, &addresses).await
        })
    }

    fn execute_query_text(&self, sql: String) -> DbFuture<'_, String> {
        Box::pin(async move { LocalDbQuery::execute_query_text(self.callback, &sql).await })
    }
}

struct JsStatusReporter<'a> {
    callback: &'a js_sys::Function,
}

impl<'a> JsStatusReporter<'a> {
    fn new(callback: &'a js_sys::Function) -> Self {
        Self { callback }
    }
}

impl<'a> StatusSink for JsStatusReporter<'a> {
    fn send(&self, message: String) -> Result<(), LocalDbError> {
        send_status_message(self.callback, message)
    }
}

impl LocalDbApi for LocalDb {
    fn latest_block_number(&self) -> LocalDbFuture<'_, u64> {
        let client = self.rpc_client().clone();
        Box::pin(async move {
            client
                .get_latest_block_number()
                .await
                .map_err(LocalDbError::from)
        })
    }

    fn fetch_events(
        &self,
        contract_address: String,
        start_block: u64,
        end_block: u64,
    ) -> LocalDbFuture<'_, Vec<LogEntryResponse>> {
        Box::pin(async move {
            LocalDb::fetch_events(self, &contract_address, start_block, end_block).await
        })
    }

    fn decode_events(
        &self,
        events: &[LogEntryResponse],
    ) -> Result<Vec<DecodedEventData<DecodedEvent>>, LocalDbError> {
        LocalDb::decode_events(self, events)
    }

    fn fetch_store_set_events(
        &self,
        store_addresses: Vec<String>,
        start_block: u64,
        end_block: u64,
    ) -> LocalDbFuture<'_, Vec<LogEntryResponse>> {
        Box::pin(async move {
            LocalDb::fetch_store_set_events(
                self,
                &store_addresses,
                start_block,
                end_block,
                &FetchConfig::default(),
            )
            .await
        })
    }

    fn fetch_token_metadata(
        &self,
        missing_addrs: Vec<Address>,
    ) -> LocalDbFuture<'_, Vec<(Address, TokenInfo)>> {
        let rpcs = self.rpc_client().rpc_urls().to_vec();
        Box::pin(async move { fetch_erc20_metadata_concurrent(rpcs, missing_addrs).await })
    }

    fn decoded_events_to_sql(
        &self,
        events: &[DecodedEventData<DecodedEvent>],
        end_block: u64,
        decimals_by_token: &HashMap<Address, u8>,
        prefix_sql: Option<&str>,
    ) -> Result<String, LocalDbError> {
        LocalDb::decoded_events_to_sql(self, events, end_block, decimals_by_token, prefix_sql)
    }
}

async fn check_required_tables(db: &impl DatabaseBridge) -> Result<bool, LocalDbQueryError> {
    let tables = db.fetch_all_tables().await?;
    let existing_table_names: std::collections::HashSet<String> =
        tables.into_iter().map(|t| t.name).collect();

    let has_all_tables = REQUIRED_TABLES
        .iter()
        .all(|&table| existing_table_names.contains(table));

    Ok(has_all_tables)
}

async fn download_and_decompress_dump() -> Result<String, LocalDbError> {
    let client = Client::new();
    let response = client.get(DUMP_URL).send().await?;

    if !response.status().is_success() {
        return Err(LocalDbError::CustomError(format!(
            "Failed to download dump, status: {}",
            response.status()
        )));
    }
    let response = response.bytes().await?.to_vec();

    let mut decoder = GzDecoder::new(response.as_slice());
    let mut decompressed = String::new();
    decoder.read_to_string(&mut decompressed)?;

    Ok(decompressed)
}

async fn get_last_synced_block(db: &impl DatabaseBridge) -> Result<u64, LocalDbQueryError> {
    let results = db.fetch_last_synced_block().await?;
    if let Some(sync_status) = results.first() {
        Ok(sync_status.last_synced_block)
    } else {
        Ok(0)
    }
}

fn send_status_message(
    status_callback: &js_sys::Function,
    message: String,
) -> Result<(), LocalDbError> {
    status_callback
        .call1(&JsValue::NULL, &JsValue::from_str(&message))
        .map_err(|e| LocalDbError::CustomError(format!("JavaScript callback error: {:?}", e)))?;
    Ok(())
}

async fn sync_database_with_services(
    client: &RaindexClient,
    db: &impl DatabaseBridge,
    status: &impl StatusSink,
    chain_id: u32,
    local_db_override: Option<&dyn LocalDbApi>,
) -> Result<(), LocalDbError> {
    status.send("Starting database sync...".to_string())?;

    let has_tables = check_required_tables(db)
        .await
        .map_err(LocalDbError::TableCheckFailed)?;

    status.send(format!("has tables: {}", has_tables))?;

    if !has_tables {
        status.send("Initializing database tables and importing data...".to_string())?;
        let dump_sql = download_and_decompress_dump().await?;
        db.execute_query_text(dump_sql)
            .await
            .map_err(LocalDbError::from)?;
    }

    let last_synced_block = get_last_synced_block(db)
        .await
        .map_err(LocalDbError::SyncStatusReadFailed)?;
    status.send(format!("Last synced block: {}", last_synced_block))?;

    let orderbooks = client
        .get_orderbooks_by_chain_id(chain_id)
        .map_err(|e| LocalDbError::OrderbookConfigNotFound(Box::new(e)))?;

    let Some(orderbook_cfg) = orderbooks.first() else {
        return Err(LocalDbError::CustomError(format!(
            "No orderbook configuration found for chain ID {}",
            chain_id
        )));
    };

<<<<<<< HEAD
        let mut raw_events: Vec<LogEntryResponse> = Vec::new();

        let latest_block = local_db.rpc_client().get_latest_block_number().await?;
=======
    enum LocalDbHolder<'a> {
        Borrowed(&'a dyn LocalDbApi),
        Owned(LocalDb),
    }
>>>>>>> 8eea8b56

    let holder = if let Some(override_db) = local_db_override {
        LocalDbHolder::Borrowed(override_db)
    } else {
        LocalDbHolder::Owned(LocalDb::new_with_regular_rpcs(
            orderbook_cfg.network.rpcs.clone(),
        )?)
    };

    let local_db: &dyn LocalDbApi = match &holder {
        LocalDbHolder::Borrowed(db) => *db,
        LocalDbHolder::Owned(db) => db,
    };

<<<<<<< HEAD
        raw_events.extend(events.iter().cloned());

        send_status_message(&status_callback, "Decoding fetched events...".to_string())?;
        let mut decoded_events = local_db
            .decode_events(&events)
            .map_err(|e| LocalDbError::DecodeEventsFailed(Box::new(e)))?;
=======
    let latest_block = local_db.latest_block_number().await?;
>>>>>>> 8eea8b56

    let start_block = if last_synced_block == 0 {
        orderbook_cfg.deployment_block
    } else {
        last_synced_block + 1
    };

    status.send("Fetching latest onchain events...".to_string())?;
    let events = local_db
        .fetch_events(orderbook_cfg.address.to_string(), start_block, latest_block)
        .await
        .map_err(|e| LocalDbError::FetchEventsFailed(Box::new(e)))?;

    status.send("Decoding fetched events...".to_string())?;
    let mut decoded_events = local_db
        .decode_events(&events)
        .map_err(|e| LocalDbError::DecodeEventsFailed(Box::new(e)))?;

    let existing_stores: Vec<StoreAddressRow> = db.fetch_store_addresses().await?;
    let store_addresses_vec = collect_all_store_addresses(&decoded_events, &existing_stores);

<<<<<<< HEAD
        let mut decoded_store_events = local_db
            .decode_events(&store_events)
            .map_err(|e| LocalDbError::DecodeEventsFailed(Box::new(e)))?;
        raw_events.extend(store_events.iter().cloned());
=======
    let store_logs = local_db
        .fetch_store_set_events(store_addresses_vec, start_block, latest_block)
        .await
        .map_err(|e| LocalDbError::FetchEventsFailed(Box::new(e)))?;
>>>>>>> 8eea8b56

    let mut decoded_store_events = local_db
        .decode_events(&store_logs)
        .map_err(|e| LocalDbError::DecodeEventsFailed(Box::new(e)))?;

<<<<<<< HEAD
        let raw_events_sql = local_db
            .raw_events_to_sql(&raw_events)
            .map_err(|e| LocalDbError::SqlGenerationFailed(Box::new(e)))?;

        send_status_message(
            &status_callback,
            "Populating token information...".to_string(),
        )?;
        let prep =
            prepare_erc20_tokens_prefix(&db_callback, &local_db, chain_id, &decoded_events).await?;
        let TokenPrepResult {
            tokens_prefix_sql,
            decimals_by_addr,
        } = prep;

        let mut combined_prefix_sql = raw_events_sql;
        if !tokens_prefix_sql.is_empty() {
            combined_prefix_sql.push_str(&tokens_prefix_sql);
        }
=======
    merge_store_events(&mut decoded_events, &mut decoded_store_events);
>>>>>>> 8eea8b56

    status.send("Populating token information...".to_string())?;
    let prep = prepare_erc20_tokens_prefix(db, local_db, chain_id, &decoded_events).await?;

<<<<<<< HEAD
        let sql_commands = local_db
            .decoded_events_to_sql(
                &decoded_events,
                latest_block,
                &decimals_by_addr,
                if combined_prefix_sql.is_empty() {
                    None
                } else {
                    Some(combined_prefix_sql.as_str())
                },
            )
            .map_err(|e| LocalDbError::SqlGenerationFailed(Box::new(e)))?;
=======
    status.send("Populating database...".to_string())?;
    let prefix_sql = if prep.tokens_prefix_sql.is_empty() {
        None
    } else {
        Some(prep.tokens_prefix_sql.as_str())
    };

    let sql_commands = local_db
        .decoded_events_to_sql(
            &decoded_events,
            latest_block,
            &prep.decimals_by_addr,
            prefix_sql,
        )
        .map_err(|e| LocalDbError::SqlGenerationFailed(Box::new(e)))?;
>>>>>>> 8eea8b56

    db.execute_query_text(sql_commands).await?;

    status.send("Database sync complete.".to_string())?;
    Ok(())
}

#[wasm_export]
impl RaindexClient {
    #[wasm_export(js_name = "syncLocalDatabase", unchecked_return_type = "void")]
    pub async fn sync_database(
        &self,
        #[wasm_export(param_description = "JavaScript function to execute database queries")]
        db_callback: js_sys::Function,
        #[wasm_export(param_description = "JavaScript function called with status updates")]
        status_callback: js_sys::Function,
        #[wasm_export(param_description = "The blockchain network ID to sync against")]
        chain_id: u32,
    ) -> Result<(), LocalDbError> {
        let db_bridge = JsDatabaseBridge::new(&db_callback);
        let status_bridge = JsStatusReporter::new(&status_callback);
        sync_database_with_services(self, &db_bridge, &status_bridge, chain_id, None).await
    }
}

fn sort_events_by_block_and_log(events: &mut [DecodedEventData<DecodedEvent>]) {
    events.sort_by(|a, b| {
        let block_a = parse_block_number(&a.block_number);
        let block_b = parse_block_number(&b.block_number);
        block_a
            .cmp(&block_b)
            .then_with(|| parse_block_number(&a.log_index).cmp(&parse_block_number(&b.log_index)))
    });
}

fn parse_block_number(value: &str) -> u64 {
    let trimmed = value.trim();
    if let Some(hex) = trimmed
        .strip_prefix("0x")
        .or_else(|| trimmed.strip_prefix("0X"))
    {
        u64::from_str_radix(hex, 16).unwrap_or(0)
    } else {
        trimmed.parse::<u64>().unwrap_or(0)
    }
}

fn collect_all_store_addresses(
    decoded_events: &[DecodedEventData<DecodedEvent>],
    existing_stores: &[StoreAddressRow],
) -> Vec<String> {
    let mut store_addresses: BTreeSet<String> = collect_store_addresses(decoded_events)
        .into_iter()
        .collect();

    for row in existing_stores {
        if !row.store_address.is_empty() {
            store_addresses.insert(row.store_address.to_ascii_lowercase());
        }
    }

    store_addresses.into_iter().collect()
}

fn merge_store_events(
    decoded_events: &mut Vec<DecodedEventData<DecodedEvent>>,
    store_events: &mut Vec<DecodedEventData<DecodedEvent>>,
) {
    if store_events.is_empty() {
        return;
    }

    decoded_events.append(store_events);
    sort_events_by_block_and_log(decoded_events);
}

struct TokenPrepResult {
    tokens_prefix_sql: String,
    decimals_by_addr: HashMap<Address, u8>,
}

async fn prepare_erc20_tokens_prefix(
    db: &impl DatabaseBridge,
    local_db: &dyn LocalDbApi,
    chain_id: u32,
    decoded_events: &[DecodedEventData<DecodedEvent>],
) -> Result<TokenPrepResult, LocalDbError> {
    let address_set = collect_token_addresses(decoded_events);
    let mut all_token_addrs: Vec<Address> = address_set.into_iter().collect();
    all_token_addrs.sort();

    let mut tokens_prefix_sql = String::new();
    let mut decimals_by_addr: HashMap<Address, u8> = HashMap::new();

    if !all_token_addrs.is_empty() {
        let addr_strings: Vec<String> = all_token_addrs
            .iter()
            .map(|a| format!("0x{:x}", a))
            .collect();

        let existing_rows: Vec<Erc20TokenRow> = db
            .fetch_erc20_tokens_by_addresses(chain_id, addr_strings.clone())
            .await?;

        let mut existing_set: HashSet<Address> = HashSet::new();
        for row in existing_rows.iter() {
            if let Ok(addr) = Address::from_str(&row.address) {
                decimals_by_addr.insert(addr, row.decimals);
                existing_set.insert(addr);
            }
        }

        let missing_addrs: Vec<Address> = all_token_addrs
            .into_iter()
            .filter(|addr| !existing_set.contains(addr))
            .collect();

        if !missing_addrs.is_empty() {
            let successes = local_db.fetch_token_metadata(missing_addrs).await?;

            tokens_prefix_sql = insert::generate_erc20_tokens_sql(chain_id, &successes);

            for (addr, info) in successes.iter() {
                decimals_by_addr.insert(*addr, info.decimals);
            }
        }
    }

    Ok(TokenPrepResult {
        tokens_prefix_sql,
        decimals_by_addr,
    })
}

#[cfg(test)]
mod tests {
    use super::*;

    #[cfg(target_family = "wasm")]
    mod wasm_tests {
        use super::*;
        use crate::raindex_client::local_db::decode::EventType;
        use crate::raindex_client::local_db::query::{
            create_tables::REQUIRED_TABLES, fetch_last_synced_block::SyncStatusResponse,
            fetch_tables::TableResponse, tests::create_success_callback, LocalDbQueryError,
        };
        use crate::raindex_client::RaindexError;
        use alloy::primitives::{Address, U256};
        use rain_orderbook_app_settings::yaml::YamlError;
        use rain_orderbook_bindings::IOrderBookV5::{DepositV2, WithdrawV2};
        use std::cell::RefCell;
        use std::rc::Rc;
        use std::str::FromStr;
        use wasm_bindgen::JsCast;
        use wasm_bindgen_test::*;

        #[wasm_bindgen_test]
        async fn test_check_required_tables_all_exist() {
            let table_data: Vec<TableResponse> = REQUIRED_TABLES
                .iter()
                .map(|&name| TableResponse {
                    name: name.to_string(),
                })
                .collect();

            let json_data = serde_json::to_string(&table_data).unwrap();
            let callback = create_success_callback(&json_data);
            let db_bridge = JsDatabaseBridge::new(&callback);

            let result = check_required_tables(&db_bridge).await;

            assert!(result.is_ok());
            assert_eq!(result.unwrap(), true);
        }

        #[wasm_bindgen_test]
        async fn test_check_required_tables_missing_some() {
            let table_data = vec![
                TableResponse {
                    name: "sync_status".to_string(),
                },
                TableResponse {
                    name: "deposits".to_string(),
                },
            ];

            let json_data = serde_json::to_string(&table_data).unwrap();
            let callback = create_success_callback(&json_data);
            let db_bridge = JsDatabaseBridge::new(&callback);

            let result = check_required_tables(&db_bridge).await;

            assert!(result.is_ok());
            assert_eq!(result.unwrap(), false);
        }

        #[wasm_bindgen_test]
        async fn test_check_required_tables_empty_db() {
            let callback = create_success_callback("[]");
            let db_bridge = JsDatabaseBridge::new(&callback);

            let result = check_required_tables(&db_bridge).await;

            assert!(result.is_ok());
            assert_eq!(result.unwrap(), false);
        }

        #[wasm_bindgen_test]
        async fn test_check_required_tables_query_fails() {
            let callback = create_success_callback("invalid_json");
            let db_bridge = JsDatabaseBridge::new(&callback);

            let result = check_required_tables(&db_bridge).await;

            assert!(result.is_err());
            match result.unwrap_err() {
                LocalDbQueryError::JsonError(_) => {}
                other => panic!("Expected LocalDbQueryError::JsonError, got {other:?}"),
            }
        }

        #[wasm_bindgen_test]
        async fn test_check_required_tables_extra_tables() {
            let mut table_data: Vec<TableResponse> = REQUIRED_TABLES
                .iter()
                .map(|&name| TableResponse {
                    name: name.to_string(),
                })
                .collect();

            table_data.push(TableResponse {
                name: "extra_table_1".to_string(),
            });
            table_data.push(TableResponse {
                name: "extra_table_2".to_string(),
            });

            let json_data = serde_json::to_string(&table_data).unwrap();
            let callback = create_success_callback(&json_data);
            let db_bridge = JsDatabaseBridge::new(&callback);

            let result = check_required_tables(&db_bridge).await;

            assert!(result.is_ok());
            assert_eq!(result.unwrap(), true);
        }

        #[wasm_bindgen_test]
        async fn test_get_last_synced_block_exists() {
            let sync_data = vec![SyncStatusResponse {
                id: 1,
                last_synced_block: 12345,
                updated_at: Some("2024-01-01T00:00:00Z".to_string()),
            }];
            let json_data = serde_json::to_string(&sync_data).unwrap();
            let callback = create_success_callback(&json_data);
            let db_bridge = JsDatabaseBridge::new(&callback);

            let result = get_last_synced_block(&db_bridge).await;

            assert!(result.is_ok());
            assert_eq!(result.unwrap(), 12345);
        }

        #[wasm_bindgen_test]
        async fn test_get_last_synced_block_empty() {
            let callback = create_success_callback("[]");
            let db_bridge = JsDatabaseBridge::new(&callback);

            let result = get_last_synced_block(&db_bridge).await;

            assert!(result.is_ok());
            assert_eq!(result.unwrap(), 0);
        }

        #[wasm_bindgen_test]
        async fn test_get_last_synced_block_query_fails() {
            let callback = create_success_callback("invalid_json");
            let db_bridge = JsDatabaseBridge::new(&callback);

            let result = get_last_synced_block(&db_bridge).await;

            assert!(result.is_err());
            match result.unwrap_err() {
                LocalDbQueryError::JsonError(_) => {}
                other => panic!("Expected LocalDbQueryError::JsonError, got {other:?}"),
            }
        }

        #[wasm_bindgen_test]
        fn test_send_status_message_success() {
            let callback = js_sys::Function::new_no_args("return true;");
            let message = "Test status message".to_string();

            let result = send_status_message(&callback, message);

            assert!(result.is_ok());
        }

        #[wasm_bindgen_test]
        fn test_send_status_message_callback_error() {
            let callback = js_sys::Function::new_no_args("throw new Error('Callback failed');");
            let message = "Test status message".to_string();

            let result = send_status_message(&callback, message);

            assert!(result.is_err());
            match result {
                Err(LocalDbError::CustomError(msg)) => {
                    assert!(msg.contains("JavaScript callback error"));
                }
                _ => panic!("Expected CustomError from JavaScript callback failure"),
            }
        }

        fn create_status_collector() -> (js_sys::Function, Rc<RefCell<Vec<String>>>) {
            let captured = Rc::new(RefCell::new(Vec::<String>::new()));
            let captured_clone = captured.clone();

            let callback = Closure::wrap(Box::new(move |msg: String| -> JsValue {
                captured_clone.borrow_mut().push(msg);
                JsValue::TRUE
            }) as Box<dyn Fn(String) -> JsValue>);

            (callback.into_js_value().dyn_into().unwrap(), captured)
        }

        #[wasm_bindgen_test]
        async fn test_prepare_erc20_tokens_prefix_sql_no_tokens() {
            let db_cb = create_success_callback("[]");
            let db = JsDatabaseBridge::new(&db_cb);

            let local_db = LocalDb::default();
            let decoded: Vec<DecodedEventData<DecodedEvent>> = Vec::new();

            let res = prepare_erc20_tokens_prefix(&db, &local_db, 1, &decoded)
                .await
                .unwrap();
            assert!(res.tokens_prefix_sql.is_empty());
            assert!(res.decimals_by_addr.is_empty());
        }

        #[wasm_bindgen_test]
        async fn test_prepare_erc20_tokens_prefix_sql_all_known() {
            // decoded events with two tokens
            let mut events: Vec<DecodedEventData<DecodedEvent>> = Vec::new();
            let deposit = DepositV2 {
                sender: Address::from([0x11; 20]),
                token: Address::from_str("0xaaaaaaaaaaaaaaaaaaaaaaaaaaaaaaaaaaaaaaaa").unwrap(),
                vaultId: U256::from(1).into(),
                depositAmountUint256: U256::from(0),
            };
            events.push(DecodedEventData {
                event_type: EventType::DepositV2,
                block_number: "0x0".into(),
                block_timestamp: "0x0".into(),
                transaction_hash: "0x0".into(),
                log_index: "0x0".into(),
                decoded_data: DecodedEvent::DepositV2(Box::new(deposit)),
            });

            let withdraw = WithdrawV2 {
                sender: Address::from([0x22; 20]),
                token: Address::from_str("0xbbbbbbbbbbbbbbbbbbbbbbbbbbbbbbbbbbbbbbbb").unwrap(),
                vaultId: U256::from(2).into(),
                targetAmount: U256::from(0).into(),
                withdrawAmount: U256::from(0).into(),
                withdrawAmountUint256: U256::from(0),
            };
            events.push(DecodedEventData {
                event_type: EventType::WithdrawV2,
                block_number: "0x0".into(),
                block_timestamp: "0x0".into(),
                transaction_hash: "0x1".into(),
                log_index: "0x1".into(),
                decoded_data: DecodedEvent::WithdrawV2(Box::new(withdraw)),
            });

            // Callback returns both rows from erc20_tokens query
            let rows = vec![
                Erc20TokenRow {
                    chain_id: 1,
                    address: "0xaaaaaaaaaaaaaaaaaaaaaaaaaaaaaaaaaaaaaaaa".into(),
                    name: "A".into(),
                    symbol: "AA".into(),
                    decimals: 18,
                },
                Erc20TokenRow {
                    chain_id: 1,
                    address: "0xbbbbbbbbbbbbbbbbbbbbbbbbbbbbbbbbbbbbbbbb".into(),
                    name: "B".into(),
                    symbol: "BB".into(),
                    decimals: 6,
                },
            ];
            let rows_json = serde_json::to_string(&rows).unwrap();

            let cb = js_sys::Function::new_with_args(
                "sql",
                &format!(
                    "if (sql.includes('FROM erc20_tokens')) return {};
                     return {};",
                    js_sys::JSON::stringify(
                        &serde_wasm_bindgen::to_value(&WasmEncodedResult::Success::<String> {
                            value: rows_json,
                            error: None
                        })
                        .unwrap()
                    )
                    .unwrap()
                    .as_string()
                    .unwrap(),
                    js_sys::JSON::stringify(
                        &serde_wasm_bindgen::to_value(&WasmEncodedResult::Success::<String> {
                            value: "[]".into(),
                            error: None
                        })
                        .unwrap()
                    )
                    .unwrap()
                    .as_string()
                    .unwrap(),
                ),
            );

            let local_db = LocalDb::default();
            let db = JsDatabaseBridge::new(&cb);

            let res = prepare_erc20_tokens_prefix(&db, &local_db, 1, &events)
                .await
                .unwrap();
            assert!(res.tokens_prefix_sql.is_empty());
            assert_eq!(res.decimals_by_addr.len(), 2);
            let addr_a = Address::from_str("0xaaaaaaaaaaaaaaaaaaaaaaaaaaaaaaaaaaaaaaaa").unwrap();
            let addr_b = Address::from_str("0xbbbbbbbbbbbbbbbbbbbbbbbbbbbbbbbbbbbbbbbb").unwrap();
            assert_eq!(res.decimals_by_addr.get(&addr_a), Some(&18));
            assert_eq!(res.decimals_by_addr.get(&addr_b), Some(&6));
        }

        fn create_dispatching_db_callback(
            tables_json: &str,
            last_synced_json: &str,
        ) -> js_sys::Function {
            // Build two success payloads and choose based on SQL string
            let success_tables = WasmEncodedResult::Success::<String> {
                value: tables_json.to_string(),
                error: None,
            };
            let success_last = WasmEncodedResult::Success::<String> {
                value: last_synced_json.to_string(),
                error: None,
            };

            let tables_json_val = serde_wasm_bindgen::to_value(&success_tables).unwrap();
            let last_json_val = serde_wasm_bindgen::to_value(&success_last).unwrap();

            let tables_literal = js_sys::JSON::stringify(&tables_json_val)
                .unwrap()
                .as_string()
                .unwrap();
            let last_literal = js_sys::JSON::stringify(&last_json_val)
                .unwrap()
                .as_string()
                .unwrap();

            js_sys::Function::new_with_args(
                "sql",
                &format!(
                    "if (sql.includes('sqlite_master')) return {};
                     if (sql.includes('sync_status')) return {};
                     return {};",
                    tables_literal, last_literal, tables_literal
                ),
            )
        }

        fn make_tables_json() -> String {
            let table_data: Vec<TableResponse> = REQUIRED_TABLES
                .iter()
                .map(|&name| TableResponse {
                    name: name.to_string(),
                })
                .collect();
            serde_json::to_string(&table_data).unwrap()
        }

        #[wasm_bindgen_test]
        async fn test_sync_unknown_chain_id() {
            // Any client config is fine; we bail before using it once the chain lookup fails
            let client = RaindexClient::new(
                vec![crate::raindex_client::tests::get_test_yaml(
                    "http://localhost:3000/sg1",
                    "http://localhost:3000/sg2",
                    "http://localhost:3000/rpc1",
                    "http://localhost:3000/rpc2",
                )],
                None,
            )
            .unwrap();

            // Provide existing tables and an empty sync status so we skip dump downloads
            let tables_json = make_tables_json();
            let db_callback = create_dispatching_db_callback(&tables_json, "[]");
            let (status_callback, captured) = create_status_collector();

            let missing_chain_id = 999_999u32;
            let result = client
                .sync_database(db_callback, status_callback, missing_chain_id)
                .await;

            assert!(result.is_err());
            match result.unwrap_err() {
                LocalDbError::OrderbookConfigNotFound(err) => match *err {
                    RaindexError::YamlError(YamlError::NotFound(message)) => {
                        assert!(message.contains(&missing_chain_id.to_string()));
                    }
                    other => panic!("Expected YamlError::NotFound, got {other:?}"),
                },
                other => panic!("Expected OrderbookConfigNotFound, got {other:?}"),
            }
            // We emit status messages before failing on the chain lookup
            let msgs = captured.borrow();
            assert!(msgs.len() >= 3);
            assert_eq!(msgs[0], "Starting database sync...");
            assert_eq!(msgs[1], "has tables: true");
            assert_eq!(msgs[2], "Last synced block: 0");
        }

        #[wasm_bindgen_test]
        async fn test_sync_tables_exist_last_synced_zero() {
            // Use test YAML; orderbook address must match the YAML
            let client = RaindexClient::new(
                vec![crate::raindex_client::tests::get_test_yaml(
                    "http://localhost:3000/sg1",
                    "http://localhost:3000/sg2",
                    "http://localhost:3000/rpc1",
                    "http://localhost:3000/rpc2",
                )],
                None,
            )
            .unwrap();

            let tables_json = make_tables_json();
            let last_synced_json = "[]"; // yields last_synced_block = 0
            let db_callback = create_dispatching_db_callback(&tables_json, last_synced_json);
            let (status_callback, captured) = create_status_collector();

            // Chain ID for mainnet in test YAML
            let result = client.sync_database(db_callback, status_callback, 1).await;

            // Should eventually fail when attempting to reach the mocked RPC endpoint
            assert!(result.is_err());
            match result.unwrap_err() {
                LocalDbError::Rpc(_) => {}
                other => panic!("Expected Rpc error, got {other:?}"),
            }

            let msgs = captured.borrow();
            // Check key status messages in order of occurrence
            assert!(msgs.len() >= 3);
            assert_eq!(msgs[0], "Starting database sync...");
            assert_eq!(msgs[1], "has tables: true");
            assert_eq!(msgs[2], "Last synced block: 0");
        }

        #[wasm_bindgen_test]
        async fn test_sync_missing_orderbook_error() {
            let client = RaindexClient::new(
                vec![crate::raindex_client::tests::get_test_yaml(
                    "http://localhost:3000/sg1",
                    "http://localhost:3000/sg2",
                    "http://localhost:3000/rpc1",
                    "http://localhost:3000/rpc2",
                )],
                None,
            )
            .unwrap();

            let tables_json = make_tables_json();
            // Return a non-zero last synced for variety
            let last_synced = vec![SyncStatusResponse {
                id: 1,
                last_synced_block: 123,
                updated_at: Some("2024-01-01T00:00:00Z".to_string()),
            }];
            let last_synced_json = serde_json::to_string(&last_synced).unwrap();
            let db_callback = create_dispatching_db_callback(&tables_json, &last_synced_json);
            let (status_callback, captured) = create_status_collector();

            // Chain ID not present in the test YAML
            let missing_chain_id = 999_999u32;
            let result = client
                .sync_database(db_callback, status_callback, missing_chain_id)
                .await;

            assert!(result.is_err());
            match result.unwrap_err() {
                LocalDbError::OrderbookConfigNotFound(err) => match *err {
                    RaindexError::YamlError(YamlError::NotFound(message)) => {
                        assert!(message.contains(&missing_chain_id.to_string()));
                    }
                    other => panic!("Expected YamlError::NotFound, got {other:?}"),
                },
                other => panic!("Expected OrderbookConfigNotFound, got {other:?}"),
            }

            let msgs = captured.borrow();
            assert!(msgs.len() >= 3);
            assert_eq!(msgs[0], "Starting database sync...");
            assert_eq!(msgs[1], "has tables: true");
            assert_eq!(msgs[2], "Last synced block: 123");
        }
    }

    #[cfg(not(target_family = "wasm"))]
    mod non_wasm_tests {
        use super::*;
        use flate2::write::GzEncoder;
        use flate2::Compression;
        use httpmock::prelude::*;
        use rain_orderbook_test_fixtures::LocalEvm;
        use std::io::Write;
        use std::{
            cell::RefCell,
            collections::HashMap,
            rc::Rc,
            sync::{Arc, Mutex},
        };
        use url::Url;

        use crate::{
            erc20::TokenInfo,
            raindex_client::{
                local_db::{
                    decode::{EventType, InterpreterStoreSetEvent},
                    query::{
                        create_tables::REQUIRED_TABLES,
                        fetch_erc20_tokens_by_addresses::Erc20TokenRow,
                        fetch_last_synced_block::SyncStatusResponse,
                        fetch_store_addresses::StoreAddressRow, fetch_tables::TableResponse,
                        LocalDbQueryError,
                    },
                },
                tests::{get_test_yaml, CHAIN_ID_1_ORDERBOOK_ADDRESS},
            },
            rpc_client::LogEntryResponse,
        };
        use alloy::{
            hex,
            primitives::{Bytes, FixedBytes, U256},
            sol_types::SolEvent,
        };
        use rain_orderbook_bindings::IInterpreterStoreV3::Set;
        use rain_orderbook_bindings::IOrderBookV5::{
            AddOrderV3, DepositV2, EvaluableV4, OrderV4, IOV2,
        };

        const ORDERBOOK_ADDRESS: &str = CHAIN_ID_1_ORDERBOOK_ADDRESS;

        fn to_hex(value: u64) -> String {
            format!("0x{:x}", value)
        }

        fn make_log_entry(
            address: Address,
            topic: String,
            data: String,
            block_number: u64,
            block_timestamp: u64,
            transaction_suffix: u64,
            log_index: u64,
        ) -> LogEntryResponse {
            LogEntryResponse {
                address: format!("0x{:x}", address),
                topics: vec![topic],
                data,
                block_number: to_hex(block_number),
                block_timestamp: Some(to_hex(block_timestamp)),
                transaction_hash: format!("0x{:064x}", block_number * 100 + transaction_suffix),
                transaction_index: "0x0".to_string(),
                block_hash: "0x0".to_string(),
                log_index: to_hex(log_index),
                removed: false,
            }
        }

        fn build_deposit_log(
            orderbook: Address,
            sender: Address,
            token: Address,
            block_number: u64,
            log_index: u64,
        ) -> LogEntryResponse {
            let event = DepositV2 {
                sender,
                token,
                vaultId: U256::from(1u64).into(),
                depositAmountUint256: U256::from(1u64),
            };
            let encoded = format!("0x{}", hex::encode(event.encode_data()));
            make_log_entry(
                orderbook,
                format!("0x{}", hex::encode(DepositV2::SIGNATURE_HASH)),
                encoded,
                block_number,
                block_number + 1,
                log_index,
                log_index,
            )
        }

        fn build_add_order_log(
            orderbook: Address,
            store_address: Address,
            tokens: &[Address],
            block_number: u64,
            log_index: u64,
        ) -> LogEntryResponse {
            let order = OrderV4 {
                owner: Address::from([0x45; 20]),
                nonce: U256::from(2u64).into(),
                evaluable: EvaluableV4 {
                    interpreter: Address::from([0x55; 20]),
                    store: store_address,
                    bytecode: Bytes::from_static(b"\x01\x02"),
                },
                validInputs: tokens
                    .iter()
                    .enumerate()
                    .map(|(idx, token)| IOV2 {
                        token: *token,
                        vaultId: U256::from(idx as u64).into(),
                    })
                    .collect(),
                validOutputs: vec![],
            };
            let event = AddOrderV3 {
                sender: Address::from([0x66; 20]),
                orderHash: FixedBytes::<32>::from([0x77; 32]),
                order,
            };
            let encoded = format!("0x{}", hex::encode(event.encode_data()));
            make_log_entry(
                orderbook,
                format!("0x{}", hex::encode(AddOrderV3::SIGNATURE_HASH)),
                encoded,
                block_number,
                block_number + 2,
                log_index,
                log_index,
            )
        }

        fn build_store_set_log(
            store: Address,
            namespace: [u8; 32],
            key: [u8; 32],
            value: [u8; 32],
            block_number: u64,
            log_index: u64,
        ) -> LogEntryResponse {
            let mut data = Vec::with_capacity(96);
            data.extend_from_slice(&namespace);
            data.extend_from_slice(&key);
            data.extend_from_slice(&value);
            make_log_entry(
                store,
                format!("0x{}", hex::encode(Set::SIGNATURE_HASH)),
                format!("0x{}", hex::encode(data)),
                block_number,
                block_number + 3,
                log_index,
                log_index,
            )
        }

        #[derive(Default)]
        struct TestStatusSink {
            messages: RefCell<Vec<String>>,
        }

        impl TestStatusSink {
            fn new() -> Self {
                Self {
                    messages: RefCell::new(Vec::new()),
                }
            }

            fn messages(&self) -> Vec<String> {
                self.messages.borrow().clone()
            }
        }

        impl StatusSink for TestStatusSink {
            fn send(&self, message: String) -> Result<(), LocalDbError> {
                self.messages.borrow_mut().push(message);
                Ok(())
            }
        }

        struct MockDatabaseBridge {
            tables: Vec<TableResponse>,
            sync_status: Vec<SyncStatusResponse>,
            store_rows: Vec<StoreAddressRow>,
            token_rows: Vec<Erc20TokenRow>,
            executed_sql: Arc<Mutex<Vec<String>>>,
            execute_result: Arc<Mutex<Option<Result<String, LocalDbQueryError>>>>,
        }

        impl MockDatabaseBridge {
            fn new(
                tables: Vec<TableResponse>,
                sync_status: Vec<SyncStatusResponse>,
                store_rows: Vec<StoreAddressRow>,
                token_rows: Vec<Erc20TokenRow>,
            ) -> Self {
                Self {
                    tables,
                    sync_status,
                    store_rows,
                    token_rows,
                    executed_sql: Arc::new(Mutex::new(Vec::new())),
                    execute_result: Arc::new(Mutex::new(None)),
                }
            }

            fn recorded_sql(&self) -> Vec<String> {
                self.executed_sql.lock().unwrap().clone()
            }

            fn set_execute_result(&self, result: Result<String, LocalDbQueryError>) {
                *self.execute_result.lock().unwrap() = Some(result);
            }
        }

        impl DatabaseBridge for MockDatabaseBridge {
            fn fetch_all_tables(&self) -> DbFuture<'_, Vec<TableResponse>> {
                let tables = self.tables.clone();
                Box::pin(async move { Ok(tables) })
            }

            fn fetch_last_synced_block(&self) -> DbFuture<'_, Vec<SyncStatusResponse>> {
                let rows = self.sync_status.clone();
                Box::pin(async move { Ok(rows) })
            }

            fn fetch_store_addresses(&self) -> DbFuture<'_, Vec<StoreAddressRow>> {
                let rows = self.store_rows.clone();
                Box::pin(async move { Ok(rows) })
            }

            fn fetch_erc20_tokens_by_addresses(
                &self,
                chain_id: u32,
                addresses: Vec<String>,
            ) -> DbFuture<'_, Vec<Erc20TokenRow>> {
                let rows = self.token_rows.clone();
                Box::pin(async move {
                    let address_set: std::collections::HashSet<String> = addresses
                        .into_iter()
                        .map(|a| a.to_ascii_lowercase())
                        .collect();
                    let out: Vec<Erc20TokenRow> = rows
                        .into_iter()
                        .filter(|row| row.chain_id == chain_id)
                        .filter(|row| address_set.contains(&row.address.to_ascii_lowercase()))
                        .collect();
                    Ok(out)
                })
            }

            fn execute_query_text(&self, sql: String) -> DbFuture<'_, String> {
                let log = Arc::clone(&self.executed_sql);
                let exec_result = Arc::clone(&self.execute_result);
                Box::pin(async move {
                    log.lock().unwrap().push(sql.clone());
                    match exec_result.lock().unwrap().take() {
                        Some(result) => result,
                        None => Ok(sql),
                    }
                })
            }
        }

        struct MockLocalDb {
            latest_block: u64,
            event_logs: Vec<LogEntryResponse>,
            store_logs: Vec<LogEntryResponse>,
            token_metadata: HashMap<Address, TokenInfo>,
            inner: LocalDb,
            event_types: Rc<RefCell<Vec<EventType>>>,
        }

        impl MockLocalDb {
            fn new(
                latest_block: u64,
                event_logs: Vec<LogEntryResponse>,
                store_logs: Vec<LogEntryResponse>,
                token_metadata: HashMap<Address, TokenInfo>,
            ) -> Self {
                Self {
                    latest_block,
                    event_logs,
                    store_logs,
                    token_metadata,
                    inner: LocalDb::default(),
                    event_types: Rc::new(RefCell::new(Vec::new())),
                }
            }

            fn event_types(&self) -> Vec<EventType> {
                self.event_types.borrow().clone()
            }
        }

        impl LocalDbApi for MockLocalDb {
            fn latest_block_number(&self) -> LocalDbFuture<'_, u64> {
                let block = self.latest_block;
                Box::pin(async move { Ok(block) })
            }

            fn fetch_events(
                &self,
                _contract_address: String,
                _start_block: u64,
                _end_block: u64,
            ) -> LocalDbFuture<'_, Vec<LogEntryResponse>> {
                let logs = self.event_logs.clone();
                Box::pin(async move { Ok(logs) })
            }

            fn decode_events(
                &self,
                events: &[LogEntryResponse],
            ) -> Result<Vec<DecodedEventData<DecodedEvent>>, LocalDbError> {
                self.inner.decode_events(events)
            }

            fn fetch_store_set_events(
                &self,
                _store_addresses: Vec<String>,
                _start_block: u64,
                _end_block: u64,
            ) -> LocalDbFuture<'_, Vec<LogEntryResponse>> {
                let logs = self.store_logs.clone();
                Box::pin(async move { Ok(logs) })
            }

            fn fetch_token_metadata(
                &self,
                missing_addrs: Vec<Address>,
            ) -> LocalDbFuture<'_, Vec<(Address, TokenInfo)>> {
                let map = self.token_metadata.clone();
                Box::pin(async move {
                    let mut out = Vec::new();
                    for addr in missing_addrs {
                        match map.get(&addr) {
                            Some(info) => out.push((addr, info.clone())),
                            None => {
                                return Err(LocalDbError::CustomError(format!(
                                    "Missing metadata for token 0x{:x}",
                                    addr
                                )))
                            }
                        }
                    }
                    Ok(out)
                })
            }

            fn decoded_events_to_sql(
                &self,
                events: &[DecodedEventData<DecodedEvent>],
                end_block: u64,
                decimals_by_token: &HashMap<Address, u8>,
                prefix_sql: Option<&str>,
            ) -> Result<String, LocalDbError> {
                *self.event_types.borrow_mut() = events.iter().map(|e| e.event_type).collect();
                self.inner
                    .decoded_events_to_sql(events, end_block, decimals_by_token, prefix_sql)
            }
        }

        type ResultCell<T> = RefCell<Option<Result<T, LocalDbError>>>;
        type StoreRequest = (Vec<String>, u64, u64);
        type StoreRequestLog = Rc<RefCell<Vec<StoreRequest>>>;
        type TokenMetadata = Vec<(Address, TokenInfo)>;

        struct StubLocalDb {
            latest_block_result: ResultCell<u64>,
            fetch_events_result: ResultCell<Vec<LogEntryResponse>>,
            decode_events_result: ResultCell<Vec<DecodedEventData<DecodedEvent>>>,
            fetch_store_events_result: ResultCell<Vec<LogEntryResponse>>,
            fetch_token_metadata_result: ResultCell<TokenMetadata>,
            decoded_events_to_sql_result: ResultCell<String>,
            recorded_fetch_events: Rc<RefCell<Vec<(String, u64, u64)>>>,
            recorded_store_requests: StoreRequestLog,
        }

        impl StubLocalDb {
            fn new() -> Self {
                Self {
                    latest_block_result: RefCell::new(Some(Ok(0))),
                    fetch_events_result: RefCell::new(Some(Ok(Vec::new()))),
                    decode_events_result: RefCell::new(Some(Ok(Vec::new()))),
                    fetch_store_events_result: RefCell::new(Some(Ok(Vec::new()))),
                    fetch_token_metadata_result: RefCell::new(Some(Ok(Vec::new()))),
                    decoded_events_to_sql_result: RefCell::new(Some(Ok(String::new()))),
                    recorded_fetch_events: Rc::new(RefCell::new(Vec::new())),
                    recorded_store_requests: Rc::new(RefCell::new(Vec::new())),
                }
            }

            fn set_latest_block_result(&self, result: Result<u64, LocalDbError>) {
                *self.latest_block_result.borrow_mut() = Some(result);
            }

            fn set_fetch_events_result(&self, result: Result<Vec<LogEntryResponse>, LocalDbError>) {
                *self.fetch_events_result.borrow_mut() = Some(result);
            }

            fn set_decode_events_result(
                &self,
                result: Result<Vec<DecodedEventData<DecodedEvent>>, LocalDbError>,
            ) {
                *self.decode_events_result.borrow_mut() = Some(result);
            }

            fn set_fetch_store_events_result(
                &self,
                result: Result<Vec<LogEntryResponse>, LocalDbError>,
            ) {
                *self.fetch_store_events_result.borrow_mut() = Some(result);
            }

            fn set_fetch_token_metadata_result(&self, result: Result<TokenMetadata, LocalDbError>) {
                *self.fetch_token_metadata_result.borrow_mut() = Some(result);
            }

            fn set_decoded_events_to_sql_result(&self, result: Result<String, LocalDbError>) {
                *self.decoded_events_to_sql_result.borrow_mut() = Some(result);
            }

            fn recorded_fetch_events(&self) -> Vec<(String, u64, u64)> {
                self.recorded_fetch_events.borrow().clone()
            }

            fn recorded_store_requests(&self) -> Vec<StoreRequest> {
                self.recorded_store_requests.borrow().clone()
            }
        }

        impl LocalDbApi for StubLocalDb {
            fn latest_block_number(&self) -> LocalDbFuture<'_, u64> {
                let result = self
                    .latest_block_result
                    .borrow_mut()
                    .take()
                    .unwrap_or(Ok(0));
                Box::pin(async move { result })
            }

            fn fetch_events(
                &self,
                contract_address: String,
                start_block: u64,
                end_block: u64,
            ) -> LocalDbFuture<'_, Vec<LogEntryResponse>> {
                self.recorded_fetch_events.borrow_mut().push((
                    contract_address.clone(),
                    start_block,
                    end_block,
                ));
                let result = self
                    .fetch_events_result
                    .borrow_mut()
                    .take()
                    .unwrap_or_else(|| Ok(Vec::new()));
                Box::pin(async move { result })
            }

            fn decode_events(
                &self,
                _events: &[LogEntryResponse],
            ) -> Result<Vec<DecodedEventData<DecodedEvent>>, LocalDbError> {
                self.decode_events_result
                    .borrow_mut()
                    .take()
                    .unwrap_or_else(|| Ok(Vec::new()))
            }

            fn fetch_store_set_events(
                &self,
                store_addresses: Vec<String>,
                start_block: u64,
                end_block: u64,
            ) -> LocalDbFuture<'_, Vec<LogEntryResponse>> {
                self.recorded_store_requests.borrow_mut().push((
                    store_addresses.clone(),
                    start_block,
                    end_block,
                ));
                let result = self
                    .fetch_store_events_result
                    .borrow_mut()
                    .take()
                    .unwrap_or_else(|| Ok(Vec::new()));
                Box::pin(async move { result })
            }

            fn fetch_token_metadata(
                &self,
                _missing_addrs: Vec<Address>,
            ) -> LocalDbFuture<'_, Vec<(Address, TokenInfo)>> {
                let result = self
                    .fetch_token_metadata_result
                    .borrow_mut()
                    .take()
                    .unwrap_or_else(|| Ok(Vec::new()));
                Box::pin(async move { result })
            }

            fn decoded_events_to_sql(
                &self,
                _events: &[DecodedEventData<DecodedEvent>],
                _end_block: u64,
                _decimals_by_token: &HashMap<Address, u8>,
                _prefix_sql: Option<&str>,
            ) -> Result<String, LocalDbError> {
                self.decoded_events_to_sql_result
                    .borrow_mut()
                    .take()
                    .unwrap_or_else(|| Ok(String::new()))
            }
        }

        fn make_store_set_event(
            block_number: u64,
            log_index: u64,
            store_byte: u8,
        ) -> DecodedEventData<DecodedEvent> {
            let store_event = InterpreterStoreSetEvent {
                store_address: Address::from([store_byte; 20]),
                namespace: FixedBytes::<32>::from([0x11; 32]),
                key: FixedBytes::<32>::from([0x22; 32]),
                value: FixedBytes::<32>::from([0x33; 32]),
            };

            DecodedEventData {
                event_type: EventType::InterpreterStoreSet,
                block_number: format!("0x{block_number:x}"),
                block_timestamp: "0x0".into(),
                transaction_hash: format!("0x{block_number:x}{log_index:x}"),
                log_index: format!("0x{log_index:x}"),
                decoded_data: DecodedEvent::InterpreterStoreSet(Box::new(store_event)),
            }
        }

        fn make_deposit_event(token: Address) -> DecodedEventData<DecodedEvent> {
            let deposit = DepositV2 {
                sender: Address::from([0x01; 20]),
                token,
                vaultId: U256::from(1).into(),
                depositAmountUint256: U256::from(10),
            };

            DecodedEventData {
                event_type: EventType::DepositV2,
                block_number: "0x10".into(),
                block_timestamp: "0x0".into(),
                transaction_hash: "0xabc".into(),
                log_index: "0x0".into(),
                decoded_data: DecodedEvent::DepositV2(Box::new(deposit)),
            }
        }

        fn make_add_order_event(
            store: Address,
            tokens: Vec<Address>,
        ) -> DecodedEventData<DecodedEvent> {
            let order = OrderV4 {
                owner: Address::from([0x02; 20]),
                nonce: U256::from(1).into(),
                evaluable: EvaluableV4 {
                    interpreter: Address::from([0x03; 20]),
                    store,
                    bytecode: Bytes::from_static(b"\x00"),
                },
                validInputs: tokens
                    .iter()
                    .enumerate()
                    .map(|(idx, token)| IOV2 {
                        token: *token,
                        vaultId: U256::from(idx as u64).into(),
                    })
                    .collect(),
                validOutputs: Vec::new(),
            };
            let add = AddOrderV3 {
                sender: Address::from([0x04; 20]),
                orderHash: FixedBytes::<32>::from([0x05; 32]),
                order,
            };

            DecodedEventData {
                event_type: EventType::AddOrderV3,
                block_number: "0x20".into(),
                block_timestamp: "0x0".into(),
                transaction_hash: "0xdef".into(),
                log_index: "0x1".into(),
                decoded_data: DecodedEvent::AddOrderV3(Box::new(add)),
            }
        }

        #[test]
        fn test_collect_all_store_addresses_merges_sources() {
            let decoded_events = vec![
                make_store_set_event(10, 0, 0x11),
                make_store_set_event(11, 1, 0x22),
            ];

            let existing = vec![
                StoreAddressRow {
                    store_address: "0x2222222222222222222222222222222222222222".to_string(),
                },
                StoreAddressRow {
                    store_address: "0X3333333333333333333333333333333333333333".to_string(),
                },
                StoreAddressRow {
                    store_address: "".to_string(),
                },
            ];

            let result = collect_all_store_addresses(&decoded_events, &existing);

            assert_eq!(result.len(), 3);
            assert!(result.contains(&"0x1111111111111111111111111111111111111111".to_string()));
            assert!(result.contains(&"0x2222222222222222222222222222222222222222".to_string()));
            assert!(result.contains(&"0x3333333333333333333333333333333333333333".to_string()));

            // Ensure deterministic ordering (BTreeSet) and lowercasing behaviour
            assert_eq!(
                result,
                vec![
                    "0x1111111111111111111111111111111111111111".to_string(),
                    "0x2222222222222222222222222222222222222222".to_string(),
                    "0x3333333333333333333333333333333333333333".to_string(),
                ]
            );
        }

        #[test]
        fn test_merge_store_events_sorts_and_appends() {
            let mut base_events = vec![
                make_store_set_event(12, 1, 0xaa),
                make_store_set_event(15, 0, 0xbb),
            ];
            let mut store_events = vec![make_store_set_event(8, 2, 0xcc)];

            merge_store_events(&mut base_events, &mut store_events);

            assert!(store_events.is_empty(), "store events drained after merge");
            assert_eq!(base_events.len(), 3);
            assert_eq!(base_events[0].block_number, "0x8");
            assert_eq!(base_events[0].log_index, "0x2");
            match &base_events[0].decoded_data {
                DecodedEvent::InterpreterStoreSet(store_event) => {
                    assert_eq!(store_event.store_address, Address::from([0xcc; 20]));
                }
                other => panic!("expected InterpreterStoreSet event, got {other:?}"),
            }
        }

        #[tokio::test]
        async fn test_sync_database_store_set_flow_generates_sql() {
            let orderbook_addr = Address::from_str(ORDERBOOK_ADDRESS).unwrap();
            let store_addr = Address::from([0x99; 20]);
            let token_a = Address::from([0xaa; 20]);
            let token_b = Address::from([0xbb; 20]);

            let event_logs = vec![
                build_deposit_log(orderbook_addr, Address::from([0x10; 20]), token_a, 12345, 0),
                build_add_order_log(orderbook_addr, store_addr, &[token_b], 12345, 1),
            ];

            let store_logs = vec![build_store_set_log(
                store_addr, [0x11; 32], [0x22; 32], [0x33; 32], 12346, 0,
            )];

            let mut token_metadata = HashMap::new();
            token_metadata.insert(
                token_a,
                TokenInfo {
                    decimals: 18,
                    name: "TokenA".into(),
                    symbol: "TKNA".into(),
                },
            );
            token_metadata.insert(
                token_b,
                TokenInfo {
                    decimals: 6,
                    name: "TokenB".into(),
                    symbol: "TKNB".into(),
                },
            );

            let mock_local_db = MockLocalDb::new(12346, event_logs, store_logs, token_metadata);

            let tables: Vec<TableResponse> = REQUIRED_TABLES
                .iter()
                .map(|&name| TableResponse {
                    name: name.to_string(),
                })
                .collect();

            let mock_db = MockDatabaseBridge::new(tables, Vec::new(), Vec::new(), Vec::new());
            let status_sink = TestStatusSink::new();

            let client = RaindexClient::new(
                vec![get_test_yaml(
                    "http://localhost:3000/sg1",
                    "http://localhost:3000/sg2",
                    "http://localhost:3000/rpc1",
                    "http://localhost:3000/rpc2",
                )],
                None,
            )
            .unwrap();

            let result = sync_database_with_services(
                &client,
                &mock_db,
                &status_sink,
                1,
                Some(&mock_local_db),
            )
            .await;

            assert!(result.is_ok());

            let sql_statements = mock_db.recorded_sql();
            assert_eq!(
                sql_statements.len(),
                1,
                "expected a single SQL execution, got {sql_statements:?}"
            );
            let sql = &sql_statements[0];
            assert!(
                sql.contains("INSERT INTO erc20_tokens"),
                "expected token prefix SQL, got {sql}"
            );
            let sql_lower = sql.to_lowercase();
            assert!(
                sql_lower.contains(&format!("0x{:x}", token_a)),
                "missing tokenA address in SQL"
            );
            assert!(
                sql_lower.contains(&format!("0x{:x}", token_b)),
                "missing tokenB address in SQL"
            );
            assert!(
                sql.contains("interpreter_store_sets"),
                "missing interpreter store set insert"
            );
            assert!(
                sql_lower.contains(&format!("0x{:x}", store_addr)),
                "missing store address in SQL"
            );

            let events = mock_local_db.event_types();
            assert_eq!(
                events,
                vec![
                    EventType::DepositV2,
                    EventType::AddOrderV3,
                    EventType::InterpreterStoreSet
                ]
            );

            let messages = status_sink.messages();
            assert_eq!(
                messages,
                vec![
                    "Starting database sync...",
                    "has tables: true",
                    "Last synced block: 0",
                    "Fetching latest onchain events...",
                    "Decoding fetched events...",
                    "Populating token information...",
                    "Populating database...",
                    "Database sync complete."
                ]
            );
        }

        fn create_gzipped_sql() -> Vec<u8> {
            let sql_content = "CREATE TABLE test (id INTEGER);";
            let mut encoder = GzEncoder::new(Vec::new(), Compression::default());
            encoder.write_all(sql_content.as_bytes()).unwrap();
            encoder.finish().unwrap()
        }

        fn create_invalid_gzip() -> Vec<u8> {
            b"invalid gzip content".to_vec()
        }

        #[tokio::test]
        async fn test_download_and_decompress_success() {
            let server = MockServer::start();
            let gzipped_data = create_gzipped_sql();

            let mock = server.mock(|when, then| {
                when.method(GET).path("/");
                then.status(200)
                    .header("content-type", "application/gzip")
                    .body(gzipped_data);
            });

            let modified_fn = async {
                let client = Client::new();
                let response = client.get(server.url("/")).send().await?;

                if !response.status().is_success() {
                    return Err(LocalDbError::CustomError(format!(
                        "Failed to download dump, status: {}",
                        response.status()
                    )));
                }
                let response = response.bytes().await?.to_vec();

                let mut decoder = GzDecoder::new(response.as_slice());
                let mut decompressed = String::new();
                decoder.read_to_string(&mut decompressed)?;

                Ok(decompressed)
            };

            let result = modified_fn.await;

            mock.assert();
            assert!(result.is_ok());
            assert_eq!(result.unwrap(), "CREATE TABLE test (id INTEGER);");
        }

        #[tokio::test]
        async fn test_download_and_decompress_http_404() {
            let server = MockServer::start();

            let mock = server.mock(|when, then| {
                when.method(GET).path("/");
                then.status(404);
            });

            let modified_fn = async {
                let client = Client::new();
                let response = client.get(server.url("/")).send().await?;

                if !response.status().is_success() {
                    return Err(LocalDbError::CustomError(format!(
                        "Failed to download dump, status: {}",
                        response.status()
                    )));
                }
                let response = response.bytes().await?.to_vec();

                let mut decoder = GzDecoder::new(response.as_slice());
                let mut decompressed = String::new();
                decoder.read_to_string(&mut decompressed)?;

                Ok(decompressed)
            };

            let result = modified_fn.await;

            mock.assert();
            assert!(result.is_err());
            match result {
                Err(LocalDbError::CustomError(msg)) => {
                    assert!(msg.contains("Failed to download dump, status: 404"));
                }
                _ => panic!("Expected CustomError with 404 status"),
            }
        }

        #[tokio::test]
        async fn test_download_and_decompress_http_500() {
            let server = MockServer::start();

            let mock = server.mock(|when, then| {
                when.method(GET).path("/");
                then.status(500);
            });

            let modified_fn = async {
                let client = Client::new();
                let response = client.get(server.url("/")).send().await?;

                if !response.status().is_success() {
                    return Err(LocalDbError::CustomError(format!(
                        "Failed to download dump, status: {}",
                        response.status()
                    )));
                }
                let response = response.bytes().await?.to_vec();

                let mut decoder = GzDecoder::new(response.as_slice());
                let mut decompressed = String::new();
                decoder.read_to_string(&mut decompressed)?;

                Ok(decompressed)
            };

            let result = modified_fn.await;

            mock.assert();
            assert!(result.is_err());
            match result {
                Err(LocalDbError::CustomError(msg)) => {
                    assert!(msg.contains("Failed to download dump, status: 500"));
                }
                _ => panic!("Expected CustomError with 500 status"),
            }
        }

        #[tokio::test]
        async fn test_download_and_decompress_invalid_gzip() {
            let server = MockServer::start();
            let invalid_data = create_invalid_gzip();

            let mock = server.mock(|when, then| {
                when.method(GET).path("/");
                then.status(200)
                    .header("content-type", "application/gzip")
                    .body(invalid_data);
            });

            let modified_fn = async {
                let client = Client::new();
                let response = client.get(server.url("/")).send().await?;

                if !response.status().is_success() {
                    return Err(LocalDbError::CustomError(format!(
                        "Failed to download dump, status: {}",
                        response.status()
                    )));
                }
                let response = response.bytes().await?.to_vec();

                let mut decoder = GzDecoder::new(response.as_slice());
                let mut decompressed = String::new();
                decoder.read_to_string(&mut decompressed)?;

                Ok(decompressed)
            };

            let result = modified_fn.await;

            mock.assert();
            assert!(result.is_err());
            match result {
                Err(LocalDbError::IoError(_)) => (),
                _ => panic!("Expected IoError from invalid gzip decompression"),
            }
        }

        #[tokio::test]
        async fn test_download_and_decompress_network_timeout() {
            let modified_fn = async {
                let client = Client::builder()
                    .timeout(std::time::Duration::from_millis(1))
                    .build()?;
                let response = client.get("https://httpbin.org/delay/10").send().await?;

                if !response.status().is_success() {
                    return Err(LocalDbError::CustomError(format!(
                        "Failed to download dump, status: {}",
                        response.status()
                    )));
                }
                let response = response.bytes().await?.to_vec();

                let mut decoder = GzDecoder::new(response.as_slice());
                let mut decompressed = String::new();
                decoder.read_to_string(&mut decompressed)?;

                Ok(decompressed)
            };

            let result = modified_fn.await;

            assert!(result.is_err());
            match result {
                Err(LocalDbError::Http(_)) => (),
                _ => panic!("Expected Http error from network timeout"),
            }
        }

        #[tokio::test(flavor = "multi_thread", worker_threads = 2)]
        async fn test_generate_tokens_sql_after_fetch_success() {
            let local_evm = LocalEvm::new_with_tokens(1).await;
            let rpcs = vec![Url::parse(&local_evm.url()).unwrap()];
            let addr = *local_evm.tokens[0].address();

            let fetched = fetch_erc20_metadata_concurrent(rpcs, vec![addr])
                .await
                .unwrap();
            let sql =
                crate::raindex_client::local_db::insert::generate_erc20_tokens_sql(1, &fetched);
            assert!(sql.contains("INSERT INTO erc20_tokens"));
            assert!(sql.contains("0x"));
            assert!(sql.contains("Token1"));
            assert!(sql.contains("TOKEN1"));
            assert!(sql.contains("decimals"));
        }

        #[tokio::test]
        async fn test_sync_database_initial_sync_uses_deployment_block() {
            let tables: Vec<TableResponse> = REQUIRED_TABLES
                .iter()
                .map(|&name| TableResponse {
                    name: name.to_string(),
                })
                .collect();
            let mock_db = MockDatabaseBridge::new(tables, Vec::new(), Vec::new(), Vec::new());
            let status_sink = TestStatusSink::new();

            let local_db = StubLocalDb::new();
            local_db.set_latest_block_result(Ok(13000));
            local_db.set_decoded_events_to_sql_result(Ok("/*SQL*/".to_string()));

            let client = RaindexClient::new(
                vec![get_test_yaml(
                    "http://localhost:4000/sg1",
                    "http://localhost:4000/sg2",
                    "http://localhost:4000/rpc1",
                    "http://localhost:4000/rpc2",
                )],
                None,
            )
            .unwrap();

            let result =
                sync_database_with_services(&client, &mock_db, &status_sink, 1, Some(&local_db))
                    .await;

            assert!(result.is_ok());

            let recorded = local_db.recorded_fetch_events();
            assert_eq!(recorded.len(), 1);
            assert_eq!(
                recorded[0].1, 12345,
                "start block should use deployment block"
            );
            assert_eq!(
                recorded[0].2, 13000,
                "end block should use latest block number"
            );

            let sql = mock_db.recorded_sql();
            assert_eq!(sql, vec!["/*SQL*/".to_string()]);

            let msgs = status_sink.messages();
            assert!(msgs.contains(&"Last synced block: 0".to_string()));
        }

        #[tokio::test]
        async fn test_sync_database_resumes_from_last_synced_plus_one() {
            let tables: Vec<TableResponse> = REQUIRED_TABLES
                .iter()
                .map(|&name| TableResponse {
                    name: name.to_string(),
                })
                .collect();
            let sync_status = vec![SyncStatusResponse {
                id: 1,
                last_synced_block: 15000,
                updated_at: None,
            }];
            let mock_db = MockDatabaseBridge::new(tables, sync_status, Vec::new(), Vec::new());
            let status_sink = TestStatusSink::new();

            let local_db = StubLocalDb::new();
            local_db.set_latest_block_result(Ok(15500));
            local_db.set_decoded_events_to_sql_result(Ok("-- sql".to_string()));

            let client = RaindexClient::new(
                vec![get_test_yaml(
                    "http://localhost:5000/sg1",
                    "http://localhost:5000/sg2",
                    "http://localhost:5000/rpc1",
                    "http://localhost:5000/rpc2",
                )],
                None,
            )
            .unwrap();

            let result =
                sync_database_with_services(&client, &mock_db, &status_sink, 1, Some(&local_db))
                    .await;

            assert!(result.is_ok());

            let recorded = local_db.recorded_fetch_events();
            assert_eq!(recorded.len(), 1);
            assert_eq!(recorded[0].1, 15001);
            assert_eq!(recorded[0].2, 15500);

            let sql = mock_db.recorded_sql();
            assert_eq!(sql, vec!["-- sql".to_string()]);

            let msgs = status_sink.messages();
            assert!(msgs.contains(&"Last synced block: 15000".to_string()));
        }

        #[tokio::test]
        async fn test_sync_database_propagates_fetch_events_error() {
            let tables: Vec<TableResponse> = REQUIRED_TABLES
                .iter()
                .map(|&name| TableResponse {
                    name: name.to_string(),
                })
                .collect();
            let mock_db = MockDatabaseBridge::new(tables, Vec::new(), Vec::new(), Vec::new());
            let status_sink = TestStatusSink::new();

            let local_db = StubLocalDb::new();
            local_db.set_latest_block_result(Ok(42));
            local_db.set_fetch_events_result(Err(LocalDbError::CustomError(
                "fetch failed".to_string(),
            )));

            let client = RaindexClient::new(
                vec![get_test_yaml(
                    "http://localhost:6000/sg1",
                    "http://localhost:6000/sg2",
                    "http://localhost:6000/rpc1",
                    "http://localhost:6000/rpc2",
                )],
                None,
            )
            .unwrap();

            let result =
                sync_database_with_services(&client, &mock_db, &status_sink, 1, Some(&local_db))
                    .await;

            match result {
                Err(LocalDbError::FetchEventsFailed(err)) => match *err {
                    LocalDbError::CustomError(message) => {
                        assert!(
                            message.contains("fetch failed"),
                            "unexpected message: {message}"
                        );
                    }
                    other => panic!("expected wrapped CustomError, got {other:?}"),
                },
                other => panic!("expected FetchEventsFailed, got {other:?}"),
            }
        }

        #[tokio::test]
        async fn test_sync_database_propagates_decode_events_error() {
            let tables: Vec<TableResponse> = REQUIRED_TABLES
                .iter()
                .map(|&name| TableResponse {
                    name: name.to_string(),
                })
                .collect();
            let mock_db = MockDatabaseBridge::new(tables, Vec::new(), Vec::new(), Vec::new());
            let status_sink = TestStatusSink::new();

            let local_db = StubLocalDb::new();
            local_db.set_latest_block_result(Ok(100));
            let orderbook_addr = Address::from_str(ORDERBOOK_ADDRESS).unwrap();
            let sender = Address::from([0x10; 20]);
            let token = Address::from([0x20; 20]);
            let log = build_deposit_log(orderbook_addr, sender, token, 100, 0);
            local_db.set_fetch_events_result(Ok(vec![log]));
            local_db.set_decode_events_result(Err(LocalDbError::CustomError(
                "decode failure".to_string(),
            )));

            let client = RaindexClient::new(
                vec![get_test_yaml(
                    "http://localhost:6100/sg1",
                    "http://localhost:6100/sg2",
                    "http://localhost:6100/rpc1",
                    "http://localhost:6100/rpc2",
                )],
                None,
            )
            .unwrap();

            let result =
                sync_database_with_services(&client, &mock_db, &status_sink, 1, Some(&local_db))
                    .await;

            match result {
                Err(LocalDbError::DecodeEventsFailed(err)) => match *err {
                    LocalDbError::CustomError(message) => {
                        assert!(
                            message.contains("decode failure"),
                            "unexpected message: {message}"
                        );
                    }
                    other => panic!("expected wrapped CustomError, got {other:?}"),
                },
                other => panic!("expected DecodeEventsFailed, got {other:?}"),
            }
        }

        #[tokio::test]
        async fn test_sync_database_propagates_store_event_fetch_error() {
            let tables: Vec<TableResponse> = REQUIRED_TABLES
                .iter()
                .map(|&name| TableResponse {
                    name: name.to_string(),
                })
                .collect();
            let mock_db = MockDatabaseBridge::new(tables, Vec::new(), Vec::new(), Vec::new());
            let status_sink = TestStatusSink::new();

            let store_addr = Address::from([0x33; 20]);
            let token = Address::from([0x44; 20]);
            let decoded = make_add_order_event(store_addr, vec![token]);

            let local_db = StubLocalDb::new();
            local_db.set_latest_block_result(Ok(200));
            local_db.set_decode_events_result(Ok(vec![decoded]));
            local_db.set_fetch_store_events_result(Err(LocalDbError::CustomError(
                "store fetch failed".to_string(),
            )));

            let client = RaindexClient::new(
                vec![get_test_yaml(
                    "http://localhost:6200/sg1",
                    "http://localhost:6200/sg2",
                    "http://localhost:6200/rpc1",
                    "http://localhost:6200/rpc2",
                )],
                None,
            )
            .unwrap();

            let result =
                sync_database_with_services(&client, &mock_db, &status_sink, 1, Some(&local_db))
                    .await;

            let store_requests = local_db.recorded_store_requests();
            assert_eq!(store_requests.len(), 1);
            assert_eq!(
                store_requests[0].0.len(),
                1,
                "should request the decoded store address"
            );

            match result {
                Err(LocalDbError::FetchEventsFailed(err)) => match *err {
                    LocalDbError::CustomError(message) => {
                        assert!(
                            message.contains("store fetch failed"),
                            "unexpected message: {message}"
                        );
                    }
                    other => panic!("expected wrapped CustomError, got {other:?}"),
                },
                other => panic!("expected FetchEventsFailed, got {other:?}"),
            }
        }

        #[tokio::test]
        async fn test_sync_database_propagates_token_metadata_error() {
            let tables: Vec<TableResponse> = REQUIRED_TABLES
                .iter()
                .map(|&name| TableResponse {
                    name: name.to_string(),
                })
                .collect();
            let mock_db = MockDatabaseBridge::new(tables, Vec::new(), Vec::new(), Vec::new());
            let status_sink = TestStatusSink::new();

            let token = Address::from([0x55; 20]);
            let decoded = make_deposit_event(token);

            let local_db = StubLocalDb::new();
            local_db.set_latest_block_result(Ok(300));
            local_db.set_decode_events_result(Ok(vec![decoded]));
            local_db.set_fetch_token_metadata_result(Err(LocalDbError::CustomError(
                "metadata failed".to_string(),
            )));

            let client = RaindexClient::new(
                vec![get_test_yaml(
                    "http://localhost:6300/sg1",
                    "http://localhost:6300/sg2",
                    "http://localhost:6300/rpc1",
                    "http://localhost:6300/rpc2",
                )],
                None,
            )
            .unwrap();

            let result =
                sync_database_with_services(&client, &mock_db, &status_sink, 1, Some(&local_db))
                    .await;

            match result {
                Err(LocalDbError::CustomError(message)) => {
                    assert!(
                        message.contains("metadata failed"),
                        "unexpected message: {message}"
                    );
                }
                other => panic!("expected CustomError, got {other:?}"),
            }
        }

        #[tokio::test]
        async fn test_sync_database_propagates_sql_generation_error() {
            let tables: Vec<TableResponse> = REQUIRED_TABLES
                .iter()
                .map(|&name| TableResponse {
                    name: name.to_string(),
                })
                .collect();
            let mock_db = MockDatabaseBridge::new(tables, Vec::new(), Vec::new(), Vec::new());
            let status_sink = TestStatusSink::new();

            let token = Address::from([0x66; 20]);
            let decoded = make_deposit_event(token);

            let local_db = StubLocalDb::new();
            local_db.set_latest_block_result(Ok(400));
            local_db.set_decode_events_result(Ok(vec![decoded]));
            local_db.set_fetch_token_metadata_result(Ok(vec![(
                token,
                TokenInfo {
                    decimals: 18,
                    name: "TokenX".into(),
                    symbol: "TKX".into(),
                },
            )]));
            local_db.set_decoded_events_to_sql_result(Err(LocalDbError::CustomError(
                "sql generation failed".to_string(),
            )));

            let client = RaindexClient::new(
                vec![get_test_yaml(
                    "http://localhost:6400/sg1",
                    "http://localhost:6400/sg2",
                    "http://localhost:6400/rpc1",
                    "http://localhost:6400/rpc2",
                )],
                None,
            )
            .unwrap();

            let result =
                sync_database_with_services(&client, &mock_db, &status_sink, 1, Some(&local_db))
                    .await;

            match result {
                Err(LocalDbError::SqlGenerationFailed(err)) => match *err {
                    LocalDbError::CustomError(message) => {
                        assert!(
                            message.contains("sql generation failed"),
                            "unexpected message: {message}"
                        );
                    }
                    other => panic!("expected wrapped CustomError, got {other:?}"),
                },
                other => panic!("expected SqlGenerationFailed, got {other:?}"),
            }
        }

        #[tokio::test]
        async fn test_sync_database_propagates_database_execution_error() {
            let tables: Vec<TableResponse> = REQUIRED_TABLES
                .iter()
                .map(|&name| TableResponse {
                    name: name.to_string(),
                })
                .collect();
            let mock_db = MockDatabaseBridge::new(tables, Vec::new(), Vec::new(), Vec::new());
            mock_db.set_execute_result(Err(LocalDbQueryError::DatabaseError {
                message: "sqlite busy".to_string(),
            }));
            let status_sink = TestStatusSink::new();

            let token = Address::from([0x77; 20]);
            let decoded = make_deposit_event(token);

            let local_db = StubLocalDb::new();
            local_db.set_latest_block_result(Ok(500));
            local_db.set_decode_events_result(Ok(vec![decoded]));
            local_db.set_fetch_token_metadata_result(Ok(vec![(
                token,
                TokenInfo {
                    decimals: 18,
                    name: "TokenY".into(),
                    symbol: "TKY".into(),
                },
            )]));
            local_db.set_decoded_events_to_sql_result(Ok("INSERT".to_string()));

            let client = RaindexClient::new(
                vec![get_test_yaml(
                    "http://localhost:6500/sg1",
                    "http://localhost:6500/sg2",
                    "http://localhost:6500/rpc1",
                    "http://localhost:6500/rpc2",
                )],
                None,
            )
            .unwrap();

            let result =
                sync_database_with_services(&client, &mock_db, &status_sink, 1, Some(&local_db))
                    .await;

            match result {
                Err(LocalDbError::LocalDbQueryError(LocalDbQueryError::DatabaseError {
                    message,
                })) => {
                    assert!(
                        message.contains("sqlite busy"),
                        "unexpected message: {message}"
                    );
                }
                other => panic!("expected LocalDbQueryError::DatabaseError, got {other:?}"),
            }
        }
    }
}<|MERGE_RESOLUTION|>--- conflicted
+++ resolved
@@ -10,11 +10,7 @@
     tokens::{collect_store_addresses, collect_token_addresses},
     FetchConfig, LocalDb, LocalDbError, RaindexClient,
 };
-<<<<<<< HEAD
-use crate::rpc_client::LogEntryResponse;
-=======
 use crate::{erc20::TokenInfo, rpc_client::LogEntryResponse};
->>>>>>> 8eea8b56
 use alloy::primitives::Address;
 use flate2::read::GzDecoder;
 use reqwest::Client;
@@ -289,16 +285,10 @@
         )));
     };
 
-<<<<<<< HEAD
-        let mut raw_events: Vec<LogEntryResponse> = Vec::new();
-
-        let latest_block = local_db.rpc_client().get_latest_block_number().await?;
-=======
     enum LocalDbHolder<'a> {
         Borrowed(&'a dyn LocalDbApi),
         Owned(LocalDb),
     }
->>>>>>> 8eea8b56
 
     let holder = if let Some(override_db) = local_db_override {
         LocalDbHolder::Borrowed(override_db)
@@ -313,16 +303,7 @@
         LocalDbHolder::Owned(db) => db,
     };
 
-<<<<<<< HEAD
-        raw_events.extend(events.iter().cloned());
-
-        send_status_message(&status_callback, "Decoding fetched events...".to_string())?;
-        let mut decoded_events = local_db
-            .decode_events(&events)
-            .map_err(|e| LocalDbError::DecodeEventsFailed(Box::new(e)))?;
-=======
     let latest_block = local_db.latest_block_number().await?;
->>>>>>> 8eea8b56
 
     let start_block = if last_synced_block == 0 {
         orderbook_cfg.deployment_block
@@ -344,63 +325,20 @@
     let existing_stores: Vec<StoreAddressRow> = db.fetch_store_addresses().await?;
     let store_addresses_vec = collect_all_store_addresses(&decoded_events, &existing_stores);
 
-<<<<<<< HEAD
-        let mut decoded_store_events = local_db
-            .decode_events(&store_events)
-            .map_err(|e| LocalDbError::DecodeEventsFailed(Box::new(e)))?;
-        raw_events.extend(store_events.iter().cloned());
-=======
     let store_logs = local_db
         .fetch_store_set_events(store_addresses_vec, start_block, latest_block)
         .await
         .map_err(|e| LocalDbError::FetchEventsFailed(Box::new(e)))?;
->>>>>>> 8eea8b56
 
     let mut decoded_store_events = local_db
         .decode_events(&store_logs)
         .map_err(|e| LocalDbError::DecodeEventsFailed(Box::new(e)))?;
 
-<<<<<<< HEAD
-        let raw_events_sql = local_db
-            .raw_events_to_sql(&raw_events)
-            .map_err(|e| LocalDbError::SqlGenerationFailed(Box::new(e)))?;
-
-        send_status_message(
-            &status_callback,
-            "Populating token information...".to_string(),
-        )?;
-        let prep =
-            prepare_erc20_tokens_prefix(&db_callback, &local_db, chain_id, &decoded_events).await?;
-        let TokenPrepResult {
-            tokens_prefix_sql,
-            decimals_by_addr,
-        } = prep;
-
-        let mut combined_prefix_sql = raw_events_sql;
-        if !tokens_prefix_sql.is_empty() {
-            combined_prefix_sql.push_str(&tokens_prefix_sql);
-        }
-=======
     merge_store_events(&mut decoded_events, &mut decoded_store_events);
->>>>>>> 8eea8b56
 
     status.send("Populating token information...".to_string())?;
     let prep = prepare_erc20_tokens_prefix(db, local_db, chain_id, &decoded_events).await?;
 
-<<<<<<< HEAD
-        let sql_commands = local_db
-            .decoded_events_to_sql(
-                &decoded_events,
-                latest_block,
-                &decimals_by_addr,
-                if combined_prefix_sql.is_empty() {
-                    None
-                } else {
-                    Some(combined_prefix_sql.as_str())
-                },
-            )
-            .map_err(|e| LocalDbError::SqlGenerationFailed(Box::new(e)))?;
-=======
     status.send("Populating database...".to_string())?;
     let prefix_sql = if prep.tokens_prefix_sql.is_empty() {
         None
@@ -416,7 +354,6 @@
             prefix_sql,
         )
         .map_err(|e| LocalDbError::SqlGenerationFailed(Box::new(e)))?;
->>>>>>> 8eea8b56
 
     db.execute_query_text(sql_commands).await?;
 
