use crate::rpc_client::LogEntryResponse;
use alloy::{
    hex,
    primitives::B256,
    sol_types::{abi::token::WordToken, SolEvent},
};
<<<<<<< HEAD
use rain_math_float::Float;
=======
use core::convert::TryFrom;
>>>>>>> c36fa98c
use rain_orderbook_bindings::{
    IOrderBookV5::{
        AddOrderV3, AfterClearV2, ClearV3, DepositV2, RemoveOrderV3, TakeOrderV3, WithdrawV2,
    },
    OrderBook::MetaV1_2,
};
use serde::{Deserialize, Serialize};

#[derive(Debug, thiserror::Error)]
pub enum DecodeError {
    #[error("Hex decode error: {0}")]
    HexDecode(#[from] hex::FromHexError),
    #[error("ABI decode error: {0}")]
    AbiDecode(String),
}

#[derive(Debug, Clone, Copy, PartialEq, Eq, Hash, Serialize, Deserialize)]
pub enum EventType {
    AddOrderV3,
    TakeOrderV3,
    WithdrawV2,
    DepositV2,
    RemoveOrderV3,
    ClearV3,
    AfterClearV2,
    MetaV1_2,
    Unknown,
}

impl EventType {
    fn from_topic(topic: &str) -> Self {
        if let Ok(bytes) = hex::decode(topic) {
            if bytes == AddOrderV3::SIGNATURE_HASH.as_slice() {
                return Self::AddOrderV3;
            }
            if bytes == TakeOrderV3::SIGNATURE_HASH.as_slice() {
                return Self::TakeOrderV3;
            }
            if bytes == WithdrawV2::SIGNATURE_HASH.as_slice() {
                return Self::WithdrawV2;
            }
            if bytes == DepositV2::SIGNATURE_HASH.as_slice() {
                return Self::DepositV2;
            }
            if bytes == RemoveOrderV3::SIGNATURE_HASH.as_slice() {
                return Self::RemoveOrderV3;
            }
            if bytes == ClearV3::SIGNATURE_HASH.as_slice() {
                return Self::ClearV3;
            }
            if bytes == AfterClearV2::SIGNATURE_HASH.as_slice() {
                return Self::AfterClearV2;
            }
            if bytes == MetaV1_2::SIGNATURE_HASH.as_slice() {
                return Self::MetaV1_2;
            }
        }

        Self::Unknown
    }
}

#[derive(Debug, Clone, Serialize, Deserialize)]
#[serde(bound(serialize = "T: Serialize", deserialize = "T: Deserialize<'de>"))]
pub struct DecodedEventData<T> {
    pub event_type: EventType,
    pub block_number: String,
    pub block_timestamp: String,
    pub transaction_hash: String,
    pub log_index: String,
    pub decoded_data: T,
}

<<<<<<< HEAD
fn decode_take_order_v3(data_str: &str) -> Result<serde_json::Value, DecodeError> {
    let data_bytes = hex::decode(data_str.strip_prefix("0x").unwrap_or(data_str))?;

    match TakeOrderV3::abi_decode_data(&data_bytes) {
        Ok(decoded) => Ok(serde_json::json!({
            "sender": format!("0x{:x}", decoded.0),
            "config": {
                "order": {
                    "owner": format!("0x{:x}", decoded.1.order.owner),
                    "nonce": format!("0x{:x}", decoded.1.order.nonce),
                    "evaluable": {
                        "interpreter": format!("0x{:x}", decoded.1.order.evaluable.interpreter),
                        "store": format!("0x{:x}", decoded.1.order.evaluable.store),
                        "bytecode": format!("0x{}", hex::encode(&decoded.1.order.evaluable.bytecode))
                    },
                    "valid_inputs": decoded.1.order.validInputs.iter().map(|input| {
                        serde_json::json!({
                            "token": format!("0x{:x}", input.token),
                                "vault_id": format!("0x{:x}", input.vaultId)
                        })
                    }).collect::<Vec<_>>(),
                    "valid_outputs": decoded.1.order.validOutputs.iter().map(|output| {
                        serde_json::json!({
                            "token": format!("0x{:x}", output.token),
                                "vault_id": format!("0x{:x}", output.vaultId)
                        })
                    }).collect::<Vec<_>>()
                },
                "input_io_index": format!("0x{:x}", decoded.1.inputIOIndex),
                "output_io_index": format!("0x{:x}", decoded.1.outputIOIndex),
                "signed_context": decoded.1.signedContext.iter().map(|ctx| {
                    serde_json::json!({
                        "signer": format!("0x{:x}", ctx.signer),
                        "context": ctx.context.iter().map(|c| format!("0x{:x}", c)).collect::<Vec<_>>(),
                        "signature": format!("0x{}", hex::encode(&ctx.signature))
                    })
                }).collect::<Vec<_>>()
            },
            "taker_input": format!("0x{:x}", decoded.2),
            "taker_output": format!("0x{:x}", decoded.3)
        })),
        Err(e) => Err(DecodeError::AbiDecode(e.to_string())),
    }
=======
#[derive(Debug, Clone, Serialize, Deserialize)]
#[serde(untagged)]
pub enum DecodedEvent {
    AddOrderV3(Box<AddOrderV3>),
    TakeOrderV3(Box<TakeOrderV3>),
    WithdrawV2(Box<WithdrawV2>),
    DepositV2(Box<DepositV2>),
    RemoveOrderV3(Box<RemoveOrderV3>),
    ClearV3(Box<ClearV3>),
    AfterClearV2(Box<AfterClearV2>),
    MetaV1_2(Box<MetaV1_2>),
    Unknown(UnknownEventDecoded),
>>>>>>> c36fa98c
}

pub fn decode_events(
    events: &[LogEntryResponse],
) -> Result<Vec<DecodedEventData<DecodedEvent>>, DecodeError> {
    let mut decoded_events = Vec::with_capacity(events.len());

<<<<<<< HEAD
fn decode_deposit_v2(data_str: &str) -> Result<serde_json::Value, DecodeError> {
    let data_bytes = hex::decode(data_str.strip_prefix("0x").unwrap_or(data_str))?;

    match DepositV2::abi_decode_data(&data_bytes) {
        Ok(decoded) => {
            // TODO: use actual token decimals instead of fixed 18.
            let deposit_float = Float::from_fixed_decimal(decoded.3, 6)
                .map_err(|e| DecodeError::AbiDecode(format!("Float conversion failed: {}", e)))?;
            Ok(serde_json::json!({
                "sender": format!("0x{:x}", decoded.0),
                "token": format!("0x{:x}", decoded.1),
                "vault_id": format!("0x{:x}", decoded.2),
                "deposit_amount": deposit_float.as_hex(),
                "deposit_amount_uint256": format!("0x{:x}", decoded.3)
            }))
        }
        Err(e) => Err(DecodeError::AbiDecode(e.to_string())),
    }
}
=======
    for event in events {
        let Some(topic0) = event.topics.first() else {
            continue;
        };
        if event.data.trim().is_empty() {
            continue;
        }
        let event_type = EventType::from_topic(topic0);
>>>>>>> c36fa98c

        let decoded_data = match event_type {
            EventType::AddOrderV3 => {
                DecodedEvent::AddOrderV3(Box::new(decode_event::<AddOrderV3>(event)?))
            }
            EventType::TakeOrderV3 => {
                DecodedEvent::TakeOrderV3(Box::new(decode_event::<TakeOrderV3>(event)?))
            }
            EventType::WithdrawV2 => {
                DecodedEvent::WithdrawV2(Box::new(decode_event::<WithdrawV2>(event)?))
            }
            EventType::DepositV2 => {
                DecodedEvent::DepositV2(Box::new(decode_event::<DepositV2>(event)?))
            }
            EventType::RemoveOrderV3 => {
                DecodedEvent::RemoveOrderV3(Box::new(decode_event::<RemoveOrderV3>(event)?))
            }
            EventType::ClearV3 => DecodedEvent::ClearV3(Box::new(decode_event::<ClearV3>(event)?)),
            EventType::AfterClearV2 => {
                DecodedEvent::AfterClearV2(Box::new(decode_event::<AfterClearV2>(event)?))
            }
            EventType::MetaV1_2 => {
                DecodedEvent::MetaV1_2(Box::new(decode_event::<MetaV1_2>(event)?))
            }
            EventType::Unknown => DecodedEvent::Unknown(UnknownEventDecoded {
                raw_data: event.data.clone(),
                note: "Unknown event type - could not decode".to_string(),
            }),
        };

        decoded_events.push(DecodedEventData {
            event_type,
            block_number: if event.block_number.is_empty() {
                "0x0".to_string()
            } else {
                event.block_number.clone()
            },
            block_timestamp: match event.block_timestamp.clone() {
                Some(ts) if !ts.is_empty() => ts,
                _ => "0x0".to_string(),
            },
            transaction_hash: event.transaction_hash.clone(),
            log_index: if event.log_index.is_empty() {
                "0x0".to_string()
            } else {
                event.log_index.clone()
            },
            decoded_data,
        });
    }

    Ok(decoded_events)
}

#[derive(Debug, Clone, Serialize, Deserialize)]
pub struct UnknownEventDecoded {
    pub raw_data: String,
    pub note: String,
}

fn decode_event<E: SolEvent>(event: &LogEntryResponse) -> Result<E, DecodeError> {
    let topics = event
        .topics
        .iter()
        .map(|topic| {
            let bytes = hex::decode(topic).map_err(DecodeError::HexDecode)?;
            let b256 = B256::try_from(bytes.as_slice())
                .map_err(|_| DecodeError::AbiDecode("topic length != 32 bytes".to_string()))?;
            Ok::<WordToken, DecodeError>(WordToken::from(b256))
        })
        .collect::<Result<Vec<_>, DecodeError>>()?;
    let data = hex::decode(&event.data).map_err(DecodeError::HexDecode)?;
    E::decode_raw_log(topics, &data).map_err(|err| DecodeError::AbiDecode(err.to_string()))
}

#[cfg(test)]
mod test_helpers {
    use super::*;
    use crate::rpc_client::LogEntryResponse;
    use alloy::hex;
    use alloy::primitives::{Address, Bytes, FixedBytes, U256};
    use rain_orderbook_bindings::{
        IOrderBookV5::{
            AddOrderV3, AfterClearV2, ClearConfigV2, ClearStateChangeV2, ClearV3, DepositV2,
            RemoveOrderV3, SignedContextV1, TakeOrderConfigV4, TakeOrderV3, WithdrawV2,
        },
        IOrderBookV5::{EvaluableV4, OrderV4, IOV2},
        OrderBook::MetaV1_2,
    };

    fn create_sample_order_v4() -> OrderV4 {
        OrderV4 {
            owner: Address::from([1u8; 20]),
            nonce: U256::from(1).into(),
            evaluable: EvaluableV4 {
                interpreter: Address::from([2u8; 20]),
                store: Address::from([3u8; 20]),
                bytecode: Bytes::from(vec![0x01, 0x02, 0x03, 0x04]),
            },
            validInputs: vec![
                IOV2 {
                    token: Address::from([4u8; 20]),
                    vaultId: U256::from(100).into(),
                },
                IOV2 {
                    token: Address::from([5u8; 20]),
                    vaultId: U256::from(200).into(),
                },
            ],
            validOutputs: vec![IOV2 {
                token: Address::from([6u8; 20]),
                vaultId: U256::from(300).into(),
            }],
        }
    }

    fn fixed_u256(value: u64) -> FixedBytes<32> {
        FixedBytes::<32>::from(U256::from(value).to_be_bytes::<32>())
    }

    fn new_log_entry(
        topic: String,
        data: String,
        block_number: &str,
        block_timestamp: Option<&str>,
        transaction_hash: &str,
        log_index: &str,
    ) -> LogEntryResponse {
        LogEntryResponse {
            address: "0x0000000000000000000000000000000000000000".to_string(),
            topics: vec![topic],
            data,
            block_number: block_number.to_string(),
            block_timestamp: block_timestamp.map(|ts| ts.to_string()),
            transaction_hash: transaction_hash.to_string(),
            transaction_index: "0x0".to_string(),
            block_hash: "0x0".to_string(),
            log_index: log_index.to_string(),
            removed: false,
        }
    }

    fn decode_events_vec(events: Vec<LogEntryResponse>) -> Vec<DecodedEventData<DecodedEvent>> {
        decode_events(&events).unwrap()
    }

    fn build_clear_log(
        sender: Address,
        alice: OrderV4,
        bob: OrderV4,
        clear_config: ClearConfigV2,
    ) -> LogEntryResponse {
        let event_data = ClearV3 {
            sender,
            alice,
            bob,
            clearConfig: clear_config,
        };

        let encoded_data = event_data.encode_data();
        new_log_entry(
            format!("0x{}", hex::encode(ClearV3::SIGNATURE_HASH)),
            format!("0x{}", hex::encode(encoded_data)),
            "0x123456",
            Some("0x64b8c123"),
            "0xabcdef1234567890abcdef1234567890abcdef1234567890abcdef1234567890",
            "0x0",
        )
    }

    fn create_add_order_v3_event_data() -> LogEntryResponse {
        let sender = Address::from([7u8; 20]);
        let order_hash = FixedBytes::<32>::from([8u8; 32]);
        let order = create_sample_order_v4();

        let event_data = AddOrderV3 {
            sender,
            orderHash: order_hash,
            order,
        };

        let encoded_data = event_data.encode_data();
        new_log_entry(
            format!("0x{}", hex::encode(AddOrderV3::SIGNATURE_HASH)),
            format!("0x{}", hex::encode(encoded_data)),
            "0x123456",
            Some("0x64b8c123"),
            "0xabcdef1234567890abcdef1234567890abcdef1234567890abcdef1234567890",
            "0x0",
        )
    }

    fn create_take_order_v3_event_data() -> LogEntryResponse {
        let sender = Address::from([9u8; 20]);
        let config = TakeOrderConfigV4 {
            order: create_sample_order_v4(),
            inputIOIndex: U256::from(0),
            outputIOIndex: U256::from(0),
            signedContext: vec![SignedContextV1 {
                signer: Address::from([10u8; 20]),
                context: vec![U256::from(42).into(), U256::from(43).into()],
                signature: Bytes::from(vec![0x11, 0x22, 0x33]),
            }],
        };
        let input = U256::from(1000);
        let output = U256::from(2000);

        let event_data = TakeOrderV3 {
            sender,
            config,
            input: input.into(),
            output: output.into(),
        };

        let encoded_data = event_data.encode_data();
        new_log_entry(
            format!("0x{}", hex::encode(TakeOrderV3::SIGNATURE_HASH)),
            format!("0x{}", hex::encode(encoded_data)),
            "0x123457",
            Some("0x64b8c124"),
            "0xabcdef1234567890abcdef1234567890abcdef1234567890abcdef1234567891",
            "0x1",
        )
    }

    fn create_withdraw_v2_event_data() -> LogEntryResponse {
        let sender = Address::from([11u8; 20]);
        let token = Address::from([12u8; 20]);
        let vault_id = U256::from(500);
        let target_amount = U256::from(3000);
        let withdraw_amount = U256::from(2500);
        let withdraw_amount_uint256 = U256::from(2500);

        let event_data = WithdrawV2 {
            sender,
            token,
            vaultId: vault_id.into(),
            targetAmount: target_amount.into(),
            withdrawAmount: withdraw_amount.into(),
            withdrawAmountUint256: withdraw_amount_uint256,
        };

        let encoded_data = event_data.encode_data();
        new_log_entry(
            format!("0x{}", hex::encode(WithdrawV2::SIGNATURE_HASH)),
            format!("0x{}", hex::encode(encoded_data)),
            "0x123458",
            Some("0x64b8c125"),
            "0xabcdef1234567890abcdef1234567890abcdef1234567890abcdef1234567892",
            "0x2",
        )
    }

    fn create_deposit_v2_event_data() -> LogEntryResponse {
        let sender = Address::from([13u8; 20]);
        let token = Address::from([14u8; 20]);
        let vault_id = U256::from(600);
        let deposit_amount_uint256 = U256::from(4000);

        let event_data = DepositV2 {
            sender,
            token,
            vaultId: vault_id.into(),
            depositAmountUint256: deposit_amount_uint256,
        };

        let encoded_data = event_data.encode_data();
        new_log_entry(
            format!("0x{}", hex::encode(DepositV2::SIGNATURE_HASH)),
            format!("0x{}", hex::encode(encoded_data)),
            "0x123459",
            Some("0x64b8c126"),
            "0xabcdef1234567890abcdef1234567890abcdef1234567890abcdef1234567893",
            "0x3",
        )
    }

    fn create_remove_order_v3_event_data() -> LogEntryResponse {
        let sender = Address::from([15u8; 20]);
        let order_hash = FixedBytes::<32>::from([16u8; 32]);
        let order = create_sample_order_v4();

        let event_data = RemoveOrderV3 {
            sender,
            orderHash: order_hash,
            order,
        };

        let encoded_data = event_data.encode_data();
        new_log_entry(
            format!("0x{}", hex::encode(RemoveOrderV3::SIGNATURE_HASH)),
            format!("0x{}", hex::encode(encoded_data)),
            "0x12345a",
            Some("0x64b8c127"),
            "0xabcdef1234567890abcdef1234567890abcdef1234567890abcdef1234567894",
            "0x4",
        )
    }

    fn create_clear_v3_event_data() -> LogEntryResponse {
        let sender = Address::from([17u8; 20]);
        let alice_order = create_sample_order_v4();
        let bob_order = OrderV4 {
            owner: Address::from([18u8; 20]),
            nonce: U256::from(2).into(),
            evaluable: EvaluableV4 {
                interpreter: Address::from([19u8; 20]),
                store: Address::from([20u8; 20]),
                bytecode: Bytes::from(vec![0x05, 0x06, 0x07, 0x08]),
            },
            validInputs: vec![IOV2 {
                token: Address::from([21u8; 20]),
                vaultId: U256::from(700).into(),
            }],
            validOutputs: vec![IOV2 {
                token: Address::from([22u8; 20]),
                vaultId: U256::from(800).into(),
            }],
        };
        let clear_config = ClearConfigV2 {
            aliceInputIOIndex: U256::from(0),
            aliceOutputIOIndex: U256::from(0),
            bobInputIOIndex: U256::from(0),
            bobOutputIOIndex: U256::from(0),
            aliceBountyVaultId: U256::from(0).into(),
            bobBountyVaultId: U256::from(0).into(),
        };

        let event_data = ClearV3 {
            sender,
            alice: alice_order,
            bob: bob_order,
            clearConfig: clear_config,
        };

        let encoded_data = event_data.encode_data();
        new_log_entry(
            format!("0x{}", hex::encode(ClearV3::SIGNATURE_HASH)),
            format!("0x{}", hex::encode(encoded_data)),
            "0x12345b",
            Some("0x64b8c128"),
            "0xabcdef1234567890abcdef1234567890abcdef1234567890abcdef1234567895",
            "0x5",
        )
    }

    fn create_after_clear_v2_event_data() -> LogEntryResponse {
        let sender = Address::from([23u8; 20]);
        let clear_state_change = ClearStateChangeV2 {
            aliceInput: U256::from(5000).into(),
            aliceOutput: U256::from(6000).into(),
            bobInput: U256::from(7000).into(),
            bobOutput: U256::from(8000).into(),
        };

        let event_data = AfterClearV2 {
            sender,
            clearStateChange: clear_state_change,
        };

        let encoded_data = event_data.encode_data();
        new_log_entry(
            format!("0x{}", hex::encode(AfterClearV2::SIGNATURE_HASH)),
            format!("0x{}", hex::encode(encoded_data)),
            "0x12345c",
            Some("0x64b8c129"),
            "0xabcdef1234567890abcdef1234567890abcdef1234567890abcdef1234567896",
            "0x6",
        )
    }

    fn create_meta_v1_2_event_data() -> LogEntryResponse {
        let sender = Address::from([24u8; 20]);
        let subject = Address::from([25u8; 20]);
        let meta = Bytes::from(vec![0x09, 0x0a, 0x0b, 0x0c, 0x0d]);

        let event_data = MetaV1_2 {
            sender,
            subject: {
                let mut bytes = [0u8; 32];
                bytes[12..32].copy_from_slice(&subject[..]);
                FixedBytes::<32>::from(bytes)
            },
            meta,
        };

        let encoded_data = event_data.encode_data();
        new_log_entry(
            format!("0x{}", hex::encode(MetaV1_2::SIGNATURE_HASH)),
            format!("0x{}", hex::encode(encoded_data)),
            "0x12345d",
            Some("0x64b8c12a"),
            "0xabcdef1234567890abcdef1234567890abcdef1234567890abcdef1234567897",
            "0x7",
        )
    }

    #[test]
    fn test_add_order_v3_decode() {
        let event_data = create_add_order_v3_event_data();
        let decoded_events = decode_events_vec(vec![event_data]);
        assert_eq!(decoded_events.len(), 1);

        let decoded_event = &decoded_events[0];
        assert_eq!(decoded_event.event_type, EventType::AddOrderV3);

        let DecodedEvent::AddOrderV3(add_order) = &decoded_event.decoded_data else {
            panic!("expected AddOrderV3 decoded data");
        };

        let add_order = add_order.as_ref();
        assert_eq!(add_order.sender, Address::from([7u8; 20]));
        assert_eq!(add_order.orderHash, FixedBytes::<32>::from([8u8; 32]));

        let expected_order = create_sample_order_v4();
        assert_eq!(add_order.order, expected_order);
    }

    #[test]
    fn test_take_order_v3_decode() {
        let event_data = create_take_order_v3_event_data();
        let decoded_events = decode_events_vec(vec![event_data]);
        assert_eq!(decoded_events.len(), 1);

        let decoded_event = &decoded_events[0];
<<<<<<< HEAD
        assert_eq!(decoded_event["event_type"], "TakeOrderV3");
        assert_eq!(
            decoded_event["decoded_data"]["sender"],
            "0x0909090909090909090909090909090909090909"
        );
        assert_eq!(
            decoded_event["decoded_data"]["taker_input"],
            "0x00000000000000000000000000000000000000000000000000000000000003e8"
        );
        assert_eq!(
            decoded_event["decoded_data"]["taker_output"],
            "0x00000000000000000000000000000000000000000000000000000000000007d0"
        );
=======
        assert_eq!(decoded_event.event_type, EventType::TakeOrderV3);
>>>>>>> c36fa98c

        let DecodedEvent::TakeOrderV3(take_order) = &decoded_event.decoded_data else {
            panic!("expected TakeOrderV3 decoded data");
        };

        let take_order = take_order.as_ref();
        assert_eq!(take_order.sender, Address::from([9u8; 20]));
        assert_eq!(take_order.input, fixed_u256(1000));
        assert_eq!(take_order.output, fixed_u256(2000));

        let expected_order = create_sample_order_v4();
        assert_eq!(take_order.config.order, expected_order);
        assert_eq!(take_order.config.inputIOIndex, U256::from(0));
        assert_eq!(take_order.config.outputIOIndex, U256::from(0));

        let signed_context = &take_order.config.signedContext;
        assert_eq!(signed_context.len(), 1);
        let ctx = &signed_context[0];
        assert_eq!(ctx.signer, Address::from([10u8; 20]));
        assert_eq!(ctx.context, vec![fixed_u256(42), fixed_u256(43)]);
        assert_eq!(ctx.signature, Bytes::from(vec![0x11, 0x22, 0x33]));
    }

    #[test]
    fn test_withdraw_v2_decode() {
        let event_data = create_withdraw_v2_event_data();
        let decoded_events = decode_events_vec(vec![event_data]);
        assert_eq!(decoded_events.len(), 1);

        let decoded_event = &decoded_events[0];
        assert_eq!(decoded_event.event_type, EventType::WithdrawV2);

        let DecodedEvent::WithdrawV2(withdraw) = &decoded_event.decoded_data else {
            panic!("expected WithdrawV2 decoded data");
        };

        let withdraw = withdraw.as_ref();
        assert_eq!(withdraw.sender, Address::from([11u8; 20]));
        assert_eq!(withdraw.token, Address::from([12u8; 20]));
        assert_eq!(withdraw.vaultId, fixed_u256(500));
        assert_eq!(withdraw.targetAmount, fixed_u256(3000));
        assert_eq!(withdraw.withdrawAmount, fixed_u256(2500));
        assert_eq!(withdraw.withdrawAmountUint256, U256::from(2500));
    }

    #[test]
    fn test_deposit_v2_decode() {
        let event_data = create_deposit_v2_event_data();
        let decoded_events = decode_events_vec(vec![event_data]);
        assert_eq!(decoded_events.len(), 1);

        let decoded_event = &decoded_events[0];
        assert_eq!(decoded_event.event_type, EventType::DepositV2);

        let DecodedEvent::DepositV2(deposit) = &decoded_event.decoded_data else {
            panic!("expected DepositV2 decoded data");
        };

        let deposit = deposit.as_ref();
        assert_eq!(deposit.sender, Address::from([13u8; 20]));
        assert_eq!(deposit.token, Address::from([14u8; 20]));
        assert_eq!(deposit.vaultId, fixed_u256(600));
        assert_eq!(deposit.depositAmountUint256, U256::from(4000));
    }

    #[test]
    fn test_remove_order_v3_decode() {
        let event_data = create_remove_order_v3_event_data();
        let decoded_events = decode_events_vec(vec![event_data]);
        assert_eq!(decoded_events.len(), 1);

        let decoded_event = &decoded_events[0];
        assert_eq!(decoded_event.event_type, EventType::RemoveOrderV3);

        let DecodedEvent::RemoveOrderV3(remove_order) = &decoded_event.decoded_data else {
            panic!("expected RemoveOrderV3 decoded data");
        };

        let remove_order = remove_order.as_ref();
        assert_eq!(remove_order.sender, Address::from([15u8; 20]));
        assert_eq!(remove_order.orderHash, FixedBytes::<32>::from([16u8; 32]));

        let expected_order = create_sample_order_v4();
        assert_eq!(remove_order.order, expected_order);
    }

    #[test]
    fn test_clear_v3_decode() {
        let event_data = create_clear_v3_event_data();
        let decoded_events = decode_events_vec(vec![event_data]);
        assert_eq!(decoded_events.len(), 1);

        let decoded_event = &decoded_events[0];
        assert_eq!(decoded_event.event_type, EventType::ClearV3);

        let DecodedEvent::ClearV3(clear) = &decoded_event.decoded_data else {
            panic!("expected ClearV3 decoded data");
        };

        let clear = clear.as_ref();
        assert_eq!(clear.sender, Address::from([17u8; 20]));

        let expected_alice = create_sample_order_v4();
        assert_eq!(clear.alice, expected_alice);

        let expected_bob = OrderV4 {
            owner: Address::from([18u8; 20]),
            nonce: U256::from(2).into(),
            evaluable: EvaluableV4 {
                interpreter: Address::from([19u8; 20]),
                store: Address::from([20u8; 20]),
                bytecode: Bytes::from(vec![0x05, 0x06, 0x07, 0x08]),
            },
            validInputs: vec![IOV2 {
                token: Address::from([21u8; 20]),
                vaultId: U256::from(700).into(),
            }],
            validOutputs: vec![IOV2 {
                token: Address::from([22u8; 20]),
                vaultId: U256::from(800).into(),
            }],
        };
        assert_eq!(clear.bob, expected_bob);

        let expected_config = ClearConfigV2 {
            aliceInputIOIndex: U256::from(0),
            aliceOutputIOIndex: U256::from(0),
            bobInputIOIndex: U256::from(0),
            bobOutputIOIndex: U256::from(0),
            aliceBountyVaultId: U256::from(0).into(),
            bobBountyVaultId: U256::from(0).into(),
        };
        assert_eq!(clear.clearConfig, expected_config);
    }

    #[test]
    fn test_after_clear_v2_decode() {
        let event_data = create_after_clear_v2_event_data();
        let decoded_events = decode_events_vec(vec![event_data]);
        assert_eq!(decoded_events.len(), 1);

        let decoded_event = &decoded_events[0];
        assert_eq!(decoded_event.event_type, EventType::AfterClearV2);

        let DecodedEvent::AfterClearV2(after_clear) = &decoded_event.decoded_data else {
            panic!("expected AfterClearV2 decoded data");
        };

        let after_clear = after_clear.as_ref();
        assert_eq!(after_clear.sender, Address::from([23u8; 20]));
        assert_eq!(after_clear.clearStateChange.aliceInput, fixed_u256(5000));
        assert_eq!(after_clear.clearStateChange.aliceOutput, fixed_u256(6000));
        assert_eq!(after_clear.clearStateChange.bobInput, fixed_u256(7000));
        assert_eq!(after_clear.clearStateChange.bobOutput, fixed_u256(8000));
    }

    #[test]
    fn test_meta_v1_2_decode() {
        let event_data = create_meta_v1_2_event_data();
        let decoded_events = decode_events_vec(vec![event_data]);
        assert_eq!(decoded_events.len(), 1);

        let decoded_event = &decoded_events[0];
        assert_eq!(decoded_event.event_type, EventType::MetaV1_2);

        let DecodedEvent::MetaV1_2(meta_event) = &decoded_event.decoded_data else {
            panic!("expected MetaV1_2 decoded data");
        };

        let meta_event = meta_event.as_ref();
        assert_eq!(meta_event.sender, Address::from([24u8; 20]));
        let mut expected_subject = [0u8; 32];
        expected_subject[12..32].copy_from_slice(&Address::from([25u8; 20])[..]);
        assert_eq!(meta_event.subject, FixedBytes::<32>::from(expected_subject));
        assert_eq!(
            meta_event.meta,
            Bytes::from(vec![0x09, 0x0a, 0x0b, 0x0c, 0x0d])
        );
    }

    #[test]
    fn test_invalid_hex_data_decode() {
        let mut invalid_event = create_add_order_v3_event_data();
        invalid_event.data = "0xinvalidhex".to_string();

        let result = decode_events(&[invalid_event]);

        assert!(result.is_err());
        let error = result.unwrap_err();
        assert!(matches!(error, DecodeError::HexDecode(_)));
    }

    #[test]
    fn test_malformed_abi_data_decode() {
        let mut malformed_event = create_add_order_v3_event_data();
        malformed_event.data = "0x1234".to_string();

        let result = decode_events(&[malformed_event]);

        assert!(result.is_err());
        let error = result.unwrap_err();
        assert!(matches!(error, DecodeError::AbiDecode(_)));
    }

    #[test]
    fn test_unknown_event_type_decode() {
        let unknown_topic = "0x".to_owned() + &"f".repeat(64);
        let mut unknown_event = create_add_order_v3_event_data();
        unknown_event.topics = vec![unknown_topic];
        unknown_event.data = "0x1234567890abcdef".to_string();

        let decoded_events = decode_events_vec(vec![unknown_event]);
        assert_eq!(decoded_events.len(), 1);

        let decoded_event = &decoded_events[0];
        assert_eq!(decoded_event.event_type, EventType::Unknown);

        let DecodedEvent::Unknown(unknown) = &decoded_event.decoded_data else {
            panic!("expected Unknown decoded data");
        };

        assert_eq!(unknown.raw_data, "0x1234567890abcdef");
        assert_eq!(unknown.note, "Unknown event type - could not decode");
    }

    #[test]
    fn test_empty_events_array() {
        let decoded_events = decode_events_vec(Vec::new());
        assert!(decoded_events.is_empty());
    }

    #[test]
    fn test_event_empty_topics_array() {
        let mut event_empty_topics = create_add_order_v3_event_data();
        event_empty_topics.topics.clear();
        event_empty_topics.data = "0x1234567890abcdef".to_string();

        let decoded_events = decode_events_vec(vec![event_empty_topics]);
        assert!(decoded_events.is_empty());
    }

    #[test]
    fn test_event_missing_data_field() {
        let mut event_no_data = create_add_order_v3_event_data();
        event_no_data.data = String::new();

        let decoded_events = decode_events_vec(vec![event_no_data]);
        assert!(decoded_events.is_empty());
    }

    #[test]
    fn test_event_with_valid_data_missing_metadata() {
        let mut minimal_event = create_add_order_v3_event_data();
        minimal_event.block_number.clear();
        minimal_event.block_timestamp = None;
        minimal_event.transaction_hash.clear();
        minimal_event.log_index.clear();

        let decoded_events = decode_events_vec(vec![minimal_event]);
        assert_eq!(decoded_events.len(), 1);

        let decoded_event = &decoded_events[0];
        assert_eq!(decoded_event.event_type, EventType::AddOrderV3);
        assert_eq!(decoded_event.block_number, "0x0");
        assert_eq!(decoded_event.block_timestamp, "0x0");
        assert_eq!(decoded_event.transaction_hash, "");
        assert_eq!(decoded_event.log_index, "0x0");
    }

    #[test]
    fn test_clear_v3_alice_input_io_index_out_of_bounds() {
        let sender = Address::from([17u8; 20]);
        let alice_order = create_sample_order_v4();
        let bob_order = create_sample_order_v4();
        let clear_config = ClearConfigV2 {
            aliceInputIOIndex: U256::from(5),
            aliceOutputIOIndex: U256::from(0),
            bobInputIOIndex: U256::from(0),
            bobOutputIOIndex: U256::from(0),
            aliceBountyVaultId: U256::from(0).into(),
            bobBountyVaultId: U256::from(0).into(),
        };

        let clear_event = build_clear_log(sender, alice_order, bob_order, clear_config);
        let result = decode_events(&[clear_event]).unwrap();
        assert_eq!(result.len(), 1);
        assert!(matches!(result[0].decoded_data, DecodedEvent::ClearV3(_)));
    }

    #[test]
    fn test_clear_v3_alice_output_io_index_out_of_bounds() {
        let sender = Address::from([17u8; 20]);
        let alice_order = create_sample_order_v4();
        let bob_order = create_sample_order_v4();
        let clear_config = ClearConfigV2 {
            aliceInputIOIndex: U256::from(0),
            aliceOutputIOIndex: U256::from(3),
            bobInputIOIndex: U256::from(0),
            bobOutputIOIndex: U256::from(0),
            aliceBountyVaultId: U256::from(0).into(),
            bobBountyVaultId: U256::from(0).into(),
        };

        let clear_event = build_clear_log(sender, alice_order, bob_order, clear_config);
        let result = decode_events(&[clear_event]).unwrap();
        assert_eq!(result.len(), 1);
        assert!(matches!(result[0].decoded_data, DecodedEvent::ClearV3(_)));
    }

    #[test]
    fn test_clear_v3_bob_input_io_index_out_of_bounds() {
        let sender = Address::from([17u8; 20]);
        let alice_order = create_sample_order_v4();
        let bob_order = create_sample_order_v4();
        let clear_config = ClearConfigV2 {
            aliceInputIOIndex: U256::from(0),
            aliceOutputIOIndex: U256::from(0),
            bobInputIOIndex: U256::from(10),
            bobOutputIOIndex: U256::from(0),
            aliceBountyVaultId: U256::from(0).into(),
            bobBountyVaultId: U256::from(0).into(),
        };

        let clear_event = build_clear_log(sender, alice_order, bob_order, clear_config);
        let result = decode_events(&[clear_event]).unwrap();
        assert_eq!(result.len(), 1);
        assert!(matches!(result[0].decoded_data, DecodedEvent::ClearV3(_)));
    }

    #[test]
    fn test_clear_v3_bob_output_io_index_out_of_bounds() {
        let sender = Address::from([17u8; 20]);
        let alice_order = create_sample_order_v4();
        let bob_order = create_sample_order_v4();
        let clear_config = ClearConfigV2 {
            aliceInputIOIndex: U256::from(0),
            aliceOutputIOIndex: U256::from(0),
            bobInputIOIndex: U256::from(0),
            bobOutputIOIndex: U256::from(7),
            aliceBountyVaultId: U256::from(0).into(),
            bobBountyVaultId: U256::from(0).into(),
        };
        let clear_event = build_clear_log(sender, alice_order, bob_order, clear_config);
        let result = decode_events(&[clear_event]).unwrap();
        assert_eq!(result.len(), 1);
        assert!(matches!(result[0].decoded_data, DecodedEvent::ClearV3(_)));
    }

    #[test]
    fn test_clear_v3_empty_valid_inputs_array() {
        let sender = Address::from([17u8; 20]);
        let mut alice_order = create_sample_order_v4();
        alice_order.validInputs = vec![];
        let bob_order = create_sample_order_v4();
        let clear_config = ClearConfigV2 {
            aliceInputIOIndex: U256::from(0),
            aliceOutputIOIndex: U256::from(0),
            bobInputIOIndex: U256::from(0),
            bobOutputIOIndex: U256::from(0),
            aliceBountyVaultId: U256::from(0).into(),
            bobBountyVaultId: U256::from(0).into(),
        };
        let clear_event = build_clear_log(sender, alice_order, bob_order, clear_config);
        let result = decode_events(&[clear_event]).unwrap();
        assert_eq!(result.len(), 1);
        assert!(matches!(result[0].decoded_data, DecodedEvent::ClearV3(_)));
    }
}<|MERGE_RESOLUTION|>--- conflicted
+++ resolved
@@ -4,11 +4,7 @@
     primitives::B256,
     sol_types::{abi::token::WordToken, SolEvent},
 };
-<<<<<<< HEAD
-use rain_math_float::Float;
-=======
 use core::convert::TryFrom;
->>>>>>> c36fa98c
 use rain_orderbook_bindings::{
     IOrderBookV5::{
         AddOrderV3, AfterClearV2, ClearV3, DepositV2, RemoveOrderV3, TakeOrderV3, WithdrawV2,
@@ -82,51 +78,6 @@
     pub decoded_data: T,
 }
 
-<<<<<<< HEAD
-fn decode_take_order_v3(data_str: &str) -> Result<serde_json::Value, DecodeError> {
-    let data_bytes = hex::decode(data_str.strip_prefix("0x").unwrap_or(data_str))?;
-
-    match TakeOrderV3::abi_decode_data(&data_bytes) {
-        Ok(decoded) => Ok(serde_json::json!({
-            "sender": format!("0x{:x}", decoded.0),
-            "config": {
-                "order": {
-                    "owner": format!("0x{:x}", decoded.1.order.owner),
-                    "nonce": format!("0x{:x}", decoded.1.order.nonce),
-                    "evaluable": {
-                        "interpreter": format!("0x{:x}", decoded.1.order.evaluable.interpreter),
-                        "store": format!("0x{:x}", decoded.1.order.evaluable.store),
-                        "bytecode": format!("0x{}", hex::encode(&decoded.1.order.evaluable.bytecode))
-                    },
-                    "valid_inputs": decoded.1.order.validInputs.iter().map(|input| {
-                        serde_json::json!({
-                            "token": format!("0x{:x}", input.token),
-                                "vault_id": format!("0x{:x}", input.vaultId)
-                        })
-                    }).collect::<Vec<_>>(),
-                    "valid_outputs": decoded.1.order.validOutputs.iter().map(|output| {
-                        serde_json::json!({
-                            "token": format!("0x{:x}", output.token),
-                                "vault_id": format!("0x{:x}", output.vaultId)
-                        })
-                    }).collect::<Vec<_>>()
-                },
-                "input_io_index": format!("0x{:x}", decoded.1.inputIOIndex),
-                "output_io_index": format!("0x{:x}", decoded.1.outputIOIndex),
-                "signed_context": decoded.1.signedContext.iter().map(|ctx| {
-                    serde_json::json!({
-                        "signer": format!("0x{:x}", ctx.signer),
-                        "context": ctx.context.iter().map(|c| format!("0x{:x}", c)).collect::<Vec<_>>(),
-                        "signature": format!("0x{}", hex::encode(&ctx.signature))
-                    })
-                }).collect::<Vec<_>>()
-            },
-            "taker_input": format!("0x{:x}", decoded.2),
-            "taker_output": format!("0x{:x}", decoded.3)
-        })),
-        Err(e) => Err(DecodeError::AbiDecode(e.to_string())),
-    }
-=======
 #[derive(Debug, Clone, Serialize, Deserialize)]
 #[serde(untagged)]
 pub enum DecodedEvent {
@@ -139,7 +90,6 @@
     AfterClearV2(Box<AfterClearV2>),
     MetaV1_2(Box<MetaV1_2>),
     Unknown(UnknownEventDecoded),
->>>>>>> c36fa98c
 }
 
 pub fn decode_events(
@@ -147,27 +97,6 @@
 ) -> Result<Vec<DecodedEventData<DecodedEvent>>, DecodeError> {
     let mut decoded_events = Vec::with_capacity(events.len());
 
-<<<<<<< HEAD
-fn decode_deposit_v2(data_str: &str) -> Result<serde_json::Value, DecodeError> {
-    let data_bytes = hex::decode(data_str.strip_prefix("0x").unwrap_or(data_str))?;
-
-    match DepositV2::abi_decode_data(&data_bytes) {
-        Ok(decoded) => {
-            // TODO: use actual token decimals instead of fixed 18.
-            let deposit_float = Float::from_fixed_decimal(decoded.3, 6)
-                .map_err(|e| DecodeError::AbiDecode(format!("Float conversion failed: {}", e)))?;
-            Ok(serde_json::json!({
-                "sender": format!("0x{:x}", decoded.0),
-                "token": format!("0x{:x}", decoded.1),
-                "vault_id": format!("0x{:x}", decoded.2),
-                "deposit_amount": deposit_float.as_hex(),
-                "deposit_amount_uint256": format!("0x{:x}", decoded.3)
-            }))
-        }
-        Err(e) => Err(DecodeError::AbiDecode(e.to_string())),
-    }
-}
-=======
     for event in events {
         let Some(topic0) = event.topics.first() else {
             continue;
@@ -176,7 +105,6 @@
             continue;
         }
         let event_type = EventType::from_topic(topic0);
->>>>>>> c36fa98c
 
         let decoded_data = match event_type {
             EventType::AddOrderV3 => {
@@ -602,23 +530,7 @@
         assert_eq!(decoded_events.len(), 1);
 
         let decoded_event = &decoded_events[0];
-<<<<<<< HEAD
-        assert_eq!(decoded_event["event_type"], "TakeOrderV3");
-        assert_eq!(
-            decoded_event["decoded_data"]["sender"],
-            "0x0909090909090909090909090909090909090909"
-        );
-        assert_eq!(
-            decoded_event["decoded_data"]["taker_input"],
-            "0x00000000000000000000000000000000000000000000000000000000000003e8"
-        );
-        assert_eq!(
-            decoded_event["decoded_data"]["taker_output"],
-            "0x00000000000000000000000000000000000000000000000000000000000007d0"
-        );
-=======
         assert_eq!(decoded_event.event_type, EventType::TakeOrderV3);
->>>>>>> c36fa98c
 
         let DecodedEvent::TakeOrderV3(take_order) = &decoded_event.decoded_data else {
             panic!("expected TakeOrderV3 decoded data");
