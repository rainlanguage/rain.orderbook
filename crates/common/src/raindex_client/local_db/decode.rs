use crate::rpc_client::LogEntryResponse;
use alloy::{
    hex,
    primitives::B256,
    sol_types::{abi::token::WordToken, SolEvent},
};
<<<<<<< HEAD
=======
use core::convert::TryFrom;
>>>>>>> c5b9d1a2
use rain_orderbook_bindings::{
    IOrderBookV5::{
        AddOrderV3, AfterClearV2, ClearV3, DepositV2, RemoveOrderV3, TakeOrderV3, WithdrawV2,
    },
    OrderBook::MetaV1_2,
};
use serde::{Deserialize, Serialize};

#[derive(Debug, thiserror::Error)]
pub enum DecodeError {
    #[error("Hex decode error: {0}")]
    HexDecode(#[from] hex::FromHexError),
    #[error("ABI decode error: {0}")]
    AbiDecode(String),
}

#[derive(Debug, Clone, Copy, PartialEq, Eq, Hash, Serialize, Deserialize)]
pub enum EventType {
    AddOrderV3,
    TakeOrderV3,
    WithdrawV2,
    DepositV2,
    RemoveOrderV3,
    ClearV3,
    AfterClearV2,
    MetaV1_2,
    Unknown,
}

impl EventType {
    fn from_topic(topic: &str) -> Self {
        if let Ok(bytes) = hex::decode(topic) {
            if bytes == AddOrderV3::SIGNATURE_HASH.as_slice() {
                return Self::AddOrderV3;
            }
            if bytes == TakeOrderV3::SIGNATURE_HASH.as_slice() {
                return Self::TakeOrderV3;
            }
            if bytes == WithdrawV2::SIGNATURE_HASH.as_slice() {
                return Self::WithdrawV2;
            }
            if bytes == DepositV2::SIGNATURE_HASH.as_slice() {
                return Self::DepositV2;
            }
            if bytes == RemoveOrderV3::SIGNATURE_HASH.as_slice() {
                return Self::RemoveOrderV3;
            }
            if bytes == ClearV3::SIGNATURE_HASH.as_slice() {
                return Self::ClearV3;
            }
            if bytes == AfterClearV2::SIGNATURE_HASH.as_slice() {
                return Self::AfterClearV2;
            }
            if bytes == MetaV1_2::SIGNATURE_HASH.as_slice() {
                return Self::MetaV1_2;
            }
        }

        Self::Unknown
    }
}

#[derive(Debug, Clone, Serialize, Deserialize)]
#[serde(bound(serialize = "T: Serialize", deserialize = "T: Deserialize<'de>"))]
pub struct DecodedEventData<T> {
    pub event_type: EventType,
    pub block_number: String,
    pub block_timestamp: String,
    pub transaction_hash: String,
    pub log_index: String,
    pub decoded_data: T,
}

#[derive(Debug, Clone, Serialize, Deserialize)]
#[serde(untagged)]
pub enum DecodedEvent {
    AddOrderV3(Box<AddOrderV3>),
    TakeOrderV3(Box<TakeOrderV3>),
    WithdrawV2(Box<WithdrawV2>),
    DepositV2(Box<DepositV2>),
    RemoveOrderV3(Box<RemoveOrderV3>),
    ClearV3(Box<ClearV3>),
    AfterClearV2(Box<AfterClearV2>),
    MetaV1_2(Box<MetaV1_2>),
    Unknown(UnknownEventDecoded),
}

pub fn decode_events(
    events: &[LogEntryResponse],
) -> Result<Vec<DecodedEventData<DecodedEvent>>, DecodeError> {
    let mut decoded_events = Vec::with_capacity(events.len());

<<<<<<< HEAD
fn decode_deposit_v2(data_str: &str) -> Result<serde_json::Value, DecodeError> {
    let data_bytes = hex::decode(data_str.strip_prefix("0x").unwrap_or(data_str))?;

    match DepositV2::abi_decode_data(&data_bytes) {
        Ok(decoded) => Ok(serde_json::json!({
            "sender": format!("0x{:x}", decoded.0),
            "token": format!("0x{:x}", decoded.1),
            "vault_id": format!("0x{:x}", decoded.2),
            "deposit_amount_uint256": format!("0x{:x}", decoded.3)
        })),
        Err(e) => Err(DecodeError::AbiDecode(e.to_string())),
    }
}
=======
    for event in events {
        let Some(topic0) = event.topics.first() else {
            continue;
        };
        if event.data.trim().is_empty() {
            continue;
        }
        let event_type = EventType::from_topic(topic0);
>>>>>>> c5b9d1a2

        let decoded_data = match event_type {
            EventType::AddOrderV3 => {
                DecodedEvent::AddOrderV3(Box::new(decode_event::<AddOrderV3>(event)?))
            }
            EventType::TakeOrderV3 => {
                DecodedEvent::TakeOrderV3(Box::new(decode_event::<TakeOrderV3>(event)?))
            }
            EventType::WithdrawV2 => {
                DecodedEvent::WithdrawV2(Box::new(decode_event::<WithdrawV2>(event)?))
            }
            EventType::DepositV2 => {
                DecodedEvent::DepositV2(Box::new(decode_event::<DepositV2>(event)?))
            }
            EventType::RemoveOrderV3 => {
                DecodedEvent::RemoveOrderV3(Box::new(decode_event::<RemoveOrderV3>(event)?))
            }
            EventType::ClearV3 => DecodedEvent::ClearV3(Box::new(decode_event::<ClearV3>(event)?)),
            EventType::AfterClearV2 => {
                DecodedEvent::AfterClearV2(Box::new(decode_event::<AfterClearV2>(event)?))
            }
            EventType::MetaV1_2 => {
                DecodedEvent::MetaV1_2(Box::new(decode_event::<MetaV1_2>(event)?))
            }
            EventType::Unknown => DecodedEvent::Unknown(UnknownEventDecoded {
                raw_data: event.data.clone(),
                note: "Unknown event type - could not decode".to_string(),
            }),
        };

        decoded_events.push(DecodedEventData {
            event_type,
            block_number: if event.block_number.is_empty() {
                "0x0".to_string()
            } else {
                event.block_number.clone()
            },
            block_timestamp: match event.block_timestamp.clone() {
                Some(ts) if !ts.is_empty() => ts,
                _ => "0x0".to_string(),
            },
            transaction_hash: event.transaction_hash.clone(),
            log_index: if event.log_index.is_empty() {
                "0x0".to_string()
            } else {
                event.log_index.clone()
            },
            decoded_data,
        });
    }

    Ok(decoded_events)
}

#[derive(Debug, Clone, Serialize, Deserialize)]
pub struct UnknownEventDecoded {
    pub raw_data: String,
    pub note: String,
}

fn decode_event<E: SolEvent>(event: &LogEntryResponse) -> Result<E, DecodeError> {
    let topics = event
        .topics
        .iter()
        .map(|topic| {
            let bytes = hex::decode(topic).map_err(DecodeError::HexDecode)?;
            let b256 = B256::try_from(bytes.as_slice())
                .map_err(|_| DecodeError::AbiDecode("topic length != 32 bytes".to_string()))?;
            Ok::<WordToken, DecodeError>(WordToken::from(b256))
        })
        .collect::<Result<Vec<_>, DecodeError>>()?;
    let data = hex::decode(&event.data).map_err(DecodeError::HexDecode)?;
    E::decode_raw_log(topics, &data).map_err(|err| DecodeError::AbiDecode(err.to_string()))
}

#[cfg(test)]
mod test_helpers {
    use super::*;
    use crate::rpc_client::LogEntryResponse;
    use alloy::hex;
    use alloy::primitives::{Address, Bytes, FixedBytes, U256};
    use rain_orderbook_bindings::{
        IOrderBookV5::{
            AddOrderV3, AfterClearV2, ClearConfigV2, ClearStateChangeV2, ClearV3, DepositV2,
            RemoveOrderV3, SignedContextV1, TakeOrderConfigV4, TakeOrderV3, WithdrawV2,
        },
        IOrderBookV5::{EvaluableV4, OrderV4, IOV2},
        OrderBook::MetaV1_2,
    };

    fn create_sample_order_v4() -> OrderV4 {
        OrderV4 {
            owner: Address::from([1u8; 20]),
            nonce: U256::from(1).into(),
            evaluable: EvaluableV4 {
                interpreter: Address::from([2u8; 20]),
                store: Address::from([3u8; 20]),
                bytecode: Bytes::from(vec![0x01, 0x02, 0x03, 0x04]),
            },
            validInputs: vec![
                IOV2 {
                    token: Address::from([4u8; 20]),
                    vaultId: U256::from(100).into(),
                },
                IOV2 {
                    token: Address::from([5u8; 20]),
                    vaultId: U256::from(200).into(),
                },
            ],
            validOutputs: vec![IOV2 {
                token: Address::from([6u8; 20]),
                vaultId: U256::from(300).into(),
            }],
        }
    }

    fn fixed_u256(value: u64) -> FixedBytes<32> {
        FixedBytes::<32>::from(U256::from(value).to_be_bytes::<32>())
    }

    fn new_log_entry(
        topic: String,
        data: String,
        block_number: &str,
        block_timestamp: Option<&str>,
        transaction_hash: &str,
        log_index: &str,
    ) -> LogEntryResponse {
        LogEntryResponse {
            address: "0x0000000000000000000000000000000000000000".to_string(),
            topics: vec![topic],
            data,
            block_number: block_number.to_string(),
            block_timestamp: block_timestamp.map(|ts| ts.to_string()),
            transaction_hash: transaction_hash.to_string(),
            transaction_index: "0x0".to_string(),
            block_hash: "0x0".to_string(),
            log_index: log_index.to_string(),
            removed: false,
        }
    }

    fn decode_events_vec(events: Vec<LogEntryResponse>) -> Vec<DecodedEventData<DecodedEvent>> {
        decode_events(&events).unwrap()
    }

    fn build_clear_log(
        sender: Address,
        alice: OrderV4,
        bob: OrderV4,
        clear_config: ClearConfigV2,
    ) -> LogEntryResponse {
        let event_data = ClearV3 {
            sender,
            alice,
            bob,
            clearConfig: clear_config,
        };

        let encoded_data = event_data.encode_data();
        new_log_entry(
            format!("0x{}", hex::encode(ClearV3::SIGNATURE_HASH)),
            format!("0x{}", hex::encode(encoded_data)),
            "0x123456",
            Some("0x64b8c123"),
            "0xabcdef1234567890abcdef1234567890abcdef1234567890abcdef1234567890",
            "0x0",
        )
    }

    fn create_add_order_v3_event_data() -> LogEntryResponse {
        let sender = Address::from([7u8; 20]);
        let order_hash = FixedBytes::<32>::from([8u8; 32]);
        let order = create_sample_order_v4();

        let event_data = AddOrderV3 {
            sender,
            orderHash: order_hash,
            order,
        };

        let encoded_data = event_data.encode_data();
        new_log_entry(
            format!("0x{}", hex::encode(AddOrderV3::SIGNATURE_HASH)),
            format!("0x{}", hex::encode(encoded_data)),
            "0x123456",
            Some("0x64b8c123"),
            "0xabcdef1234567890abcdef1234567890abcdef1234567890abcdef1234567890",
            "0x0",
        )
    }

    fn create_take_order_v3_event_data() -> LogEntryResponse {
        let sender = Address::from([9u8; 20]);
        let config = TakeOrderConfigV4 {
            order: create_sample_order_v4(),
            inputIOIndex: U256::from(0),
            outputIOIndex: U256::from(0),
            signedContext: vec![SignedContextV1 {
                signer: Address::from([10u8; 20]),
                context: vec![U256::from(42).into(), U256::from(43).into()],
                signature: Bytes::from(vec![0x11, 0x22, 0x33]),
            }],
        };
        let input = U256::from(1000);
        let output = U256::from(2000);

        let event_data = TakeOrderV3 {
            sender,
            config,
            input: input.into(),
            output: output.into(),
        };

        let encoded_data = event_data.encode_data();
        new_log_entry(
            format!("0x{}", hex::encode(TakeOrderV3::SIGNATURE_HASH)),
            format!("0x{}", hex::encode(encoded_data)),
            "0x123457",
            Some("0x64b8c124"),
            "0xabcdef1234567890abcdef1234567890abcdef1234567890abcdef1234567891",
            "0x1",
        )
    }

    fn create_withdraw_v2_event_data() -> LogEntryResponse {
        let sender = Address::from([11u8; 20]);
        let token = Address::from([12u8; 20]);
        let vault_id = U256::from(500);
        let target_amount = U256::from(3000);
        let withdraw_amount = U256::from(2500);
        let withdraw_amount_uint256 = U256::from(2500);

        let event_data = WithdrawV2 {
            sender,
            token,
            vaultId: vault_id.into(),
            targetAmount: target_amount.into(),
            withdrawAmount: withdraw_amount.into(),
            withdrawAmountUint256: withdraw_amount_uint256,
        };

        let encoded_data = event_data.encode_data();
        new_log_entry(
            format!("0x{}", hex::encode(WithdrawV2::SIGNATURE_HASH)),
            format!("0x{}", hex::encode(encoded_data)),
            "0x123458",
            Some("0x64b8c125"),
            "0xabcdef1234567890abcdef1234567890abcdef1234567890abcdef1234567892",
            "0x2",
        )
    }

    fn create_deposit_v2_event_data() -> LogEntryResponse {
        let sender = Address::from([13u8; 20]);
        let token = Address::from([14u8; 20]);
        let vault_id = U256::from(600);
        let deposit_amount_uint256 = U256::from(4000);

        let event_data = DepositV2 {
            sender,
            token,
            vaultId: vault_id.into(),
            depositAmountUint256: deposit_amount_uint256,
        };

        let encoded_data = event_data.encode_data();
        new_log_entry(
            format!("0x{}", hex::encode(DepositV2::SIGNATURE_HASH)),
            format!("0x{}", hex::encode(encoded_data)),
            "0x123459",
            Some("0x64b8c126"),
            "0xabcdef1234567890abcdef1234567890abcdef1234567890abcdef1234567893",
            "0x3",
        )
    }

    fn create_remove_order_v3_event_data() -> LogEntryResponse {
        let sender = Address::from([15u8; 20]);
        let order_hash = FixedBytes::<32>::from([16u8; 32]);
        let order = create_sample_order_v4();

        let event_data = RemoveOrderV3 {
            sender,
            orderHash: order_hash,
            order,
        };

        let encoded_data = event_data.encode_data();
        new_log_entry(
            format!("0x{}", hex::encode(RemoveOrderV3::SIGNATURE_HASH)),
            format!("0x{}", hex::encode(encoded_data)),
            "0x12345a",
            Some("0x64b8c127"),
            "0xabcdef1234567890abcdef1234567890abcdef1234567890abcdef1234567894",
            "0x4",
        )
    }

    fn create_clear_v3_event_data() -> LogEntryResponse {
        let sender = Address::from([17u8; 20]);
        let alice_order = create_sample_order_v4();
        let bob_order = OrderV4 {
            owner: Address::from([18u8; 20]),
            nonce: U256::from(2).into(),
            evaluable: EvaluableV4 {
                interpreter: Address::from([19u8; 20]),
                store: Address::from([20u8; 20]),
                bytecode: Bytes::from(vec![0x05, 0x06, 0x07, 0x08]),
            },
            validInputs: vec![IOV2 {
                token: Address::from([21u8; 20]),
                vaultId: U256::from(700).into(),
            }],
            validOutputs: vec![IOV2 {
                token: Address::from([22u8; 20]),
                vaultId: U256::from(800).into(),
            }],
        };
        let clear_config = ClearConfigV2 {
            aliceInputIOIndex: U256::from(0),
            aliceOutputIOIndex: U256::from(0),
            bobInputIOIndex: U256::from(0),
            bobOutputIOIndex: U256::from(0),
            aliceBountyVaultId: U256::from(0).into(),
            bobBountyVaultId: U256::from(0).into(),
        };

        let event_data = ClearV3 {
            sender,
            alice: alice_order,
            bob: bob_order,
            clearConfig: clear_config,
        };

        let encoded_data = event_data.encode_data();
        new_log_entry(
            format!("0x{}", hex::encode(ClearV3::SIGNATURE_HASH)),
            format!("0x{}", hex::encode(encoded_data)),
            "0x12345b",
            Some("0x64b8c128"),
            "0xabcdef1234567890abcdef1234567890abcdef1234567890abcdef1234567895",
            "0x5",
        )
    }

    fn create_after_clear_v2_event_data() -> LogEntryResponse {
        let sender = Address::from([23u8; 20]);
        let clear_state_change = ClearStateChangeV2 {
            aliceInput: U256::from(5000).into(),
            aliceOutput: U256::from(6000).into(),
            bobInput: U256::from(7000).into(),
            bobOutput: U256::from(8000).into(),
        };

        let event_data = AfterClearV2 {
            sender,
            clearStateChange: clear_state_change,
        };

        let encoded_data = event_data.encode_data();
        new_log_entry(
            format!("0x{}", hex::encode(AfterClearV2::SIGNATURE_HASH)),
            format!("0x{}", hex::encode(encoded_data)),
            "0x12345c",
            Some("0x64b8c129"),
            "0xabcdef1234567890abcdef1234567890abcdef1234567890abcdef1234567896",
            "0x6",
        )
    }

    fn create_meta_v1_2_event_data() -> LogEntryResponse {
        let sender = Address::from([24u8; 20]);
        let subject = Address::from([25u8; 20]);
        let meta = Bytes::from(vec![0x09, 0x0a, 0x0b, 0x0c, 0x0d]);

        let event_data = MetaV1_2 {
            sender,
            subject: {
                let mut bytes = [0u8; 32];
                bytes[12..32].copy_from_slice(&subject[..]);
                FixedBytes::<32>::from(bytes)
            },
            meta,
        };

        let encoded_data = event_data.encode_data();
        new_log_entry(
            format!("0x{}", hex::encode(MetaV1_2::SIGNATURE_HASH)),
            format!("0x{}", hex::encode(encoded_data)),
            "0x12345d",
            Some("0x64b8c12a"),
            "0xabcdef1234567890abcdef1234567890abcdef1234567890abcdef1234567897",
            "0x7",
        )
    }

    #[test]
    fn test_add_order_v3_decode() {
        let event_data = create_add_order_v3_event_data();
        let decoded_events = decode_events_vec(vec![event_data]);
        assert_eq!(decoded_events.len(), 1);

        let decoded_event = &decoded_events[0];
        assert_eq!(decoded_event.event_type, EventType::AddOrderV3);

        let DecodedEvent::AddOrderV3(add_order) = &decoded_event.decoded_data else {
            panic!("expected AddOrderV3 decoded data");
        };

        let add_order = add_order.as_ref();
        assert_eq!(add_order.sender, Address::from([7u8; 20]));
        assert_eq!(add_order.orderHash, FixedBytes::<32>::from([8u8; 32]));

        let expected_order = create_sample_order_v4();
        assert_eq!(add_order.order, expected_order);
    }

    #[test]
    fn test_take_order_v3_decode() {
        let event_data = create_take_order_v3_event_data();
        let decoded_events = decode_events_vec(vec![event_data]);
        assert_eq!(decoded_events.len(), 1);

        let decoded_event = &decoded_events[0];
        assert_eq!(decoded_event.event_type, EventType::TakeOrderV3);

        let DecodedEvent::TakeOrderV3(take_order) = &decoded_event.decoded_data else {
            panic!("expected TakeOrderV3 decoded data");
        };

        let take_order = take_order.as_ref();
        assert_eq!(take_order.sender, Address::from([9u8; 20]));
        assert_eq!(take_order.input, fixed_u256(1000));
        assert_eq!(take_order.output, fixed_u256(2000));

        let expected_order = create_sample_order_v4();
        assert_eq!(take_order.config.order, expected_order);
        assert_eq!(take_order.config.inputIOIndex, U256::from(0));
        assert_eq!(take_order.config.outputIOIndex, U256::from(0));

        let signed_context = &take_order.config.signedContext;
        assert_eq!(signed_context.len(), 1);
        let ctx = &signed_context[0];
        assert_eq!(ctx.signer, Address::from([10u8; 20]));
        assert_eq!(ctx.context, vec![fixed_u256(42), fixed_u256(43)]);
        assert_eq!(ctx.signature, Bytes::from(vec![0x11, 0x22, 0x33]));
    }

    #[test]
    fn test_withdraw_v2_decode() {
        let event_data = create_withdraw_v2_event_data();
        let decoded_events = decode_events_vec(vec![event_data]);
        assert_eq!(decoded_events.len(), 1);

        let decoded_event = &decoded_events[0];
        assert_eq!(decoded_event.event_type, EventType::WithdrawV2);

        let DecodedEvent::WithdrawV2(withdraw) = &decoded_event.decoded_data else {
            panic!("expected WithdrawV2 decoded data");
        };

        let withdraw = withdraw.as_ref();
        assert_eq!(withdraw.sender, Address::from([11u8; 20]));
        assert_eq!(withdraw.token, Address::from([12u8; 20]));
        assert_eq!(withdraw.vaultId, fixed_u256(500));
        assert_eq!(withdraw.targetAmount, fixed_u256(3000));
        assert_eq!(withdraw.withdrawAmount, fixed_u256(2500));
        assert_eq!(withdraw.withdrawAmountUint256, U256::from(2500));
    }

    #[test]
    fn test_deposit_v2_decode() {
        let event_data = create_deposit_v2_event_data();
        let decoded_events = decode_events_vec(vec![event_data]);
        assert_eq!(decoded_events.len(), 1);

        let decoded_event = &decoded_events[0];
        assert_eq!(decoded_event.event_type, EventType::DepositV2);

        let DecodedEvent::DepositV2(deposit) = &decoded_event.decoded_data else {
            panic!("expected DepositV2 decoded data");
        };

        let deposit = deposit.as_ref();
        assert_eq!(deposit.sender, Address::from([13u8; 20]));
        assert_eq!(deposit.token, Address::from([14u8; 20]));
        assert_eq!(deposit.vaultId, fixed_u256(600));
        assert_eq!(deposit.depositAmountUint256, U256::from(4000));
    }

    #[test]
    fn test_remove_order_v3_decode() {
        let event_data = create_remove_order_v3_event_data();
        let decoded_events = decode_events_vec(vec![event_data]);
        assert_eq!(decoded_events.len(), 1);

        let decoded_event = &decoded_events[0];
        assert_eq!(decoded_event.event_type, EventType::RemoveOrderV3);

        let DecodedEvent::RemoveOrderV3(remove_order) = &decoded_event.decoded_data else {
            panic!("expected RemoveOrderV3 decoded data");
        };

        let remove_order = remove_order.as_ref();
        assert_eq!(remove_order.sender, Address::from([15u8; 20]));
        assert_eq!(remove_order.orderHash, FixedBytes::<32>::from([16u8; 32]));

        let expected_order = create_sample_order_v4();
        assert_eq!(remove_order.order, expected_order);
    }

    #[test]
    fn test_clear_v3_decode() {
        let event_data = create_clear_v3_event_data();
        let decoded_events = decode_events_vec(vec![event_data]);
        assert_eq!(decoded_events.len(), 1);

        let decoded_event = &decoded_events[0];
        assert_eq!(decoded_event.event_type, EventType::ClearV3);

        let DecodedEvent::ClearV3(clear) = &decoded_event.decoded_data else {
            panic!("expected ClearV3 decoded data");
        };

        let clear = clear.as_ref();
        assert_eq!(clear.sender, Address::from([17u8; 20]));

        let expected_alice = create_sample_order_v4();
        assert_eq!(clear.alice, expected_alice);

        let expected_bob = OrderV4 {
            owner: Address::from([18u8; 20]),
            nonce: U256::from(2).into(),
            evaluable: EvaluableV4 {
                interpreter: Address::from([19u8; 20]),
                store: Address::from([20u8; 20]),
                bytecode: Bytes::from(vec![0x05, 0x06, 0x07, 0x08]),
            },
            validInputs: vec![IOV2 {
                token: Address::from([21u8; 20]),
                vaultId: U256::from(700).into(),
            }],
            validOutputs: vec![IOV2 {
                token: Address::from([22u8; 20]),
                vaultId: U256::from(800).into(),
            }],
        };
        assert_eq!(clear.bob, expected_bob);

        let expected_config = ClearConfigV2 {
            aliceInputIOIndex: U256::from(0),
            aliceOutputIOIndex: U256::from(0),
            bobInputIOIndex: U256::from(0),
            bobOutputIOIndex: U256::from(0),
            aliceBountyVaultId: U256::from(0).into(),
            bobBountyVaultId: U256::from(0).into(),
        };
        assert_eq!(clear.clearConfig, expected_config);
    }

    #[test]
    fn test_after_clear_v2_decode() {
        let event_data = create_after_clear_v2_event_data();
        let decoded_events = decode_events_vec(vec![event_data]);
        assert_eq!(decoded_events.len(), 1);

        let decoded_event = &decoded_events[0];
        assert_eq!(decoded_event.event_type, EventType::AfterClearV2);

        let DecodedEvent::AfterClearV2(after_clear) = &decoded_event.decoded_data else {
            panic!("expected AfterClearV2 decoded data");
        };

        let after_clear = after_clear.as_ref();
        assert_eq!(after_clear.sender, Address::from([23u8; 20]));
        assert_eq!(after_clear.clearStateChange.aliceInput, fixed_u256(5000));
        assert_eq!(after_clear.clearStateChange.aliceOutput, fixed_u256(6000));
        assert_eq!(after_clear.clearStateChange.bobInput, fixed_u256(7000));
        assert_eq!(after_clear.clearStateChange.bobOutput, fixed_u256(8000));
    }

    #[test]
    fn test_meta_v1_2_decode() {
        let event_data = create_meta_v1_2_event_data();
        let decoded_events = decode_events_vec(vec![event_data]);
        assert_eq!(decoded_events.len(), 1);

        let decoded_event = &decoded_events[0];
        assert_eq!(decoded_event.event_type, EventType::MetaV1_2);

        let DecodedEvent::MetaV1_2(meta_event) = &decoded_event.decoded_data else {
            panic!("expected MetaV1_2 decoded data");
        };

        let meta_event = meta_event.as_ref();
        assert_eq!(meta_event.sender, Address::from([24u8; 20]));
        let mut expected_subject = [0u8; 32];
        expected_subject[12..32].copy_from_slice(&Address::from([25u8; 20])[..]);
        assert_eq!(meta_event.subject, FixedBytes::<32>::from(expected_subject));
        assert_eq!(
            meta_event.meta,
            Bytes::from(vec![0x09, 0x0a, 0x0b, 0x0c, 0x0d])
        );
    }

    #[test]
    fn test_invalid_hex_data_decode() {
        let mut invalid_event = create_add_order_v3_event_data();
        invalid_event.data = "0xinvalidhex".to_string();

        let result = decode_events(&[invalid_event]);

        assert!(result.is_err());
        let error = result.unwrap_err();
        assert!(matches!(error, DecodeError::HexDecode(_)));
    }

    #[test]
    fn test_malformed_abi_data_decode() {
        let mut malformed_event = create_add_order_v3_event_data();
        malformed_event.data = "0x1234".to_string();

        let result = decode_events(&[malformed_event]);

        assert!(result.is_err());
        let error = result.unwrap_err();
        assert!(matches!(error, DecodeError::AbiDecode(_)));
    }

    #[test]
    fn test_unknown_event_type_decode() {
        let unknown_topic = "0x".to_owned() + &"f".repeat(64);
        let mut unknown_event = create_add_order_v3_event_data();
        unknown_event.topics = vec![unknown_topic];
        unknown_event.data = "0x1234567890abcdef".to_string();

        let decoded_events = decode_events_vec(vec![unknown_event]);
        assert_eq!(decoded_events.len(), 1);

        let decoded_event = &decoded_events[0];
        assert_eq!(decoded_event.event_type, EventType::Unknown);

        let DecodedEvent::Unknown(unknown) = &decoded_event.decoded_data else {
            panic!("expected Unknown decoded data");
        };

        assert_eq!(unknown.raw_data, "0x1234567890abcdef");
        assert_eq!(unknown.note, "Unknown event type - could not decode");
    }

    #[test]
    fn test_empty_events_array() {
        let decoded_events = decode_events_vec(Vec::new());
        assert!(decoded_events.is_empty());
    }

    #[test]
    fn test_event_empty_topics_array() {
        let mut event_empty_topics = create_add_order_v3_event_data();
        event_empty_topics.topics.clear();
        event_empty_topics.data = "0x1234567890abcdef".to_string();

        let decoded_events = decode_events_vec(vec![event_empty_topics]);
        assert!(decoded_events.is_empty());
    }

    #[test]
    fn test_event_missing_data_field() {
        let mut event_no_data = create_add_order_v3_event_data();
        event_no_data.data = String::new();

        let decoded_events = decode_events_vec(vec![event_no_data]);
        assert!(decoded_events.is_empty());
    }

    #[test]
    fn test_event_with_valid_data_missing_metadata() {
        let mut minimal_event = create_add_order_v3_event_data();
        minimal_event.block_number.clear();
        minimal_event.block_timestamp = None;
        minimal_event.transaction_hash.clear();
        minimal_event.log_index.clear();

        let decoded_events = decode_events_vec(vec![minimal_event]);
        assert_eq!(decoded_events.len(), 1);

        let decoded_event = &decoded_events[0];
        assert_eq!(decoded_event.event_type, EventType::AddOrderV3);
        assert_eq!(decoded_event.block_number, "0x0");
        assert_eq!(decoded_event.block_timestamp, "0x0");
        assert_eq!(decoded_event.transaction_hash, "");
        assert_eq!(decoded_event.log_index, "0x0");
    }

    #[test]
    fn test_clear_v3_alice_input_io_index_out_of_bounds() {
        let sender = Address::from([17u8; 20]);
        let alice_order = create_sample_order_v4();
        let bob_order = create_sample_order_v4();
        let clear_config = ClearConfigV2 {
            aliceInputIOIndex: U256::from(5),
            aliceOutputIOIndex: U256::from(0),
            bobInputIOIndex: U256::from(0),
            bobOutputIOIndex: U256::from(0),
            aliceBountyVaultId: U256::from(0).into(),
            bobBountyVaultId: U256::from(0).into(),
        };

        let clear_event = build_clear_log(sender, alice_order, bob_order, clear_config);
        let result = decode_events(&[clear_event]).unwrap();
        assert_eq!(result.len(), 1);
        assert!(matches!(result[0].decoded_data, DecodedEvent::ClearV3(_)));
    }

    #[test]
    fn test_clear_v3_alice_output_io_index_out_of_bounds() {
        let sender = Address::from([17u8; 20]);
        let alice_order = create_sample_order_v4();
        let bob_order = create_sample_order_v4();
        let clear_config = ClearConfigV2 {
            aliceInputIOIndex: U256::from(0),
            aliceOutputIOIndex: U256::from(3),
            bobInputIOIndex: U256::from(0),
            bobOutputIOIndex: U256::from(0),
            aliceBountyVaultId: U256::from(0).into(),
            bobBountyVaultId: U256::from(0).into(),
        };

        let clear_event = build_clear_log(sender, alice_order, bob_order, clear_config);
        let result = decode_events(&[clear_event]).unwrap();
        assert_eq!(result.len(), 1);
        assert!(matches!(result[0].decoded_data, DecodedEvent::ClearV3(_)));
    }

    #[test]
    fn test_clear_v3_bob_input_io_index_out_of_bounds() {
        let sender = Address::from([17u8; 20]);
        let alice_order = create_sample_order_v4();
        let bob_order = create_sample_order_v4();
        let clear_config = ClearConfigV2 {
            aliceInputIOIndex: U256::from(0),
            aliceOutputIOIndex: U256::from(0),
            bobInputIOIndex: U256::from(10),
            bobOutputIOIndex: U256::from(0),
            aliceBountyVaultId: U256::from(0).into(),
            bobBountyVaultId: U256::from(0).into(),
        };

        let clear_event = build_clear_log(sender, alice_order, bob_order, clear_config);
        let result = decode_events(&[clear_event]).unwrap();
        assert_eq!(result.len(), 1);
        assert!(matches!(result[0].decoded_data, DecodedEvent::ClearV3(_)));
    }

    #[test]
    fn test_clear_v3_bob_output_io_index_out_of_bounds() {
        let sender = Address::from([17u8; 20]);
        let alice_order = create_sample_order_v4();
        let bob_order = create_sample_order_v4();
        let clear_config = ClearConfigV2 {
            aliceInputIOIndex: U256::from(0),
            aliceOutputIOIndex: U256::from(0),
            bobInputIOIndex: U256::from(0),
            bobOutputIOIndex: U256::from(7),
            aliceBountyVaultId: U256::from(0).into(),
            bobBountyVaultId: U256::from(0).into(),
        };
        let clear_event = build_clear_log(sender, alice_order, bob_order, clear_config);
        let result = decode_events(&[clear_event]).unwrap();
        assert_eq!(result.len(), 1);
        assert!(matches!(result[0].decoded_data, DecodedEvent::ClearV3(_)));
    }

    #[test]
    fn test_clear_v3_empty_valid_inputs_array() {
        let sender = Address::from([17u8; 20]);
        let mut alice_order = create_sample_order_v4();
        alice_order.validInputs = vec![];
        let bob_order = create_sample_order_v4();
        let clear_config = ClearConfigV2 {
            aliceInputIOIndex: U256::from(0),
            aliceOutputIOIndex: U256::from(0),
            bobInputIOIndex: U256::from(0),
            bobOutputIOIndex: U256::from(0),
            aliceBountyVaultId: U256::from(0).into(),
            bobBountyVaultId: U256::from(0).into(),
        };
        let clear_event = build_clear_log(sender, alice_order, bob_order, clear_config);
        let result = decode_events(&[clear_event]).unwrap();
        assert_eq!(result.len(), 1);
        assert!(matches!(result[0].decoded_data, DecodedEvent::ClearV3(_)));
    }
}<|MERGE_RESOLUTION|>--- conflicted
+++ resolved
@@ -4,10 +4,7 @@
     primitives::B256,
     sol_types::{abi::token::WordToken, SolEvent},
 };
-<<<<<<< HEAD
-=======
 use core::convert::TryFrom;
->>>>>>> c5b9d1a2
 use rain_orderbook_bindings::{
     IOrderBookV5::{
         AddOrderV3, AfterClearV2, ClearV3, DepositV2, RemoveOrderV3, TakeOrderV3, WithdrawV2,
@@ -100,21 +97,6 @@
 ) -> Result<Vec<DecodedEventData<DecodedEvent>>, DecodeError> {
     let mut decoded_events = Vec::with_capacity(events.len());
 
-<<<<<<< HEAD
-fn decode_deposit_v2(data_str: &str) -> Result<serde_json::Value, DecodeError> {
-    let data_bytes = hex::decode(data_str.strip_prefix("0x").unwrap_or(data_str))?;
-
-    match DepositV2::abi_decode_data(&data_bytes) {
-        Ok(decoded) => Ok(serde_json::json!({
-            "sender": format!("0x{:x}", decoded.0),
-            "token": format!("0x{:x}", decoded.1),
-            "vault_id": format!("0x{:x}", decoded.2),
-            "deposit_amount_uint256": format!("0x{:x}", decoded.3)
-        })),
-        Err(e) => Err(DecodeError::AbiDecode(e.to_string())),
-    }
-}
-=======
     for event in events {
         let Some(topic0) = event.topics.first() else {
             continue;
@@ -123,7 +105,6 @@
             continue;
         }
         let event_type = EventType::from_topic(topic0);
->>>>>>> c5b9d1a2
 
         let decoded_data = match event_type {
             EventType::AddOrderV3 => {
