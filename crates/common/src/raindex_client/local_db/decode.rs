--- conflicted
+++ resolved
@@ -1,4 +1,4 @@
-use crate::hyper_rpc::LogEntryResponse;
+use crate::rpc_client::LogEntryResponse;
 use alloy::{
     hex,
     primitives::B256,
@@ -183,7 +183,7 @@
 #[cfg(test)]
 mod test_helpers {
     use super::*;
-    use crate::hyper_rpc::LogEntryResponse;
+    use crate::rpc_client::LogEntryResponse;
     use alloy::hex;
     use alloy::primitives::{Address, Bytes, FixedBytes, U256};
     use rain_orderbook_bindings::{
@@ -492,17 +492,6 @@
         };
 
         let encoded_data = event_data.encode_data();
-<<<<<<< HEAD
-
-        serde_json::json!({
-            "topics": [format!("0x{}", hex::encode(MetaV1_2::SIGNATURE_HASH))],
-            "data": format!("0x{}", hex::encode(encoded_data)),
-            "blockNumber": "0x12345d",
-            "blockTimestamp": "0x64b8c12a",
-            "transactionHash": "0xabcdef1234567890abcdef1234567890abcdef1234567890abcdef1234567897",
-            "logIndex": "0x7"
-        })
-=======
         new_log_entry(
             format!("0x{}", hex::encode(MetaV1_2::SIGNATURE_HASH)),
             format!("0x{}", hex::encode(encoded_data)),
@@ -511,20 +500,12 @@
             "0xabcdef1234567890abcdef1234567890abcdef1234567890abcdef1234567897",
             "0x7",
         )
->>>>>>> 7ee7fe63
     }
 
     #[test]
     fn test_add_order_v3_decode() {
         let event_data = create_add_order_v3_event_data();
-<<<<<<< HEAD
-        let events_array = serde_json::json!([event_data]);
-        let decoded_result = LocalDb::default().decode_events(events_array).unwrap();
-
-        let decoded_events = decoded_result.as_array().unwrap();
-=======
         let decoded_events = decode_events_vec(vec![event_data]);
->>>>>>> 7ee7fe63
         assert_eq!(decoded_events.len(), 1);
 
         let decoded_event = &decoded_events[0];
@@ -545,14 +526,7 @@
     #[test]
     fn test_take_order_v3_decode() {
         let event_data = create_take_order_v3_event_data();
-<<<<<<< HEAD
-        let events_array = serde_json::json!([event_data]);
-        let decoded_result = LocalDb::default().decode_events(events_array).unwrap();
-
-        let decoded_events = decoded_result.as_array().unwrap();
-=======
         let decoded_events = decode_events_vec(vec![event_data]);
->>>>>>> 7ee7fe63
         assert_eq!(decoded_events.len(), 1);
 
         let decoded_event = &decoded_events[0];
@@ -583,14 +557,7 @@
     #[test]
     fn test_withdraw_v2_decode() {
         let event_data = create_withdraw_v2_event_data();
-<<<<<<< HEAD
-        let events_array = serde_json::json!([event_data]);
-        let decoded_result = LocalDb::default().decode_events(events_array).unwrap();
-
-        let decoded_events = decoded_result.as_array().unwrap();
-=======
         let decoded_events = decode_events_vec(vec![event_data]);
->>>>>>> 7ee7fe63
         assert_eq!(decoded_events.len(), 1);
 
         let decoded_event = &decoded_events[0];
@@ -612,14 +579,7 @@
     #[test]
     fn test_deposit_v2_decode() {
         let event_data = create_deposit_v2_event_data();
-<<<<<<< HEAD
-        let events_array = serde_json::json!([event_data]);
-        let decoded_result = LocalDb::default().decode_events(events_array).unwrap();
-
-        let decoded_events = decoded_result.as_array().unwrap();
-=======
         let decoded_events = decode_events_vec(vec![event_data]);
->>>>>>> 7ee7fe63
         assert_eq!(decoded_events.len(), 1);
 
         let decoded_event = &decoded_events[0];
@@ -639,14 +599,7 @@
     #[test]
     fn test_remove_order_v3_decode() {
         let event_data = create_remove_order_v3_event_data();
-<<<<<<< HEAD
-        let events_array = serde_json::json!([event_data]);
-        let decoded_result = LocalDb::default().decode_events(events_array).unwrap();
-
-        let decoded_events = decoded_result.as_array().unwrap();
-=======
         let decoded_events = decode_events_vec(vec![event_data]);
->>>>>>> 7ee7fe63
         assert_eq!(decoded_events.len(), 1);
 
         let decoded_event = &decoded_events[0];
@@ -667,14 +620,7 @@
     #[test]
     fn test_clear_v3_decode() {
         let event_data = create_clear_v3_event_data();
-<<<<<<< HEAD
-        let events_array = serde_json::json!([event_data]);
-        let decoded_result = LocalDb::default().decode_events(events_array).unwrap();
-
-        let decoded_events = decoded_result.as_array().unwrap();
-=======
         let decoded_events = decode_events_vec(vec![event_data]);
->>>>>>> 7ee7fe63
         assert_eq!(decoded_events.len(), 1);
 
         let decoded_event = &decoded_events[0];
@@ -723,14 +669,7 @@
     #[test]
     fn test_after_clear_v2_decode() {
         let event_data = create_after_clear_v2_event_data();
-<<<<<<< HEAD
-        let events_array = serde_json::json!([event_data]);
-        let decoded_result = LocalDb::default().decode_events(events_array).unwrap();
-
-        let decoded_events = decoded_result.as_array().unwrap();
-=======
         let decoded_events = decode_events_vec(vec![event_data]);
->>>>>>> 7ee7fe63
         assert_eq!(decoded_events.len(), 1);
 
         let decoded_event = &decoded_events[0];
@@ -751,14 +690,7 @@
     #[test]
     fn test_meta_v1_2_decode() {
         let event_data = create_meta_v1_2_event_data();
-<<<<<<< HEAD
-        let events_array = serde_json::json!([event_data]);
-        let decoded_result = LocalDb::default().decode_events(events_array).unwrap();
-
-        let decoded_events = decoded_result.as_array().unwrap();
-=======
         let decoded_events = decode_events_vec(vec![event_data]);
->>>>>>> 7ee7fe63
         assert_eq!(decoded_events.len(), 1);
 
         let decoded_event = &decoded_events[0];
@@ -784,12 +716,7 @@
         let mut invalid_event = create_add_order_v3_event_data();
         invalid_event.data = "0xinvalidhex".to_string();
 
-<<<<<<< HEAD
-        let events_array = serde_json::json!([invalid_event]);
-        let result = LocalDb::default().decode_events(events_array);
-=======
         let result = decode_events(&[invalid_event]);
->>>>>>> 7ee7fe63
 
         assert!(result.is_err());
         let error = result.unwrap_err();
@@ -801,12 +728,7 @@
         let mut malformed_event = create_add_order_v3_event_data();
         malformed_event.data = "0x1234".to_string();
 
-<<<<<<< HEAD
-        let events_array = serde_json::json!([malformed_event]);
-        let result = LocalDb::default().decode_events(events_array);
-=======
         let result = decode_events(&[malformed_event]);
->>>>>>> 7ee7fe63
 
         assert!(result.is_err());
         let error = result.unwrap_err();
@@ -816,107 +738,35 @@
     #[test]
     fn test_unknown_event_type_decode() {
         let unknown_topic = "0x".to_owned() + &"f".repeat(64);
-<<<<<<< HEAD
-        let unknown_event = serde_json::json!({
-            "topics": [unknown_topic],
-            "data": "0x1234567890abcdef",
-            "blockNumber": "0x123456",
-            "blockTimestamp": "0x64b8c123",
-            "transactionHash": "0xabcdef1234567890abcdef1234567890abcdef1234567890abcdef1234567890",
-            "logIndex": "0x0"
-        });
-
-        let events_array = serde_json::json!([unknown_event]);
-        let decoded_result = LocalDb::default().decode_events(events_array).unwrap();
-=======
         let mut unknown_event = create_add_order_v3_event_data();
         unknown_event.topics = vec![unknown_topic];
         unknown_event.data = "0x1234567890abcdef".to_string();
->>>>>>> 7ee7fe63
 
         let decoded_events = decode_events_vec(vec![unknown_event]);
         assert_eq!(decoded_events.len(), 1);
 
         let decoded_event = &decoded_events[0];
-<<<<<<< HEAD
-        assert_eq!(decoded_event["event_type"], "Unknown");
-        assert_eq!(
-            decoded_event["decoded_data"]["raw_data"],
-            "0x1234567890abcdef"
-        );
-        assert_eq!(
-            decoded_event["decoded_data"]["note"],
-            "Unknown event type - could not decode"
-        );
-    }
-
-    #[test]
-    fn test_empty_events_array() {
-        let empty_array = serde_json::json!([]);
-        let decoded_result = LocalDb::default().decode_events(empty_array).unwrap();
-
-        let decoded_events = decoded_result.as_array().unwrap();
-        assert_eq!(decoded_events.len(), 0);
-    }
-
-    #[test]
-    fn test_invalid_json_structure() {
-        let not_array = serde_json::json!({"not": "an_array"});
-        let result = LocalDb::default().decode_events(not_array);
-=======
         assert_eq!(decoded_event.event_type, EventType::Unknown);
 
         let DecodedEvent::Unknown(unknown) = &decoded_event.decoded_data else {
             panic!("expected Unknown decoded data");
         };
->>>>>>> 7ee7fe63
 
         assert_eq!(unknown.raw_data, "0x1234567890abcdef");
         assert_eq!(unknown.note, "Unknown event type - could not decode");
     }
 
     #[test]
-<<<<<<< HEAD
-    fn test_event_missing_topics() {
-        let event_no_topics = serde_json::json!({
-            "data": "0x1234567890abcdef",
-            "blockNumber": "0x123456",
-            "blockTimestamp": "0x64b8c123",
-            "transactionHash": "0xabcdef1234567890abcdef1234567890abcdef1234567890abcdef1234567890",
-            "logIndex": "0x0"
-        });
-
-        let events_array = serde_json::json!([event_no_topics]);
-        let decoded_result = LocalDb::default().decode_events(events_array).unwrap();
-
-        let decoded_events = decoded_result.as_array().unwrap();
-        assert_eq!(decoded_events.len(), 0);
-=======
     fn test_empty_events_array() {
         let decoded_events = decode_events_vec(Vec::new());
         assert!(decoded_events.is_empty());
->>>>>>> 7ee7fe63
     }
 
     #[test]
     fn test_event_empty_topics_array() {
-<<<<<<< HEAD
-        let event_empty_topics = serde_json::json!({
-            "topics": [],
-            "data": "0x1234567890abcdef",
-            "blockNumber": "0x123456",
-            "blockTimestamp": "0x64b8c123",
-            "transactionHash": "0xabcdef1234567890abcdef1234567890abcdef1234567890abcdef1234567890",
-            "logIndex": "0x0"
-        });
-
-        let events_array = serde_json::json!([event_empty_topics]);
-        let decoded_result = LocalDb::default().decode_events(events_array).unwrap();
-=======
         let mut event_empty_topics = create_add_order_v3_event_data();
         event_empty_topics.topics.clear();
         event_empty_topics.data = "0x1234567890abcdef".to_string();
->>>>>>> 7ee7fe63
 
         let decoded_events = decode_events_vec(vec![event_empty_topics]);
         assert!(decoded_events.is_empty());
@@ -924,35 +774,8 @@
 
     #[test]
     fn test_event_missing_data_field() {
-<<<<<<< HEAD
-        let event_no_data = serde_json::json!({
-            "topics": [format!("0x{}", hex::encode(AddOrderV3::SIGNATURE_HASH))],
-            "blockNumber": "0x123456",
-            "blockTimestamp": "0x64b8c123",
-            "transactionHash": "0xabcdef1234567890abcdef1234567890abcdef1234567890abcdef1234567890",
-            "logIndex": "0x0"
-        });
-
-        let events_array = serde_json::json!([event_no_data]);
-        let decoded_result = LocalDb::default().decode_events(events_array).unwrap();
-
-        let decoded_events = decoded_result.as_array().unwrap();
-        assert_eq!(decoded_events.len(), 0);
-    }
-
-    #[test]
-    fn test_event_missing_metadata_fields() {
-        let event_minimal = serde_json::json!({
-            "topics": [format!("0x{}", hex::encode(AddOrderV3::SIGNATURE_HASH))],
-            "data": "0x1234"
-        });
-
-        let events_array = serde_json::json!([event_minimal]);
-        let result = LocalDb::default().decode_events(events_array);
-=======
         let mut event_no_data = create_add_order_v3_event_data();
         event_no_data.data = String::new();
->>>>>>> 7ee7fe63
 
         let decoded_events = decode_events_vec(vec![event_no_data]);
         assert!(decoded_events.is_empty());
@@ -960,25 +783,6 @@
 
     #[test]
     fn test_event_with_valid_data_missing_metadata() {
-<<<<<<< HEAD
-        let event_data = create_add_order_v3_event_data();
-        let mut minimal_event = event_data.clone();
-        minimal_event.as_object_mut().unwrap().remove("blockNumber");
-        minimal_event
-            .as_object_mut()
-            .unwrap()
-            .remove("blockTimestamp");
-        minimal_event
-            .as_object_mut()
-            .unwrap()
-            .remove("transactionHash");
-        minimal_event.as_object_mut().unwrap().remove("logIndex");
-
-        let events_array = serde_json::json!([minimal_event]);
-        let decoded_result = LocalDb::default().decode_events(events_array).unwrap();
-
-        let decoded_events = decoded_result.as_array().unwrap();
-=======
         let mut minimal_event = create_add_order_v3_event_data();
         minimal_event.block_number.clear();
         minimal_event.block_timestamp = None;
@@ -986,7 +790,6 @@
         minimal_event.log_index.clear();
 
         let decoded_events = decode_events_vec(vec![minimal_event]);
->>>>>>> 7ee7fe63
         assert_eq!(decoded_events.len(), 1);
 
         let decoded_event = &decoded_events[0];
@@ -1011,40 +814,10 @@
             bobBountyVaultId: U256::from(0).into(),
         };
 
-<<<<<<< HEAD
-        let event_data = ClearV3 {
-            sender,
-            alice: alice_order,
-            bob: bob_order,
-            clearConfig: clear_config,
-        };
-
-        let encoded_data = event_data.encode_data();
-        let encoded_data_hex = hex::encode(&encoded_data);
-        let clear_event = serde_json::json!({
-            "topics": [format!("0x{}", hex::encode(ClearV3::SIGNATURE_HASH))],
-            "data": format!("0x{}", encoded_data_hex),
-            "blockNumber": "0x123456",
-            "blockTimestamp": "0x64b8c123",
-            "transactionHash": "0xabcdef1234567890abcdef1234567890abcdef1234567890abcdef1234567890",
-            "logIndex": "0x0"
-        });
-
-        let events_array = serde_json::json!([clear_event]);
-        let result = LocalDb::default().decode_events(events_array);
-
-        assert!(result.is_err());
-        let error = result.unwrap_err();
-        assert!(matches!(
-            error,
-            DecodeError::AliceInputIOIndexOutOfBounds { index: 5, max: 2 }
-        ));
-=======
         let clear_event = build_clear_log(sender, alice_order, bob_order, clear_config);
         let result = decode_events(&[clear_event]).unwrap();
         assert_eq!(result.len(), 1);
         assert!(matches!(result[0].decoded_data, DecodedEvent::ClearV3(_)));
->>>>>>> 7ee7fe63
     }
 
     #[test]
@@ -1061,40 +834,10 @@
             bobBountyVaultId: U256::from(0).into(),
         };
 
-<<<<<<< HEAD
-        let event_data = ClearV3 {
-            sender,
-            alice: alice_order,
-            bob: bob_order,
-            clearConfig: clear_config,
-        };
-
-        let encoded_data = event_data.encode_data();
-        let encoded_data_hex = hex::encode(&encoded_data);
-        let clear_event = serde_json::json!({
-            "topics": [format!("0x{}", hex::encode(ClearV3::SIGNATURE_HASH))],
-            "data": format!("0x{}", encoded_data_hex),
-            "blockNumber": "0x123456",
-            "blockTimestamp": "0x64b8c123",
-            "transactionHash": "0xabcdef1234567890abcdef1234567890abcdef1234567890abcdef1234567890",
-            "logIndex": "0x0"
-        });
-
-        let events_array = serde_json::json!([clear_event]);
-        let result = LocalDb::default().decode_events(events_array);
-
-        assert!(result.is_err());
-        let error = result.unwrap_err();
-        assert!(matches!(
-            error,
-            DecodeError::AliceOutputIOIndexOutOfBounds { index: 3, max: 1 }
-        ));
-=======
         let clear_event = build_clear_log(sender, alice_order, bob_order, clear_config);
         let result = decode_events(&[clear_event]).unwrap();
         assert_eq!(result.len(), 1);
         assert!(matches!(result[0].decoded_data, DecodedEvent::ClearV3(_)));
->>>>>>> 7ee7fe63
     }
 
     #[test]
@@ -1111,40 +854,10 @@
             bobBountyVaultId: U256::from(0).into(),
         };
 
-<<<<<<< HEAD
-        let event_data = ClearV3 {
-            sender,
-            alice: alice_order,
-            bob: bob_order,
-            clearConfig: clear_config,
-        };
-
-        let encoded_data = event_data.encode_data();
-        let encoded_data_hex = hex::encode(&encoded_data);
-        let clear_event = serde_json::json!({
-            "topics": [format!("0x{}", hex::encode(ClearV3::SIGNATURE_HASH))],
-            "data": format!("0x{}", encoded_data_hex),
-            "blockNumber": "0x123456",
-            "blockTimestamp": "0x64b8c123",
-            "transactionHash": "0xabcdef1234567890abcdef1234567890abcdef1234567890abcdef1234567890",
-            "logIndex": "0x0"
-        });
-
-        let events_array = serde_json::json!([clear_event]);
-        let result = LocalDb::default().decode_events(events_array);
-
-        assert!(result.is_err());
-        let error = result.unwrap_err();
-        assert!(matches!(
-            error,
-            DecodeError::BobInputIOIndexOutOfBounds { index: 10, max: 2 }
-        ));
-=======
         let clear_event = build_clear_log(sender, alice_order, bob_order, clear_config);
         let result = decode_events(&[clear_event]).unwrap();
         assert_eq!(result.len(), 1);
         assert!(matches!(result[0].decoded_data, DecodedEvent::ClearV3(_)));
->>>>>>> 7ee7fe63
     }
 
     #[test]
@@ -1160,41 +873,10 @@
             aliceBountyVaultId: U256::from(0).into(),
             bobBountyVaultId: U256::from(0).into(),
         };
-<<<<<<< HEAD
-
-        let event_data = ClearV3 {
-            sender,
-            alice: alice_order,
-            bob: bob_order,
-            clearConfig: clear_config,
-        };
-
-        let encoded_data = event_data.encode_data();
-        let encoded_data_hex = hex::encode(&encoded_data);
-        let clear_event = serde_json::json!({
-            "topics": [format!("0x{}", hex::encode(ClearV3::SIGNATURE_HASH))],
-            "data": format!("0x{}", encoded_data_hex),
-            "blockNumber": "0x123456",
-            "blockTimestamp": "0x64b8c123",
-            "transactionHash": "0xabcdef1234567890abcdef1234567890abcdef1234567890abcdef1234567890",
-            "logIndex": "0x0"
-        });
-
-        let events_array = serde_json::json!([clear_event]);
-        let result = LocalDb::default().decode_events(events_array);
-
-        assert!(result.is_err());
-        let error = result.unwrap_err();
-        assert!(matches!(
-            error,
-            DecodeError::BobOutputIOIndexOutOfBounds { index: 7, max: 1 }
-        ));
-=======
         let clear_event = build_clear_log(sender, alice_order, bob_order, clear_config);
         let result = decode_events(&[clear_event]).unwrap();
         assert_eq!(result.len(), 1);
         assert!(matches!(result[0].decoded_data, DecodedEvent::ClearV3(_)));
->>>>>>> 7ee7fe63
     }
 
     #[test]
@@ -1211,40 +893,9 @@
             aliceBountyVaultId: U256::from(0).into(),
             bobBountyVaultId: U256::from(0).into(),
         };
-<<<<<<< HEAD
-
-        let event_data = ClearV3 {
-            sender,
-            alice: alice_order,
-            bob: bob_order,
-            clearConfig: clear_config,
-        };
-
-        let encoded_data = event_data.encode_data();
-        let encoded_data_hex = hex::encode(&encoded_data);
-        let clear_event = serde_json::json!({
-            "topics": [format!("0x{}", hex::encode(ClearV3::SIGNATURE_HASH))],
-            "data": format!("0x{}", encoded_data_hex),
-            "blockNumber": "0x123456",
-            "blockTimestamp": "0x64b8c123",
-            "transactionHash": "0xabcdef1234567890abcdef1234567890abcdef1234567890abcdef1234567890",
-            "logIndex": "0x0"
-        });
-
-        let events_array = serde_json::json!([clear_event]);
-        let result = LocalDb::default().decode_events(events_array);
-
-        assert!(result.is_err());
-        let error = result.unwrap_err();
-        assert!(matches!(
-            error,
-            DecodeError::AliceInputIOIndexOutOfBounds { index: 0, max: 0 }
-        ));
-=======
         let clear_event = build_clear_log(sender, alice_order, bob_order, clear_config);
         let result = decode_events(&[clear_event]).unwrap();
         assert_eq!(result.len(), 1);
         assert!(matches!(result[0].decoded_data, DecodedEvent::ClearV3(_)));
->>>>>>> 7ee7fe63
     }
 }