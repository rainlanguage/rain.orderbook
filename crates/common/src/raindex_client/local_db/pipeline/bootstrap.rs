--- conflicted
+++ resolved
@@ -250,12 +250,7 @@
             .with_json(&fetch_db_metadata_stmt(), json!([db_meta_row]))
             .with_text(&clear_tables_stmt(), "ok")
             .with_text(&create_tables_stmt(), "ok")
-<<<<<<< HEAD
             .with_text(&insert_db_metadata_stmt(DB_SCHEMA_VERSION), "ok");
-
-=======
-            .with_text(&insert_db_metadata_stmt(DATABASE_SCHEMA_VERSION), "ok");
->>>>>>> b9c60623
         adapter
             .runner_run(&db, Some(DB_SCHEMA_VERSION))
             .await
@@ -291,12 +286,7 @@
             .with_json(&fetch_target_watermark_stmt(&runner_ob_id()), json!([]))
             .with_text(&clear_tables_stmt(), "ok")
             .with_text(&create_tables_stmt(), "ok")
-<<<<<<< HEAD
             .with_text(&insert_db_metadata_stmt(DB_SCHEMA_VERSION), "ok");
-
-=======
-            .with_text(&insert_db_metadata_stmt(DATABASE_SCHEMA_VERSION), "ok");
->>>>>>> b9c60623
         adapter
             .runner_run(&db, Some(DB_SCHEMA_VERSION))
             .await
@@ -411,29 +401,8 @@
 
         let db = MockDb::default()
             .with_json(&fetch_tables_stmt(), tables_json)
-<<<<<<< HEAD
-            .with_json(
-                &fetch_target_watermark_stmt(
-                    orderbook_key().chain_id,
-                    orderbook_key().orderbook_address,
-                ),
-                json!([watermark_row]),
-            )
-            .with_json(
-                &fetch_db_metadata_stmt(),
-                json!([DbMetadataRow {
-                    id: 1,
-                    db_schema_version: DB_SCHEMA_VERSION,
-                    created_at: None,
-                    updated_at: None
-                }]),
-            );
-
-        let cfg = cfg_with_dump(latest);
-=======
             .with_json(&fetch_target_watermark_stmt(&cfg.ob_id), json!([]))
             .with_text(&dump_stmt, "ok");
->>>>>>> b9c60623
 
         adapter.engine_run(&db, &cfg).await.unwrap();
 
@@ -460,25 +429,8 @@
         let db = MockDb::default()
             .with_json(&fetch_tables_stmt(), tables_json)
             .with_json(
-<<<<<<< HEAD
-                &fetch_target_watermark_stmt(
-                    orderbook_key().chain_id,
-                    orderbook_key().orderbook_address,
-                ),
-                json!([watermark_row]),
-            )
-            .with_json(
-                &fetch_db_metadata_stmt(),
-                json!([DbMetadataRow {
-                    id: 1,
-                    db_schema_version: DB_SCHEMA_VERSION,
-                    created_at: None,
-                    updated_at: None
-                }]),
-=======
                 &fetch_target_watermark_stmt(&cfg.ob_id),
                 json!([watermark_row(last_synced)]),
->>>>>>> b9c60623
             )
             .with_text(&clear_stmt, "cleared")
             .with_text(&dump_stmt, "dumped");
@@ -499,25 +451,8 @@
         let db = MockDb::default()
             .with_json(&fetch_tables_stmt(), tables_json)
             .with_json(
-<<<<<<< HEAD
-                &fetch_target_watermark_stmt(
-                    orderbook_key().chain_id,
-                    orderbook_key().orderbook_address,
-                ),
-                json!([watermark_row]),
-            )
-            .with_json(
-                &fetch_db_metadata_stmt(),
-                json!([DbMetadataRow {
-                    id: 1,
-                    db_schema_version: DB_SCHEMA_VERSION,
-                    created_at: None,
-                    updated_at: None
-                }]),
-=======
                 &fetch_target_watermark_stmt(&cfg.ob_id),
                 json!([watermark_row(last_synced)]),
->>>>>>> b9c60623
             );
 
         adapter.engine_run(&db, &cfg).await.unwrap();
@@ -561,25 +496,8 @@
         let db = MockDb::default()
             .with_json(&fetch_tables_stmt(), tables_json)
             .with_json(
-<<<<<<< HEAD
-                &fetch_target_watermark_stmt(
-                    orderbook_key().chain_id,
-                    orderbook_key().orderbook_address,
-                ),
-                json!([watermark_row]),
-            )
-            .with_json(
-                &fetch_db_metadata_stmt(),
-                json!([DbMetadataRow {
-                    id: 1,
-                    db_schema_version: DB_SCHEMA_VERSION,
-                    created_at: None,
-                    updated_at: None
-                }]),
-=======
                 &fetch_target_watermark_stmt(&cfg.ob_id),
                 json!([watermark_row(last_synced)]),
->>>>>>> b9c60623
             );
 
         adapter.engine_run(&db, &cfg).await.unwrap();
