--- conflicted
+++ resolved
@@ -178,12 +178,8 @@
     use std::sync::Mutex;
 
     use super::*;
-<<<<<<< HEAD
-    use crate::local_db::pipeline::traits::BootstrapConfig;
+    use crate::local_db::pipeline::BootstrapConfig;
     use crate::local_db::query::clear_orderbook_data::clear_orderbook_data_stmt;
-=======
-    use crate::local_db::pipeline::BootstrapConfig;
->>>>>>> fd9dc5cb
     use crate::local_db::query::clear_tables::clear_tables_stmt;
     use crate::local_db::query::create_tables::create_tables_stmt;
     use crate::local_db::query::create_tables::REQUIRED_TABLES;
