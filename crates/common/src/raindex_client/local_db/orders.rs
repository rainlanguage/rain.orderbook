--- conflicted
+++ resolved
@@ -4,13 +4,9 @@
 use crate::local_db::query::LocalDbQueryError;
 use crate::local_db::{query::fetch_orders::FetchOrdersArgs, OrderbookIdentifier};
 use crate::raindex_client::local_db::query::fetch_orders::fetch_orders;
-<<<<<<< HEAD
+use crate::raindex_client::RaindexClient;
 use alloy::primitives::B256;
-=======
-use crate::raindex_client::RaindexClient;
-use alloy::primitives::Bytes;
 use async_trait::async_trait;
->>>>>>> 9094a0ef
 use serde::Deserialize;
 use serde_json::from_str;
 use std::rc::Rc;
@@ -95,11 +91,7 @@
     async fn get_by_hash(
         &self,
         ob_id: &OrderbookIdentifier,
-<<<<<<< HEAD
         order_hash: &B256,
-=======
-        order_hash: &Bytes,
->>>>>>> 9094a0ef
     ) -> Result<Option<RaindexOrder>, RaindexError> {
         let fetch_args = FetchOrdersArgs {
             chain_ids: vec![ob_id.chain_id],
