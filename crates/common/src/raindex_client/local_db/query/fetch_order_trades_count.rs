use crate::local_db::query::fetch_order_trades_count::{
    build_fetch_trade_count_stmt, extract_trade_count, LocalDbTradeCountRow,
};
use crate::local_db::query::{LocalDbQueryError, LocalDbQueryExecutor};
use crate::local_db::OrderbookIdentifier;

pub async fn fetch_order_trades_count<E: LocalDbQueryExecutor + ?Sized>(
    exec: &E,
    ob_id: &OrderbookIdentifier,
    order_hash: &str,
    start_timestamp: Option<u64>,
    end_timestamp: Option<u64>,
) -> Result<u64, LocalDbQueryError> {
    let stmt = build_fetch_trade_count_stmt(ob_id, order_hash, start_timestamp, end_timestamp)?;
    let rows: Vec<LocalDbTradeCountRow> = exec.query_json(&stmt).await?;
    Ok(extract_trade_count(&rows))
}

#[cfg(all(test, target_family = "wasm"))]
mod wasm_tests {
    use super::*;
    use crate::raindex_client::local_db::executor::tests::create_sql_capturing_callback;
    use crate::raindex_client::local_db::executor::JsCallbackExecutor;
    use alloy::primitives::Address;
    use std::cell::RefCell;
    use std::rc::Rc;
    use wasm_bindgen_test::*;
    use wasm_bindgen_utils::prelude::wasm_bindgen;

    #[wasm_bindgen_test]
    async fn wrapper_uses_builder_sql_and_extracts_count() {
        let order_hash = " 0xAbC ' ";
        let start = Some(10);
        let end = Some(20);

        let orderbook = Address::from([0x88; 20]);
        let expected_stmt = build_fetch_trade_count_stmt(
            &OrderbookIdentifier::new(1, orderbook),
            order_hash,
            start,
            end,
        )
        .unwrap();

        // Return one row with count 5
        let response = r#"[{"trade_count":5}]"#;
        let store = Rc::new(RefCell::new((
            String::new(),
            wasm_bindgen::JsValue::UNDEFINED,
        )));
        let callback = create_sql_capturing_callback(response, store.clone());
        let exec = JsCallbackExecutor::from_ref(&callback);

        let res = super::fetch_order_trades_count(
            &exec,
            &OrderbookIdentifier::new(1, orderbook),
            order_hash,
            start,
            end,
        )
        .await;
        assert!(res.is_ok());
        assert_eq!(res.unwrap(), 5);

        let captured = store.borrow().clone();
        assert_eq!(captured.0, expected_stmt.sql);
    }

    #[wasm_bindgen_test]
    async fn wrapper_extracts_zero_on_empty_rows() {
        let store = Rc::new(RefCell::new((
            String::new(),
            wasm_bindgen::JsValue::UNDEFINED,
        )));
        let callback = create_sql_capturing_callback("[]", store.clone());
<<<<<<< HEAD
        let exec = JsCallbackExecutor::from_ref(&callback);
        let res =
            super::fetch_order_trades_count(&exec, 1, Address::ZERO, "hash", None, None).await;
=======
        let exec = JsCallbackExecutor::new(&callback);
        let res = super::fetch_order_trades_count(
            &exec,
            &OrderbookIdentifier::new(1, Address::ZERO),
            "hash",
            None,
            None,
        )
        .await;
>>>>>>> 0fb591d7
        assert!(res.is_ok());
        assert_eq!(res.unwrap(), 0);
    }
}<|MERGE_RESOLUTION|>--- conflicted
+++ resolved
@@ -73,12 +73,7 @@
             wasm_bindgen::JsValue::UNDEFINED,
         )));
         let callback = create_sql_capturing_callback("[]", store.clone());
-<<<<<<< HEAD
         let exec = JsCallbackExecutor::from_ref(&callback);
-        let res =
-            super::fetch_order_trades_count(&exec, 1, Address::ZERO, "hash", None, None).await;
-=======
-        let exec = JsCallbackExecutor::new(&callback);
         let res = super::fetch_order_trades_count(
             &exec,
             &OrderbookIdentifier::new(1, Address::ZERO),
@@ -87,7 +82,6 @@
             None,
         )
         .await;
->>>>>>> 0fb591d7
         assert!(res.is_ok());
         assert_eq!(res.unwrap(), 0);
     }
