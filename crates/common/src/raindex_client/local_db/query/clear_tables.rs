use crate::local_db::query::clear_tables::clear_tables_stmt;
use crate::local_db::query::{LocalDbQueryError, LocalDbQueryExecutor};
<<<<<<< HEAD
use crate::local_db::{LocalDb, LocalDbError};
use crate::raindex_client::local_db::executor::JsCallbackExecutor;
=======
use crate::local_db::LocalDbError;
>>>>>>> 6c727615
use wasm_bindgen_utils::prelude::*;

pub async fn clear_tables<E: LocalDbQueryExecutor + ?Sized>(
    exec: &E,
) -> Result<(), LocalDbQueryError> {
    let stmt = clear_tables_stmt();
    exec.query_text(&stmt).await.map(|_| ())
}

<<<<<<< HEAD
#[wasm_export]
impl LocalDb {
    /// Clears all local database tables using the provided JS query callback.
    #[wasm_export(js_name = "clearTables", unchecked_return_type = "void")]
    pub async fn clear_tables_wasm(
        &self,
        #[wasm_export(param_description = "JavaScript function to execute database queries")]
        db_callback: js_sys::Function,
    ) -> Result<(), LocalDbError> {
        let exec = JsCallbackExecutor::from_ref(&db_callback);
        clear_tables(&exec).await.map_err(LocalDbError::from)
    }
=======
/// Clears all local database tables using the provided JS query callback.
#[wasm_export(js_name = "clearTables", unchecked_return_type = "void")]
pub async fn clear_tables_wasm(
    #[wasm_export(param_description = "JavaScript function to execute database queries")]
    db_callback: js_sys::Function,
) -> Result<(), LocalDbError> {
    let exec = crate::raindex_client::local_db::executor::JsCallbackExecutor::new(&db_callback);
    clear_tables(&exec).await.map_err(LocalDbError::from)
>>>>>>> 6c727615
}
#[cfg(all(test, target_family = "wasm"))]
mod wasm_tests {
    use super::*;
    use crate::raindex_client::local_db::executor::tests::create_sql_capturing_callback;
    use crate::raindex_client::local_db::executor::JsCallbackExecutor;
    use std::cell::RefCell;
    use std::rc::Rc;
    use wasm_bindgen_test::*;

    #[wasm_bindgen_test]
    async fn wrapper_uses_raw_sql_exactly() {
        let expected_sql = clear_tables_stmt();
        let store = Rc::new(RefCell::new((
            String::new(),
            wasm_bindgen::JsValue::UNDEFINED,
        )));
        let callback = create_sql_capturing_callback("OK", store.clone());
        let exec = JsCallbackExecutor::from_ref(&callback);
        let res = super::clear_tables(&exec).await;
        assert!(res.is_ok());
        assert_eq!(store.borrow().clone().0, expected_sql.sql);
    }
}<|MERGE_RESOLUTION|>--- conflicted
+++ resolved
@@ -1,11 +1,7 @@
 use crate::local_db::query::clear_tables::clear_tables_stmt;
 use crate::local_db::query::{LocalDbQueryError, LocalDbQueryExecutor};
-<<<<<<< HEAD
-use crate::local_db::{LocalDb, LocalDbError};
+use crate::local_db::LocalDbError;
 use crate::raindex_client::local_db::executor::JsCallbackExecutor;
-=======
-use crate::local_db::LocalDbError;
->>>>>>> 6c727615
 use wasm_bindgen_utils::prelude::*;
 
 pub async fn clear_tables<E: LocalDbQueryExecutor + ?Sized>(
@@ -15,30 +11,16 @@
     exec.query_text(&stmt).await.map(|_| ())
 }
 
-<<<<<<< HEAD
-#[wasm_export]
-impl LocalDb {
-    /// Clears all local database tables using the provided JS query callback.
-    #[wasm_export(js_name = "clearTables", unchecked_return_type = "void")]
-    pub async fn clear_tables_wasm(
-        &self,
-        #[wasm_export(param_description = "JavaScript function to execute database queries")]
-        db_callback: js_sys::Function,
-    ) -> Result<(), LocalDbError> {
-        let exec = JsCallbackExecutor::from_ref(&db_callback);
-        clear_tables(&exec).await.map_err(LocalDbError::from)
-    }
-=======
 /// Clears all local database tables using the provided JS query callback.
 #[wasm_export(js_name = "clearTables", unchecked_return_type = "void")]
 pub async fn clear_tables_wasm(
     #[wasm_export(param_description = "JavaScript function to execute database queries")]
     db_callback: js_sys::Function,
 ) -> Result<(), LocalDbError> {
-    let exec = crate::raindex_client::local_db::executor::JsCallbackExecutor::new(&db_callback);
+    let exec = JsCallbackExecutor::from_ref(&db_callback);
     clear_tables(&exec).await.map_err(LocalDbError::from)
->>>>>>> 6c727615
 }
+
 #[cfg(all(test, target_family = "wasm"))]
 mod wasm_tests {
     use super::*;
