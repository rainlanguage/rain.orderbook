--- conflicted
+++ resolved
@@ -151,14 +151,9 @@
             closure.forget();
 
             let args = FetchOrdersArgs::default();
-<<<<<<< HEAD
-            let exec = JsCallbackExecutor::from_ref(&callback);
-            let res = super::fetch_orders(&exec, 1, orderbook(), args).await;
-=======
-            let exec = JsCallbackExecutor::new(&callback);
+            let exec = JsCallbackExecutor::from_ref(&callback);
             let res =
                 super::fetch_orders(&exec, &OrderbookIdentifier::new(1, orderbook()), args).await;
->>>>>>> 0fb591d7
             assert!(res.is_err());
             let err = res.err().unwrap();
             let msg = err.to_string();
@@ -179,14 +174,9 @@
             )));
             let callback = create_sql_capturing_callback("not-json", store.clone());
 
-<<<<<<< HEAD
-            let exec = JsCallbackExecutor::from_ref(&callback);
-            let res = super::fetch_orders(&exec, 1, orderbook(), args).await;
-=======
-            let exec = JsCallbackExecutor::new(&callback);
+            let exec = JsCallbackExecutor::from_ref(&callback);
             let res =
                 super::fetch_orders(&exec, &OrderbookIdentifier::new(1, orderbook()), args).await;
->>>>>>> 0fb591d7
             assert!(matches!(
                 res,
                 Err(LocalDbQueryError::Deserialization { .. })
@@ -215,14 +205,9 @@
             closure.forget();
 
             let args = FetchOrdersArgs::default();
-<<<<<<< HEAD
-            let exec = JsCallbackExecutor::from_ref(&callback);
-            let res = super::fetch_orders(&exec, 1, orderbook(), args).await;
-=======
-            let exec = JsCallbackExecutor::new(&callback);
+            let exec = JsCallbackExecutor::from_ref(&callback);
             let res =
                 super::fetch_orders(&exec, &OrderbookIdentifier::new(1, orderbook()), args).await;
->>>>>>> 0fb591d7
             assert!(matches!(res, Err(LocalDbQueryError::InvalidResponse)));
         }
     }
