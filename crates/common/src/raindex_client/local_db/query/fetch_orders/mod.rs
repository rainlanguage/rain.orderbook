--- conflicted
+++ resolved
@@ -1,7 +1,7 @@
 use super::*;
 use crate::raindex_client::local_db::bool_from_int_or_bool;
 use crate::raindex_client::orders::GetOrdersFilters;
-use alloy::primitives::Bytes;
+use alloy::primitives::{Address, Bytes};
 
 const QUERY: &str = include_str!("query.sql");
 
@@ -59,27 +59,18 @@
     pub block_timestamp: u64,
     #[serde(alias = "blockNumber")]
     pub block_number: u64,
-<<<<<<< HEAD
-    #[serde(alias = "orderbookAddress")]
-    pub orderbook_address: String,
-    #[serde(alias = "orderBytes")]
-    pub order_bytes: String,
-    #[serde(alias = "interpreterAddress")]
-    pub interpreter_address: String,
-    #[serde(alias = "storeAddress")]
-    pub store_address: String,
-    #[serde(alias = "interpreterBytecode", with = "serde_bytes")]
-    pub interpreter_bytecode: Bytes,
-    #[serde(alias = "transactionHash")]
-    pub transaction_hash: String,
-=======
     #[serde(alias = "orderbookAddress", with = "serde_address")]
     pub orderbook_address: Address,
     #[serde(alias = "orderBytes", with = "serde_bytes")]
     pub order_bytes: Bytes,
+    #[serde(alias = "interpreterAddress", with = "serde_address")]
+    pub interpreter_address: Address,
+    #[serde(alias = "storeAddress", with = "serde_address")]
+    pub store_address: Address,
+    #[serde(alias = "interpreterBytecode", with = "serde_bytes")]
+    pub interpreter_bytecode: Bytes,
     #[serde(alias = "transactionHash", with = "serde_bytes")]
     pub transaction_hash: Bytes,
->>>>>>> 662c4aa9
     pub inputs: Option<String>,
     pub outputs: Option<String>,
     #[serde(alias = "tradeCount")]
@@ -249,25 +240,22 @@
                     owner: Address::from_str("0x1111111111111111111111111111111111111111").unwrap(),
                     block_timestamp: 1000,
                     block_number: 123,
-<<<<<<< HEAD
-                    orderbook_address: "0x2f209e5b67A33B8fE96E28f24628dF6Da301c8eB".into(),
-                    order_bytes: "0xdeadbeef".into(),
-                    interpreter_address: "0x3333333333333333333333333333333333333333".into(),
-                    store_address: "0x4444444444444444444444444444444444444444".into(),
-                    interpreter_bytecode: Bytes::from_str("0x01020304").unwrap(),
-                    transaction_hash:
-                        "0xaaaaaaaaaaaaaaaaaaaaaaaaaaaaaaaaaaaaaaaaaaaaaaaaaaaaaaaaaaaaaaaa".into(),
-=======
                     orderbook_address: Address::from_str(
                         "0x2f209e5b67A33B8fE96E28f24628dF6Da301c8eB",
                     )
                     .unwrap(),
                     order_bytes: Bytes::from_str("0xdeadbeef").unwrap(),
+                    interpreter_address: Address::from_str(
+                        "0x3333333333333333333333333333333333333333",
+                    )
+                    .unwrap(),
+                    store_address: Address::from_str("0x4444444444444444444444444444444444444444")
+                        .unwrap(),
+                    interpreter_bytecode: Bytes::from_str("0x01020304").unwrap(),
                     transaction_hash: Bytes::from_str(
                         "0xaaaaaaaaaaaaaaaaaaaaaaaaaaaaaaaaaaaaaaaaaaaaaaaaaaaaaaaaaaaaaaaa",
                     )
                     .unwrap(),
->>>>>>> 662c4aa9
                     inputs: Some("1:0xaaa,2:0xbbb".into()),
                     outputs: Some("3:0xccc".into()),
                     trade_count: 2,
@@ -282,25 +270,22 @@
                     owner: Address::from_str("0x2222222222222222222222222222222222222222").unwrap(),
                     block_timestamp: 2000,
                     block_number: 456,
-<<<<<<< HEAD
-                    orderbook_address: "0x2f209e5b67A33B8fE96E28f24628dF6Da301c8eB".into(),
-                    order_bytes: "0x00".into(),
-                    interpreter_address: "0x5555555555555555555555555555555555555555".into(),
-                    store_address: "0x6666666666666666666666666666666666666666".into(),
-                    interpreter_bytecode: Bytes::from_str("0x05060708").unwrap(),
-                    transaction_hash:
-                        "0xbbbbbbbbbbbbbbbbbbbbbbbbbbbbbbbbbbbbbbbbbbbbbbbbbbbbbbbbbbbbbbbb".into(),
-=======
                     orderbook_address: Address::from_str(
                         "0x2f209e5b67A33B8fE96E28f24628dF6Da301c8eB",
                     )
                     .unwrap(),
                     order_bytes: Bytes::from_str("0x00").unwrap(),
+                    interpreter_address: Address::from_str(
+                        "0x5555555555555555555555555555555555555555",
+                    )
+                    .unwrap(),
+                    store_address: Address::from_str("0x6666666666666666666666666666666666666666")
+                        .unwrap(),
+                    interpreter_bytecode: Bytes::from_str("0x05060708").unwrap(),
                     transaction_hash: Bytes::from_str(
                         "0xbbbbbbbbbbbbbbbbbbbbbbbbbbbbbbbbbbbbbbbbbbbbbbbbbbbbbbbbbbbbbbbb",
                     )
                     .unwrap(),
->>>>>>> 662c4aa9
                     inputs: None,
                     outputs: None,
                     trade_count: 0,
