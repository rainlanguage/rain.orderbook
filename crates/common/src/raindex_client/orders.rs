<<<<<<< HEAD
use super::RaindexClient;
=======
use super::*;
use crate::{
    meta::TryDecodeRainlangSource,
    raindex_client::vaults::{RaindexVault, RaindexVaultType},
};
use alloy::primitives::Address;
use rain_orderbook_subgraph_client::{
    performance::{vol::VaultVolume, OrderPerformance},
    types::{
        common::{SgBytes, SgOrder, SgOrdersListFilterArgs},
        Id,
    },
    MultiOrderbookSubgraphClient, OrderbookSubgraphClient, SgPaginationArgs,
};
use std::{
    collections::HashSet,
    str::FromStr,
    sync::{Arc, RwLock},
};
>>>>>>> db4f117d

const DEFAULT_PAGE_SIZE: u16 = 100;

/// A single order representation within a given orderbook.
///
/// RaindexOrder represents a trading order on a specific blockchain with its associated
/// input and output vaults, metadata, and performance tracking capabilities. Each order
/// is deployed on a specific orderbook contract and can be queried for volume and
/// performance metrics over time.
///
/// The order contains both the raw order data (bytes and hash) and structured access
/// to its vaults, which define what tokens can be traded and their current balances.
#[derive(Serialize, Deserialize, Debug, Clone)]
#[serde(rename_all = "camelCase")]
#[wasm_bindgen]
pub struct RaindexOrder {
    raindex_client: Arc<RwLock<RaindexClient>>,
    chain_id: u64,
    id: String,
    order_bytes: String,
    order_hash: String,
    owner: Address,
    inputs: Vec<RaindexVault>,
    outputs: Vec<RaindexVault>,
    orderbook: Address,
    active: bool,
    timestamp_added: String,
    meta: Option<String>,
    rainlang: Option<String>,
}

#[wasm_bindgen]
impl RaindexOrder {
    #[wasm_bindgen(getter)]
    pub fn chain_id(&self) -> u64 {
        self.chain_id
    }
    #[wasm_bindgen(getter)]
    pub fn id(&self) -> String {
        self.id.clone()
    }
    #[wasm_bindgen(getter = orderBytes)]
    pub fn order_bytes(&self) -> String {
        self.order_bytes.clone()
    }
    #[wasm_bindgen(getter = orderHash)]
    pub fn order_hash(&self) -> String {
        self.order_hash.clone()
    }
    #[wasm_bindgen(getter, unchecked_return_type = "Address")]
    pub fn owner(&self) -> String {
        self.owner.to_string()
    }
    #[wasm_bindgen(getter)]
    pub fn inputs(&self) -> Vec<RaindexVault> {
        self.inputs.clone()
    }
    #[wasm_bindgen(getter)]
    pub fn outputs(&self) -> Vec<RaindexVault> {
        self.outputs.clone()
    }
    /// Returns a combined view of all vaults associated with this order.
    ///
    /// This method merges input and output vaults, properly handling vaults that serve
    /// both roles by marking them as InputOutput type. The returned list contains each
    /// unique vault exactly once with the correct type classification.
    ///
    /// ## Returns
    ///
    /// - `Vec<RaindexVault>` - All vaults with proper type classification
    ///
    /// ## Examples
    ///
    /// ```javascript
    /// order.vaults.forEach(vault => {
    ///   console.log(`${vault.id}: ${vault.vaultType}`);
    /// });
    /// ```
    #[wasm_bindgen(getter)]
    pub fn vaults(&self) -> Vec<RaindexVault> {
        let mut vaults: Vec<RaindexVault> = Vec::new();

        let input_ids: HashSet<String> = self.inputs.iter().map(|v| v.id()).collect();
        let output_ids: HashSet<String> = self.outputs.iter().map(|v| v.id()).collect();

        // First add inputs (excluding input_outputs)
        for vault in &self.inputs {
            if !output_ids.contains(&vault.id()) {
                vaults.push(vault.clone());
            }
        }
        // Then add outputs (excluding input_outputs)
        for vault in &self.outputs {
            if !input_ids.contains(&vault.id()) {
                vaults.push(vault.clone());
            }
        }
        // Finally add input_outputs (only once for vaults that are both input and output)
        for vault in &self.inputs {
            if output_ids.contains(&vault.id()) {
                let input_output_vault = vault.with_vault_type(RaindexVaultType::InputOutput);
                vaults.push(input_output_vault);
            }
        }
        vaults
    }
    #[wasm_bindgen(getter)]
    pub fn orderbook(&self) -> String {
        self.orderbook.to_string()
    }
    #[wasm_bindgen(getter)]
    pub fn active(&self) -> bool {
        self.active
    }
    #[wasm_bindgen(getter = timestampAdded)]
    pub fn timestamp_added(&self) -> String {
        self.timestamp_added.clone()
    }
    #[wasm_bindgen(getter)]
    pub fn meta(&self) -> Option<String> {
        self.meta.clone()
    }
    #[wasm_bindgen(getter)]
    pub fn rainlang(&self) -> Option<String> {
        self.rainlang.clone()
    }
}

#[wasm_export]
impl RaindexOrder {
    /// Retrieves volume data for all vaults associated with this order over a specified time period.
    ///
    /// Queries historical volume information across all vaults that belong to this order,
    /// allowing analysis of trading activity and liquidity patterns over time.
    ///
    /// ## Parameters
    ///
    /// - `start_timestamp` - Unix timestamp for the start of the query period (optional)
    /// - `end_timestamp` - Unix timestamp for the end of the query period (optional)
    ///
    /// ## Returns
    ///
    /// - `Vec<VaultVolume>` - Volume data for each vault over the specified period
    ///
    /// ## Examples
    ///
    /// ```javascript
    /// const result = await order.getVaultsVolume(
    ///   Math.floor(Date.now() / 1000) - 86400, // 24 hours ago
    ///   Math.floor(Date.now() / 1000)
    /// );
    /// if (result.error) {
    ///   console.error("Error fetching volume:", result.error.readableMsg);
    ///   return;
    /// }
    /// const volumes = result.value;
    /// // Do something with volumes
    /// ```
    #[wasm_export(
        js_name = "getVaultsVolume",
        unchecked_return_type = "VaultVolume[]",
        preserve_js_class
    )]
    pub async fn get_vaults_volume(
        &self,
        start_timestamp: Option<u64>,
        end_timestamp: Option<u64>,
    ) -> Result<Vec<VaultVolume>, RaindexError> {
        let subgraph_url = {
            let raindex_client = self
                .raindex_client
                .read()
                .map_err(|_| YamlError::ReadLockError)?;
            raindex_client.get_subgraph_url_for_chain(self.chain_id)?
        };
        let client = OrderbookSubgraphClient::new(subgraph_url);
        let volumes = client
            .order_vaults_volume(Id::new(self.id.clone()), start_timestamp, end_timestamp)
            .await?;
        Ok(volumes)
    }

    /// Gets comprehensive performance metrics and analytics for this order over a specified time period.
    ///
    /// Retrieves detailed performance data including profit/loss, volume statistics, and other
    /// key metrics that help assess the effectiveness of the trading strategy implemented by this order.
    ///
    /// ## Parameters
    ///
    /// - `start_timestamp` - Unix timestamp for the start of the analysis period (optional, defaults to order creation)
    /// - `end_timestamp` - Unix timestamp for the end of the analysis period (optional, defaults to current time)
    ///
    /// ## Returns
    ///
    /// - `OrderPerformance` - Comprehensive performance metrics for the order
    ///
    /// ## Examples
    ///
    /// ```javascript
    /// const result = await order.getPerformance(
    ///   Math.floor(Date.now() / 1000) - 604800, // 1 week ago
    ///   Math.floor(Date.now() / 1000)
    /// );
    /// if (result.error) {
    ///   console.error("Error fetching performance:", result.error.readableMsg);
    ///   return;
    /// }
    /// const performance = result.value;
    /// // Do something with performance
    /// ```
    #[wasm_export(js_name = "getPerformance", unchecked_return_type = "OrderPerformance")]
    pub async fn get_performance(
        &self,
        start_timestamp: Option<u64>,
        end_timestamp: Option<u64>,
    ) -> Result<OrderPerformance, RaindexError> {
        let subgraph_url = {
            let raindex_client = self
                .raindex_client
                .read()
                .map_err(|_| YamlError::ReadLockError)?;
            raindex_client.get_subgraph_url_for_chain(self.chain_id)?
        };
        let client = OrderbookSubgraphClient::new(subgraph_url);
        let performance = client
            .order_performance(Id::new(self.id.clone()), start_timestamp, end_timestamp)
            .await?;
        Ok(performance)
    }
}

#[wasm_export]
impl RaindexClient {
    /// Queries orders with filtering and pagination across configured networks.
    ///
    /// Retrieves a list of orders from the specified network or all configured networks,
    /// with support for filtering by owner, status, and order hash. Results are paginated
    /// for efficient data retrieval.
    ///
    /// ## Parameters
    ///
    /// - `chain_id` - Specific blockchain network to query (optional, queries all networks if not specified)
    /// - `filters` - Filtering criteria (optional, includes all orders if not specified):
    ///   - `owners`: Array of owner addresses to filter by
    ///   - `active`: Filter by order status (true for active only)
    ///   - `order_hash`: Specific order hash to find
    /// - `page` - Page number for pagination (optional, defaults to 1)
    ///
    /// ## Returns
    ///
    /// - `Vec<RaindexOrder>` - Array of orders matching the specified criteria
    ///
    /// ## Examples
    ///
    /// ```javascript
    /// const result = await client.getOrders(
    ///   137, // Polygon network
    ///   {
    ///     owners: ["0x1234567890abcdef1234567890abcdef12345678"],
    ///     active: true
    ///   },
    ///   1
    /// );
    /// if (result.error) {
    ///   console.error("Error fetching orders:", result.error.readableMsg);
    ///   return;
    /// }
    /// const orders = result.value;
    /// // Do something with orders
    /// ```
    #[wasm_export(
        js_name = "getOrders",
        unchecked_return_type = "RaindexOrder[]",
        preserve_js_class
    )]
    pub async fn get_orders(
        &self,
        chain_id: Option<u16>,
        filters: Option<GetOrdersFilters>,
        page: Option<u16>,
    ) -> Result<Vec<RaindexOrder>, RaindexError> {
        let raindex_client = Arc::new(RwLock::new(self.clone()));
        let multi_subgraph_args = self.get_multi_subgraph_args(chain_id.map(|id| id as u64))?;
        let client =
            MultiOrderbookSubgraphClient::new(multi_subgraph_args.values().cloned().collect());
        let orders = client
            .orders_list(
                filters
                    .unwrap_or(GetOrdersFilters {
                        owners: vec![],
                        active: None,
                        order_hash: None,
                    })
                    .try_into()?,
                SgPaginationArgs {
                    page: page.unwrap_or(1),
                    page_size: DEFAULT_PAGE_SIZE,
                },
            )
            .await;
        let orders = orders
            .iter()
            .map(|order| {
                let chain_id = multi_subgraph_args
                    .iter()
                    .find(|(_, subgraph)| subgraph.name == order.subgraph_name)
                    .map(|(chain_id, _)| *chain_id)
                    .ok_or(RaindexError::SubgraphNotFound(
                        order.subgraph_name.clone(),
                        order.order.order_hash.0.clone(),
                    ))?;
                let order = RaindexOrder::try_from_sg_order(
                    raindex_client.clone(),
                    chain_id,
                    order.order.clone(),
                )?;
                Ok(order)
            })
            .collect::<Result<Vec<RaindexOrder>, RaindexError>>()?;
        Ok(orders)
    }

    async fn get_sg_order(
        &self,
        chain_id: u16,
        order_hash: String,
    ) -> Result<SgOrder, RaindexError> {
        let subgraph_url = self.get_subgraph_url_for_chain(chain_id as u64)?;
        let client = OrderbookSubgraphClient::new(subgraph_url);
        let order = client.order_detail_by_hash(SgBytes(order_hash)).await?;
        Ok(order)
    }

    /// Retrieves a specific order by its hash from a particular blockchain network.
    ///
    /// Fetches complete order details including all vault information, metadata, and
    /// performance tracking capabilities for a specific order identified by its hash.
    ///
    /// ## Parameters
    ///
    /// - `chain_id` - The blockchain network ID where the order exists
    /// - `order_hash` - The unique hash identifier of the order
    ///
    /// ## Returns
    ///
    /// - `RaindexOrder` - Complete order details with vault and metadata information
    ///
    /// ## Examples
    ///
    /// ```javascript
    /// const result = await client.getOrderByHash(
    ///   137, // Polygon network
    ///   "0xabcdef1234567890abcdef1234567890abcdef1234567890abcdef1234567890"
    /// );
    /// if (result.error) {
    ///   console.error("Error fetching order:", result.error.readableMsg);
    ///   return;
    /// }
    /// const order = result.value;
    /// // Do something with order
    /// ```
    #[wasm_export(
        js_name = "getOrderByHash",
        unchecked_return_type = "RaindexOrder",
        preserve_js_class
    )]
    pub async fn get_order_by_hash(
        &self,
        chain_id: u16,
        order_hash: String,
    ) -> Result<RaindexOrder, RaindexError> {
        let raindex_client = Arc::new(RwLock::new(self.clone()));
        let order = RaindexOrder::try_from_sg_order(
            raindex_client,
            chain_id as u64,
            self.get_sg_order(chain_id, order_hash).await?,
        )?;
        Ok(order)
    }
}

#[derive(Serialize, Deserialize, Debug, Clone, Tsify)]
#[serde(rename_all = "camelCase")]
pub struct GetOrdersFilters {
    #[tsify(type = "Address[]")]
    pub owners: Vec<Address>,
    #[tsify(optional)]
    pub active: Option<bool>,
    #[tsify(optional)]
    pub order_hash: Option<String>,
}
impl_wasm_traits!(GetOrdersFilters);

impl TryFrom<GetOrdersFilters> for SgOrdersListFilterArgs {
    type Error = RaindexError;
    fn try_from(filters: GetOrdersFilters) -> Result<Self, Self::Error> {
        Ok(Self {
            owners: filters
                .owners
                .into_iter()
                .map(|owner| SgBytes(owner.to_string()))
                .collect(),
            active: filters.active,
            order_hash: filters.order_hash.map(SgBytes),
        })
    }
}

impl RaindexOrder {
    fn try_from_sg_order(
        raindex_client: Arc<RwLock<RaindexClient>>,
        chain_id: u64,
        order: SgOrder,
    ) -> Result<Self, RaindexError> {
        let rainlang = order
            .meta
            .as_ref()
            .map(|meta| meta.0.try_decode_rainlangsource())
            .transpose()?;
        Ok(Self {
            raindex_client,
            chain_id,
            id: order.id.0,
            order_bytes: order.order_bytes.0,
            order_hash: order.order_hash.0,
            owner: Address::from_str(&order.owner.0)?,
            inputs: order
                .inputs
                .iter()
                .map(|v| RaindexVault::try_from_sg_vault(v.clone(), RaindexVaultType::Input))
                .collect::<Result<Vec<RaindexVault>, RaindexError>>()?,
            outputs: order
                .outputs
                .iter()
                .map(|v| RaindexVault::try_from_sg_vault(v.clone(), RaindexVaultType::Output))
                .collect::<Result<Vec<RaindexVault>, RaindexError>>()?,
            orderbook: Address::from_str(&order.orderbook.id.0)?,
            active: order.active,
            timestamp_added: order.timestamp_added.0,
            meta: order.meta.map(|meta| meta.0),
            rainlang,
        })
    }
}

#[cfg(test)]
mod tests {
    use super::*;
    use rain_orderbook_app_settings::spec_version::SpecVersion;

    fn get_test_yaml(subgraph1: &str, subgraph2: &str) -> String {
        format!(
            r#"
version: {spec_version}
networks:
    mainnet:
        rpc: https://mainnet.infura.io
        chain-id: 1
        label: Ethereum Mainnet
        network-id: 1
        currency: ETH
    polygon:
        rpc: https://polygon-rpc.com
        chain-id: 137
        label: Polygon Mainnet
        network-id: 137
        currency: MATIC
subgraphs:
    mainnet: {subgraph1}
    polygon: {subgraph2}
metaboards:
    mainnet: https://api.thegraph.com/subgraphs/name/xyz
    polygon: https://api.thegraph.com/subgraphs/name/polygon
orderbooks:
    mainnet-orderbook:
        address: 0x1234567890123456789012345678901234567890
        network: mainnet
        subgraph: mainnet
        label: Primary Orderbook
    polygon-orderbook:
        address: 0x0987654321098765432109876543210987654321
        network: polygon
        subgraph: polygon
        label: Polygon Orderbook
tokens:
    weth:
        network: mainnet
        address: 0xC02aaA39b223FE8D0A0e5C4F27eAD9083C756Cc2
        decimals: 18
        label: Wrapped Ether
        symbol: WETH
    usdc:
        network: polygon
        address: 0x2791Bca1f2de4661ED88A30C99A7a9449Aa84174
        decimals: 6
        label: USD Coin
        symbol: USDC
deployers:
    mainnet-deployer:
        address: 0xF14E09601A47552De6aBd3A0B165607FaFd2B5Ba
        network: mainnet
"#,
            spec_version = SpecVersion::current()
        )
    }

    #[cfg(not(target_family = "wasm"))]
    mod non_wasm {
        use super::*;
        use alloy::primitives::U256;
        use httpmock::MockServer;
        use rain_orderbook_subgraph_client::{
            performance::{
                apy::APYDetails, vol::VolumeDetails, DenominatedPerformance, VaultPerformance,
            },
            types::common::{
                SgAddOrder, SgBigInt, SgBytes, SgErc20, SgOrderAsIO, SgOrderbook, SgTransaction,
                SgVault,
            },
        };
        use serde_json::{json, Value};
        // use wasm_bindgen_utils::prelude::js_sys::BigInt;

        fn get_order1_json() -> Value {
            json!(                        {
              "id": "0x1a69eeb7970d3c8d5776493327fb262e31fc880c9cc4a951607418a7963d9fa1",
              "orderBytes": "0x0000000000000000000000000000000000000000000000000000000000000020000000000000000000000000f08bcbce72f62c95dcb7c07dcb5ed26acfcfbc1100000000000000000000000000000000000000000000000000000000000000a000000000000000000000000000000000000000000000000000000000000005c00000000000000000000000000000000000000000000000000000000000000640392c489ef67afdc348209452c338ea5ba2b6152b936e152f610d05e1a20621a40000000000000000000000005fb33d710f8b58de4c9fdec703b5c2487a5219d600000000000000000000000084c6e7f5a1e5dd89594cc25bef4722a1b8871ae60000000000000000000000000000000000000000000000000000000000000060000000000000000000000000000000000000000000000000000000000000049d000000000000000000000000000000000000000000000000000000000000000f0000000000000000000000000000000000000000000000000de0b6b3a76400000000000000000000000000000000000000000000000000000c7d713b49da0000914d696e20747261646520616d6f756e742e00000000000000000000000000008b616d6f756e742d75736564000000000000000000000000000000000000000000000000000000000000000000000000000000000000000340aad21b3b70000000000000000000000000000000000000000000000000006194049f30f7200000000000000000000000000000000000000000000000000000000000000000000000000000000000000000000000000000000000000000000000b1a2bc2ec500000000000000000000000000000000000000000000000000000e043da6172500008f6c6173742d74726164652d74696d65000000000000000000000000000000008d6c6173742d74726164652d696f0000000000000000000000000000000000008c696e697469616c2d74696d650000000000000000000000000000000000000000000000000000000000000000000000000000000000000006f05b59d3b200000000000000000000000000000000000000000000000000008ac7230489e80000000000000000000000020000915e36ef882941816356bc3718df868054f868ad000000000000000000000000000000000000000000000000000000000000027d0a00000024007400e0015801b401e001f40218025c080500040b20000200100001001000000b120003001000010b110004001000030b0100051305000201100001011000003d120000011000020010000003100404211200001d02000001100003031000010c1200004911000003100404001000012b12000001100003031000010c1200004a0200001a0b00090b1000060b20000700100000001000011b1200001a10000047120000001000001a1000004712000001100000011000002e12000001100005011000042e120000001000053d12000001100004001000042e1200000010000601100005001000032e120000481200011d0b020a0010000001100000011000062713000001100003031000010c12000049110000001000030010000247120000001000010b110008001000050110000700100001201200001f12000001100000011000004712000000100006001000073d120000011000002b12000000100008001000043b120000160901080b1000070b10000901100008001000013d1200001b12000001100006001000013d1200000b100009001000033a120000001000040010000248120001001000000b110008001000053d12000000100006001000042b1200000a0401011a10000001100009031000010c1200004a020000001000000110000a031000010c1200004a020000040200010110000b031000010c120000491100000803000201100009031000010c120000491100000110000a031000010c12000049110000100c01030110000d001000002e1200000110000c3e1200000010000100100001001000010010000100100001001000010010000100100001001000013d1a0000020100010210000e3611000000000000000000000000000000000000000000000000000000000000000000000000010000000000000000000000001d80c49bbbcd1c0911346656b529df9e5c2f783d0000000000000000000000000000000000000000000000000000000000000012a6e3c06415539f92823a18ba63e1c0303040c4892970a0d1e3a27663d7583b33000000000000000000000000000000000000000000000000000000000000000100000000000000000000000012e605bc104e93b45e1ad99f9e555f659051c2bb0000000000000000000000000000000000000000000000000000000000000012a6e3c06415539f92823a18ba63e1c0303040c4892970a0d1e3a27663d7583b33",
              "orderHash": "0x557147dd0daa80d5beff0023fe6a3505469b2b8c4406ce1ab873e1a652572dd4",
              "owner": "0xf08bcbce72f62c95dcb7c07dcb5ed26acfcfbc11",
              "outputs": [
                {
                  "id": "0x49f6b665c395c7b975caa2fc167cb5119981bbb86798bcaf3c4570153d09dfcf",
                  "owner": "0xf08bcbce72f62c95dcb7c07dcb5ed26acfcfbc11",
                  "vaultId": "75486334982066122983501547829219246999490818941767825330875804445439814023987",
                  "balance": "987000000000000000",
                  "token": {
                    "id": "0x12e605bc104e93b45e1ad99f9e555f659051c2bb",
                    "address": "0x12e605bc104e93b45e1ad99f9e555f659051c2bb",
                    "name": "Staked FLR",
                    "symbol": "sFLR",
                    "decimals": "18"
                  },
                  "orderbook": {
                    "id": "0xcee8cd002f151a536394e564b84076c41bbbcd4d"
                  },
                  "ordersAsOutput": [
                    {
                      "id": "0x1a69eeb7970d3c8d5776493327fb262e31fc880c9cc4a951607418a7963d9fa1",
                      "orderHash": "0x557147dd0daa80d5beff0023fe6a3505469b2b8c4406ce1ab873e1a652572dd4",
                      "active": true
                    }
                  ],
                  "ordersAsInput": [],
                  "balanceChanges": []
                },
                {
                    "id": "0x0000000000000000000000000000000000000000",
                    "token": {
                      "id": "0x0000000000000000000000000000000000000000",
                      "address": "0x0000000000000000000000000000000000000000",
                      "name": "T1",
                      "symbol": "T1",
                      "decimals": "0"
                    },
                    "balance": "0",
                    "vaultId": "0",
                    "owner": "0x0000000000000000000000000000000000000000",
                    "ordersAsOutput": [],
                    "ordersAsInput": [],
                    "balanceChanges": [],
                    "orderbook": {
                      "id": "0x0000000000000000000000000000000000000000"
                    }
                  }
              ],
              "inputs": [
                {
                  "id": "0x538830b4f8cc03840cea5af799dc532be4363a3ee8f4c6123dbff7a0acc86dac",
                  "owner": "0xf08bcbce72f62c95dcb7c07dcb5ed26acfcfbc11",
                  "vaultId": "75486334982066122983501547829219246999490818941767825330875804445439814023987",
                  "balance": "797990000000000000",
                  "token": {
                    "id": "0x1d80c49bbbcd1c0911346656b529df9e5c2f783d",
                    "address": "0x1d80c49bbbcd1c0911346656b529df9e5c2f783d",
                    "name": "Wrapped Flare",
                    "symbol": "WFLR",
                    "decimals": "18"
                  },
                  "orderbook": {
                    "id": "0xcee8cd002f151a536394e564b84076c41bbbcd4d"
                  },
                  "ordersAsOutput": [],
                  "ordersAsInput": [
                    {
                      "id": "0x1a69eeb7970d3c8d5776493327fb262e31fc880c9cc4a951607418a7963d9fa1",
                      "orderHash": "0x557147dd0daa80d5beff0023fe6a3505469b2b8c4406ce1ab873e1a652572dd4",
                      "active": true
                    }
                  ],
                  "balanceChanges": []
                },
                {
                    "id": "0x0000000000000000000000000000000000000000",
                    "token": {
                      "id": "0x0000000000000000000000000000000000000000",
                      "address": "0x0000000000000000000000000000000000000000",
                      "name": "T1",
                      "symbol": "T1",
                      "decimals": "0"
                    },
                    "balance": "0",
                    "vaultId": "0",
                    "owner": "0x0000000000000000000000000000000000000000",
                    "ordersAsOutput": [],
                    "ordersAsInput": [],
                    "balanceChanges": [],
                    "orderbook": {
                      "id": "0x0000000000000000000000000000000000000000"
                    }
                  }
              ],
              "orderbook": {
                "id": "0xcee8cd002f151a536394e564b84076c41bbbcd4d"
              },
              "active": true,
              "timestampAdded": "1739448802",
              "meta": "0xff0a89c674ee7874a3005902252f2a20302e2063616c63756c6174652d696f202a2f200a7573696e672d776f7264732d66726f6d203078466532343131434461313933443945346538334135633233344337466433323031303138383361430a616d743a203130302c0a696f3a2063616c6c3c323e28293b0a0a2f2a20312e2068616e646c652d696f202a2f200a3a63616c6c3c333e28292c0a3a656e7375726528657175616c2d746f286f75747075742d7661756c742d64656372656173652829203130302920226d7573742074616b652066756c6c20616d6f756e7422293b0a0a2f2a20322e206765742d696f2d726174696f2d6e6f77202a2f200a656c61707365643a2063616c6c3c343e28292c0a696f3a2073617475726174696e672d73756228302e3031373733353620646976286d756c28656c61707365642073756228302e3031373733353620302e30313733383434292920363029293b0a0a2f2a20332e206f6e652d73686f74202a2f200a3a656e737572652869732d7a65726f286765742868617368286f726465722d68617368282920226861732d657865637574656422292929202268617320657865637574656422292c0a3a7365742868617368286f726465722d68617368282920226861732d657865637574656422292031293b0a0a2f2a20342e206765742d656c6170736564202a2f200a5f3a20737562286e6f772829206765742868617368286f726465722d68617368282920226465706c6f792d74696d65222929293b011bff13109e41336ff20278186170706c69636174696f6e2f6f637465742d73747265616d",
              "addEvents": [
                {
                  "transaction": {
                    "id": "0xb5d715bc74b7a7f2aac8cca544c1c95e209ed4113b82269ac3285142324bc6af",
                    "from": "0xf08bcbce72f62c95dcb7c07dcb5ed26acfcfbc11",
                    "blockNumber": "37432554",
                    "timestamp": "1739448802"
                  }
                }
              ],
              "trades": [],
              "removeEvents": []
            })
        }
        fn get_order1() -> SgOrder {
            SgOrder {
            id: SgBytes("0x1a69eeb7970d3c8d5776493327fb262e31fc880c9cc4a951607418a7963d9fa1".to_string()),
            order_bytes: SgBytes("0x0000000000000000000000000000000000000000000000000000000000000020000000000000000000000000f08bcbce72f62c95dcb7c07dcb5ed26acfcfbc1100000000000000000000000000000000000000000000000000000000000000a000000000000000000000000000000000000000000000000000000000000005c00000000000000000000000000000000000000000000000000000000000000640392c489ef67afdc348209452c338ea5ba2b6152b936e152f610d05e1a20621a40000000000000000000000005fb33d710f8b58de4c9fdec703b5c2487a5219d600000000000000000000000084c6e7f5a1e5dd89594cc25bef4722a1b8871ae60000000000000000000000000000000000000000000000000000000000000060000000000000000000000000000000000000000000000000000000000000049d000000000000000000000000000000000000000000000000000000000000000f0000000000000000000000000000000000000000000000000de0b6b3a76400000000000000000000000000000000000000000000000000000c7d713b49da0000914d696e20747261646520616d6f756e742e00000000000000000000000000008b616d6f756e742d75736564000000000000000000000000000000000000000000000000000000000000000000000000000000000000000340aad21b3b70000000000000000000000000000000000000000000000000006194049f30f7200000000000000000000000000000000000000000000000000000000000000000000000000000000000000000000000000000000000000000000000b1a2bc2ec500000000000000000000000000000000000000000000000000000e043da6172500008f6c6173742d74726164652d74696d65000000000000000000000000000000008d6c6173742d74726164652d696f0000000000000000000000000000000000008c696e697469616c2d74696d650000000000000000000000000000000000000000000000000000000000000000000000000000000000000006f05b59d3b200000000000000000000000000000000000000000000000000008ac7230489e80000000000000000000000020000915e36ef882941816356bc3718df868054f868ad000000000000000000000000000000000000000000000000000000000000027d0a00000024007400e0015801b401e001f40218025c080500040b20000200100001001000000b120003001000010b110004001000030b0100051305000201100001011000003d120000011000020010000003100404211200001d02000001100003031000010c1200004911000003100404001000012b12000001100003031000010c1200004a0200001a0b00090b1000060b20000700100000001000011b1200001a10000047120000001000001a1000004712000001100000011000002e12000001100005011000042e120000001000053d12000001100004001000042e1200000010000601100005001000032e120000481200011d0b020a0010000001100000011000062713000001100003031000010c12000049110000001000030010000247120000001000010b110008001000050110000700100001201200001f12000001100000011000004712000000100006001000073d120000011000002b12000000100008001000043b120000160901080b1000070b10000901100008001000013d1200001b12000001100006001000013d1200000b100009001000033a120000001000040010000248120001001000000b110008001000053d12000000100006001000042b1200000a0401011a10000001100009031000010c1200004a020000001000000110000a031000010c1200004a020000040200010110000b031000010c120000491100000803000201100009031000010c120000491100000110000a031000010c12000049110000100c01030110000d001000002e1200000110000c3e1200000010000100100001001000010010000100100001001000010010000100100001001000013d1a0000020100010210000e3611000000000000000000000000000000000000000000000000000000000000000000000000010000000000000000000000001d80c49bbbcd1c0911346656b529df9e5c2f783d0000000000000000000000000000000000000000000000000000000000000012a6e3c06415539f92823a18ba63e1c0303040c4892970a0d1e3a27663d7583b33000000000000000000000000000000000000000000000000000000000000000100000000000000000000000012e605bc104e93b45e1ad99f9e555f659051c2bb0000000000000000000000000000000000000000000000000000000000000012a6e3c06415539f92823a18ba63e1c0303040c4892970a0d1e3a27663d7583b33".to_string()),
            order_hash: SgBytes("0x557147dd0daa80d5beff0023fe6a3505469b2b8c4406ce1ab873e1a652572dd4".to_string()),
            owner: SgBytes("0xf08bcbce72f62c95dcb7c07dcb5ed26acfcfbc11".to_string()),
            outputs: vec![SgVault {
                id: SgBytes("0x49f6b665c395c7b975caa2fc167cb5119981bbb86798bcaf3c4570153d09dfcf".to_string()),
                owner: SgBytes("0xf08bcbce72f62c95dcb7c07dcb5ed26acfcfbc11".to_string()),
                vault_id: SgBigInt("75486334982066122983501547829219246999490818941767825330875804445439814023987".to_string()),
                balance: SgBigInt("987000000000000000".to_string()),
                token: SgErc20 {
                    id: SgBytes("0x12e605bc104e93b45e1ad99f9e555f659051c2bb".to_string()),
                    address: SgBytes("0x12e605bc104e93b45e1ad99f9e555f659051c2bb".to_string()),
                    name: Some("Staked FLR".to_string()),
                    symbol: Some("sFLR".to_string()),
                    decimals: Some(SgBigInt("18".to_string())),
                },
                orderbook: SgOrderbook {
                    id: SgBytes("0xcee8cd002f151a536394e564b84076c41bbbcd4d".to_string()),
                },
                orders_as_output: vec![SgOrderAsIO {
                    id: SgBytes("0x1a69eeb7970d3c8d5776493327fb262e31fc880c9cc4a951607418a7963d9fa1".to_string()),
                    order_hash: SgBytes("0x557147dd0daa80d5beff0023fe6a3505469b2b8c4406ce1ab873e1a652572dd4".to_string()),
                    active: true,
                }],
                orders_as_input: vec![],
                balance_changes: vec![],
            },
            SgVault {
                id: SgBytes("0x0000000000000000000000000000000000000000".to_string()),
                token: SgErc20 {
                    id: SgBytes("0x0000000000000000000000000000000000000000".to_string()),
                    address: SgBytes("0x0000000000000000000000000000000000000000".to_string()),
                    name: Some("T1".to_string()),
                    symbol: Some("T1".to_string()),
                    decimals: Some(SgBigInt("0".to_string())),
                },
                balance: SgBigInt("0".to_string()),
                vault_id: SgBigInt("0".to_string()),
                owner: SgBytes("0x0000000000000000000000000000000000000000".to_string()),
                orders_as_output: vec![],
                orders_as_input: vec![],
                balance_changes: vec![],
                orderbook: SgOrderbook {
                    id: SgBytes("0x0000000000000000000000000000000000000000".to_string()),
                }
            }],
            inputs: vec![SgVault {
                id: SgBytes("0x538830b4f8cc03840cea5af799dc532be4363a3ee8f4c6123dbff7a0acc86dac".to_string()),
                owner: SgBytes("0xf08bcbce72f62c95dcb7c07dcb5ed26acfcfbc11".to_string()),
                vault_id: SgBigInt("75486334982066122983501547829219246999490818941767825330875804445439814023987".to_string()),
                balance: SgBigInt("797990000000000000".to_string()),
                token: SgErc20 {
                    id: SgBytes("0x1d80c49bbbcd1c0911346656b529df9e5c2f783d".to_string()),
                    address: SgBytes("0x1d80c49bbbcd1c0911346656b529df9e5c2f783d".to_string()),
                    name: Some("Wrapped Flare".to_string()),
                    symbol: Some("WFLR".to_string()),
                    decimals: Some(SgBigInt("18".to_string())),
                },
                orderbook: SgOrderbook {
                    id: SgBytes("0xcee8cd002f151a536394e564b84076c41bbbcd4d".to_string()),
                },
                orders_as_output: vec![],
                orders_as_input: vec![SgOrderAsIO {
                    id: SgBytes("0x1a69eeb7970d3c8d5776493327fb262e31fc880c9cc4a951607418a7963d9fa1".to_string()),
                    order_hash: SgBytes("0x557147dd0daa80d5beff0023fe6a3505469b2b8c4406ce1ab873e1a652572dd4".to_string()),
                    active: true,
                }],
                balance_changes: vec![],
            },
            SgVault {
                id: SgBytes("0x0000000000000000000000000000000000000000".to_string()),
                token: SgErc20 {
                    id: SgBytes("0x0000000000000000000000000000000000000000".to_string()),
                    address: SgBytes("0x0000000000000000000000000000000000000000".to_string()),
                    name: Some("T1".to_string()),
                    symbol: Some("T1".to_string()),
                    decimals: Some(SgBigInt("0".to_string())),
                },
                balance: SgBigInt("0".to_string()),
                vault_id: SgBigInt("0".to_string()),
                owner: SgBytes("0x0000000000000000000000000000000000000000".to_string()),
                orders_as_output: vec![],
                orders_as_input: vec![],
                balance_changes: vec![],
                orderbook: SgOrderbook {
                    id: SgBytes("0x0000000000000000000000000000000000000000".to_string()),
                }
            }],
            orderbook: SgOrderbook {
                id: SgBytes("0xcee8cd002f151a536394e564b84076c41bbbcd4d".to_string()),
            },
            active: true,
            timestamp_added: SgBigInt("1739448802".to_string()),
            meta: Some(SgBytes("0xff0a89c674ee7874a300590a932f2a20302e2063616c63756c6174652d696f202a2f200a7573696e672d776f7264732d66726f6d20307846653234313143446131393344394534653833413563323334433746643332303130313838336143203078393135453336656638383239343138313633353662433337313844663836383035344638363861440a616d6f756e742d65706f6368730a74726164652d65706f6368733a63616c6c3c323e28292c0a6d61782d6f75747075743a2063616c6c3c333e28616d6f756e742d65706f6368732074726164652d65706f636873292c0a696f3a2063616c6c3c343e2874726164652d65706f636873292c0a3a63616c6c3c353e28696f293b0a0a2f2a20312e2068616e646c652d696f202a2f200a6d696e2d616d6f756e743a206d756c283120302e39292c0a3a656e7375726528677265617465722d7468616e2d6f722d657175616c2d746f286f75747075742d7661756c742d64656372656173652829206d696e2d616d6f756e742920224d696e20747261646520616d6f756e742e22292c0a757365643a206765742868617368286f726465722d6861736828292022616d6f756e742d757365642229292c0a3a7365742868617368286f726465722d6861736828292022616d6f756e742d757365642229206164642875736564206f75747075742d7661756c742d6465637265617365282929293b0a0a2f2a20322e206765742d65706f6368202a2f200a696e697469616c2d74696d653a2063616c6c3c363e28292c0a6c6173742d74696d65205f3a2063616c6c3c373e28292c0a6475726174696f6e3a20737562286e6f77282920616e79286c6173742d74696d6520696e697469616c2d74696d652929292c0a746f74616c2d6475726174696f6e3a20737562286e6f77282920696e697469616c2d74696d65292c0a726174696f2d667265657a652d616d6f756e742d65706f6368733a2064697628312031292c0a726174696f2d667265657a652d74726164652d65706f6368733a206d756c28726174696f2d667265657a652d616d6f756e742d65706f63687320646976283630203138303029292c0a616d6f756e742d65706f6368733a2064697628746f74616c2d6475726174696f6e203630292c0a74726164652d65706f6368733a2073617475726174696e672d73756228646976286475726174696f6e20313830302920726174696f2d667265657a652d74726164652d65706f636873293b0a0a2f2a20332e20616d6f756e742d666f722d65706f6368202a2f200a616d6f756e742d65706f6368730a74726164652d65706f6368733a2c0a746f74616c2d617661696c61626c653a206c696e6561722d67726f7774682830203120616d6f756e742d65706f636873292c0a757365643a206765742868617368286f726465722d6861736828292022616d6f756e742d757365642229292c0a756e757365643a2073756228746f74616c2d617661696c61626c652075736564292c0a64656361793a2063616c6c3c383e2874726164652d65706f636873292c0a7368792d64656361793a20657665727928677265617465722d7468616e2874726164652d65706f63687320302e303529206465636179292c0a7661726961626c652d636f6d706f6e656e743a2073756228312031292c0a7461726765742d616d6f756e743a206164642831206d756c287661726961626c652d636f6d706f6e656e74207368792d646563617929292c0a6361707065642d756e757365643a206d696e28756e75736564207461726765742d616d6f756e74293b0a0a2f2a20342e20696f2d666f722d65706f6368202a2f200a65706f63683a2c0a6c6173742d696f3a2063616c6c3c373e28292c0a6d61782d6e6578742d74726164653a20616e79286d756c286c6173742d696f20312e3031292063616c6c3c393e2829292c0a626173656c696e652d6e6578742d74726164653a206d756c286c6173742d696f2030292c0a7265616c2d626173656c696e653a206d617828626173656c696e652d6e6578742d74726164652063616c6c3c393e2829292c0a7661726961626c652d636f6d706f6e656e743a2073617475726174696e672d737562286d61782d6e6578742d7472616465207265616c2d626173656c696e65292c0a61626f76652d626173656c696e653a206d756c287661726961626c652d636f6d706f6e656e742063616c6c3c383e2865706f636829292c0a5f3a20616464287265616c2d626173656c696e652061626f76652d626173656c696e65293b0a0a2f2a20352e207365742d6c6173742d7472616465202a2f200a6c6173742d696f3a2c0a3a7365742868617368286f726465722d68617368282920226c6173742d74726164652d74696d652229206e6f772829292c0a3a7365742868617368286f726465722d68617368282920226c6173742d74726164652d696f2229206c6173742d696f293b0a0a2f2a20362e206765742d696e697469616c2d74696d65202a2f200a5f3a6765742868617368286f726465722d6861736828292022696e697469616c2d74696d652229293b0a0a2f2a20372e206765742d6c6173742d7472616465202a2f200a6c6173742d74696d653a6765742868617368286f726465722d68617368282920226c6173742d74726164652d74696d652229292c0a6c6173742d696f3a6765742868617368286f726465722d68617368282920226c6173742d74726164652d696f2229293b0a0a2f2a20382e2068616c666c696665202a2f200a65706f63683a2c0a2f2a2a0a202a20536872696e6b696e6720746865206d756c7469706c696572206c696b6520746869730a202a207468656e206170706c79696e672069742031302074696d657320616c6c6f777320666f720a202a2062657474657220707265636973696f6e207768656e206d61782d696f2d726174696f0a202a2069732076657279206c617267652c20652e672e207e31653130206f72207e316532302b0a202a0a202a205468697320776f726b7320626563617573652060706f77657260206c6f7365730a202a20707265636973696f6e206f6e20626173652060302e3560207768656e207468650a202a206578706f6e656e74206973206c6172676520616e642063616e206576656e20676f0a202a20746f20603060207768696c652074686520696f2d726174696f206973207374696c6c0a202a206c617267652e2042657474657220746f206b65657020746865206d756c7469706c6965720a202a2068696768657220707265636973696f6e20616e642064726f702074686520696f2d726174696f0a202a20736d6f6f74686c7920666f72206173206c6f6e672061732077652063616e2e0a202a0a6d756c7469706c6965723a0a2020706f77657228302e35206469762865706f636820313029292c0a76616c3a0a20206d756c280a202020206d756c7469706c6965720a202020206d756c7469706c6965720a202020206d756c7469706c6965720a202020206d756c7469706c6965720a202020206d756c7469706c6965720a202020206d756c7469706c6965720a202020206d756c7469706c6965720a202020206d756c7469706c6965720a202020206d756c7469706c6965720a202020206d756c7469706c6965720a2020293b0a0a2f2a20392e2073666c722d626173656c696e652d696e76202a2f200a5f3a20696e762873666c722d65786368616e67652d726174652829293b011bff13109e41336ff20278186170706c69636174696f6e2f6f637465742d73747265616d".to_string())),
            add_events: vec![SgAddOrder {
                transaction: SgTransaction {
                    id: SgBytes("0xb5d715bc74b7a7f2aac8cca544c1c95e209ed4113b82269ac3285142324bc6af".to_string()),
                    from: SgBytes("0xf08bcbce72f62c95dcb7c07dcb5ed26acfcfbc11".to_string()),
                    block_number: SgBigInt("37432554".to_string()),
                    timestamp: SgBigInt("1739448802".to_string()),
                },
            }],
            trades: vec![],
            remove_events: vec![],
        }
        }
        fn get_trades_json() -> Value {
            json!([
              {
                "id": "trade1",
                "tradeEvent": {
                  "transaction": {
                    "id": "tx1",
                    "from": "from1",
                    "blockNumber": "0",
                    "timestamp": "0"
                  },
                  "sender": "sender1"
                },
                "outputVaultBalanceChange": {
                  "id": "ovbc1",
                  "__typename": "TradeVaultBalanceChange",
                  "amount": "-2",
                  "newVaultBalance": "0",
                  "oldVaultBalance": "0",
                  "vault": {
                    "id": "vault1",
                    "vaultId": "1",
                    "token": {
                      "id": "0x12e605bc104e93b45e1ad99f9e555f659051c2bb",
                      "address": "0x12e605bc104e93b45e1ad99f9e555f659051c2bb",
                      "name": "Staked FLR",
                      "symbol": "sFLR",
                      "decimals": "18"
                    }
                  },
                  "timestamp": "1700000000",
                  "transaction": {
                    "id": "tx1",
                    "from": "from1",
                    "blockNumber": "0",
                    "timestamp": "1700000000"
                  },
                  "orderbook": {
                    "id": "ob1"
                  }
                },
                "order": {
                  "id": "order1",
                  "orderHash": "hash1"
                },
                "inputVaultBalanceChange": {
                  "id": "ivbc1",
                  "__typename": "TradeVaultBalanceChange",
                  "amount": "1",
                  "newVaultBalance": "0",
                  "oldVaultBalance": "0",
                  "vault": {
                    "id": "vault1",
                    "vaultId": "1",
                    "token": {
                      "id": "0x1d80c49bbbcd1c0911346656b529df9e5c2f783d",
                      "address": "0x1d80c49bbbcd1c0911346656b529df9e5c2f783d",
                      "name": "Wrapped Flare",
                      "symbol": "WFLR",
                      "decimals": "18"
                    }
                  },
                  "timestamp": "1700000000",
                  "transaction": {
                    "id": "tx1",
                    "from": "from1",
                    "blockNumber": "0",
                    "timestamp": "1700000000"
                  },
                  "orderbook": {
                    "id": "ob1"
                  }
                },
                "timestamp": "0",
                "orderbook": {
                  "id": "ob1"
                }
              },
              {
                "id": "trade2",
                "tradeEvent": {
                  "transaction": {
                    "id": "tx2",
                    "from": "from2",
                    "blockNumber": "0",
                    "timestamp": "0"
                  },
                  "sender": "sender2"
                },
                "outputVaultBalanceChange": {
                  "id": "ovbc2",
                  "__typename": "TradeVaultBalanceChange",
                  "amount": "-5",
                  "newVaultBalance": "0",
                  "oldVaultBalance": "0",
                  "vault": {
                    "id": "vault2",
                    "vaultId": "2",
                    "token": {
                      "id": "0x12e605bc104e93b45e1ad99f9e555f659051c2bb",
                      "address": "0x12e605bc104e93b45e1ad99f9e555f659051c2bb",
                      "name": "Staked FLR",
                      "symbol": "sFLR",
                      "decimals": "18"
                    }
                  },
                  "timestamp": "1700086400",
                  "transaction": {
                    "id": "tx2",
                    "from": "from2",
                    "blockNumber": "0",
                    "timestamp": "1700086400"
                  },
                  "orderbook": {
                    "id": "ob2"
                  }
                },
                "order": {
                  "id": "order2",
                  "orderHash": "hash2"
                },
                "inputVaultBalanceChange": {
                  "id": "ivbc2",
                  "__typename": "TradeVaultBalanceChange",
                  "amount": "2",
                  "newVaultBalance": "0",
                  "oldVaultBalance": "0",
                  "vault": {
                    "id": "vault2",
                    "vaultId": "2",
                    "token": {
                      "id": "0x1d80c49bbbcd1c0911346656b529df9e5c2f783d",
                      "address": "0x1d80c49bbbcd1c0911346656b529df9e5c2f783d",
                      "name": "Wrapped Flare",
                      "symbol": "WFLR",
                      "decimals": "18"
                    }
                  },
                  "timestamp": "0",
                  "transaction": {
                    "id": "tx2",
                    "from": "from2",
                    "blockNumber": "0",
                    "timestamp": "1700086400"
                  },
                  "orderbook": {
                    "id": "ob2"
                  }
                },
                "timestamp": "1700086400",
                "orderbook": {
                  "id": "ob2"
                }
              }
            ])
        }

        #[tokio::test]
        async fn test_get_orders() {
            let sg_server = MockServer::start_async().await;

            sg_server.mock(|when, then| {
                when.path("/sg1");
                then.status(200).json_body_obj(&json!({
                  "data": {
                    "orders": [
                      get_order1_json()
                    ]
                  }
                }));
            });
            sg_server.mock(|when, then| {
                when.path("/sg2");
                then.status(200).json_body_obj(&json!({
                    "data": {
                      "orders": [
                        {
                          "id": "order2",
                          "orderBytes": "0x0000000000000000000000000000000000000000000000000000000000000020000000000000000000000000000000000000000000000000000000000000000000000000000000000000000000000000000000000000000000000000000000a0000000000000000000000000000000000000000000000000000000000000012000000000000000000000000000000000000000000000000000000000000001a00000000000000000000000000000000000000000000000000000000000000000000000000000000000000000000000000000000000000000000000000000000000000000000000000000000000000000000000000000000000000000000000000000000000000000000000000000000000000000000000000000000000000060000000000000000000000000000000000000000000000000000000000000000000000000000000000000000000000000000000000000000000000000000000010000000000000000000000000000000000000000000000000000000000000000000000000000000000000000000000000000000000000000000000000000000000000000000000000000000000000000000000000000000000000000000000000000000000000000000000000000000000000000000000000000000000000001000000000000000000000000000000000000000000000000000000000000000000000000000000000000000000000000000000000000000000000000000000000000000000000000000000000000000000000000000000000000000000000000",
                          "orderHash": "0x2",
                          "owner": "0x0000000000000000000000000000000000000000",
                          "outputs": [
                            {
                              "id": "0x0000000000000000000000000000000000000000",
                              "token": {
                                "id": "0x0000000000000000000000000000000000000000",
                                "address": "0x0000000000000000000000000000000000000000",
                                "name": "T1",
                                "symbol": "T1",
                                "decimals": "0"
                              },
                              "balance": "0",
                              "vaultId": "0",
                              "owner": "0x0000000000000000000000000000000000000000",
                              "ordersAsOutput": [],
                              "ordersAsInput": [],
                              "balanceChanges": [],
                              "orderbook": {
                                "id": "0x0000000000000000000000000000000000000000"
                              }
                            }
                          ],
                          "inputs": [
                            {
                              "id": "0x0000000000000000000000000000000000000000",
                              "token": {
                                "id": "0x0000000000000000000000000000000000000000",
                                "address": "0x0000000000000000000000000000000000000000",
                                "name": "T2",
                                "symbol": "T2",
                                "decimals": "0"
                              },
                              "balance": "0",
                              "vaultId": "0",
                              "owner": "0x0000000000000000000000000000000000000000",
                              "ordersAsOutput": [],
                              "ordersAsInput": [],
                              "balanceChanges": [],
                              "orderbook": {
                                "id": "0x0000000000000000000000000000000000000000"
                              }
                            }
                          ],
                          "active": true,
                          "addEvents": [
                            {
                              "transaction": {
                                "blockNumber": "0",
                                "timestamp": "0",
                                "id": "0x0000000000000000000000000000000000000000",
                                "from": "0x0000000000000000000000000000000000000000"
                              }
                            }
                          ],
                          "meta": null,
                          "timestampAdded": "0",
                          "orderbook": {
                            "id": "0x0000000000000000000000000000000000000000"
                          },
                          "trades": [],
                          "removeEvents": []
                        }
                      ]
                    }
                  }));
            });

            let filter_args = GetOrdersFilters {
                owners: vec![],
                active: None,
                order_hash: None,
            };
            let raindex_client = RaindexClient::new(
                vec![get_test_yaml(
                    &sg_server.url("/sg1"),
                    &sg_server.url("/sg2"),
                )],
                None,
            )
            .unwrap();
            let result = raindex_client
                .get_orders(None, Some(filter_args), Some(1))
                .await
                .unwrap();

            assert_eq!(result.len(), 2);

            let expected_order1 = RaindexOrder::try_from_sg_order(
                Arc::new(RwLock::new(raindex_client.clone())),
                1,
                get_order1(),
            )
            .unwrap();

            let order1 = result[0].clone();
            assert_eq!(order1.chain_id, expected_order1.chain_id);
            assert_eq!(order1.id, expected_order1.id);
            assert_eq!(order1.order_bytes, expected_order1.order_bytes);
            assert_eq!(order1.order_hash, expected_order1.order_hash);
            assert_eq!(order1.owner, expected_order1.owner);
            assert_eq!(order1.outputs.len(), expected_order1.outputs.len());
            for (order1_output, expected_output) in
                order1.outputs.iter().zip(expected_order1.outputs.iter())
            {
                assert_eq!(order1_output.id(), expected_output.id());
                assert_eq!(order1_output.owner(), expected_output.owner());
                assert_eq!(order1_output.vault_id(), expected_output.vault_id());
                assert_eq!(order1_output.token().id(), expected_output.token().id());
                assert_eq!(
                    order1_output.token().address(),
                    expected_output.token().address()
                );
                assert_eq!(order1_output.token().name(), expected_output.token().name());
                assert_eq!(
                    order1_output.token().symbol(),
                    expected_output.token().symbol()
                );
                assert_eq!(
                    order1_output.token().decimals().unwrap(),
                    expected_output.token().decimals().unwrap()
                );
                assert_eq!(order1_output.orderbook(), expected_output.orderbook());
            }
            assert_eq!(order1.inputs.len(), expected_order1.inputs.len());
            for (order1_input, expected_input) in
                order1.inputs.iter().zip(expected_order1.inputs.iter())
            {
                assert_eq!(order1_input.id(), expected_input.id());
                assert_eq!(order1_input.owner(), expected_input.owner());
                assert_eq!(order1_input.vault_id(), expected_input.vault_id());
                assert_eq!(order1_input.token().id(), expected_input.token().id());
                assert_eq!(
                    order1_input.token().address(),
                    expected_input.token().address()
                );
                assert_eq!(order1_input.token().name(), expected_input.token().name());
                assert_eq!(
                    order1_input.token().symbol(),
                    expected_input.token().symbol()
                );
                assert_eq!(
                    order1_input.token().decimals().unwrap(),
                    expected_input.token().decimals().unwrap()
                );
                assert_eq!(order1_input.orderbook(), expected_input.orderbook());
            }

            assert_eq!(order1.orderbook(), expected_order1.orderbook());
            assert_eq!(order1.timestamp_added(), expected_order1.timestamp_added());

            let order2 = result[1].clone();
            assert_eq!(order2.chain_id, 137);
            assert_eq!(order2.id, "order2".to_string());
            assert_eq!(order2.order_bytes, "0x0000000000000000000000000000000000000000000000000000000000000020000000000000000000000000000000000000000000000000000000000000000000000000000000000000000000000000000000000000000000000000000000a0000000000000000000000000000000000000000000000000000000000000012000000000000000000000000000000000000000000000000000000000000001a00000000000000000000000000000000000000000000000000000000000000000000000000000000000000000000000000000000000000000000000000000000000000000000000000000000000000000000000000000000000000000000000000000000000000000000000000000000000000000000000000000000000000060000000000000000000000000000000000000000000000000000000000000000000000000000000000000000000000000000000000000000000000000000000010000000000000000000000000000000000000000000000000000000000000000000000000000000000000000000000000000000000000000000000000000000000000000000000000000000000000000000000000000000000000000000000000000000000000000000000000000000000000000000000000000000000000001000000000000000000000000000000000000000000000000000000000000000000000000000000000000000000000000000000000000000000000000000000000000000000000000000000000000000000000000000000000000000000000000".to_string());
            assert_eq!(order2.order_hash, "0x2".to_string());
            assert_eq!(
                order2.owner,
                Address::from_str("0x0000000000000000000000000000000000000000").unwrap()
            );
            assert_eq!(order2.outputs.len(), 1);
            let order2_outputs = order2.outputs[0].clone();
            assert_eq!(
                order2_outputs.id(),
                "0x0000000000000000000000000000000000000000".to_string()
            );
            assert_eq!(
                order2_outputs.owner(),
                "0x0000000000000000000000000000000000000000".to_string()
            );
            assert_eq!(order2_outputs.vault_id(), "0".to_string());
            assert_eq!(
                order2_outputs.token().id(),
                "0x0000000000000000000000000000000000000000".to_string()
            );
            assert_eq!(
                order2_outputs.token().address(),
                "0x0000000000000000000000000000000000000000".to_string()
            );
            assert_eq!(order2_outputs.token().name(), Some("T1".to_string()));
            assert_eq!(order2_outputs.token().symbol(), Some("T1".to_string()));
            assert_eq!(order2_outputs.token().decimals(), Some("0".to_string()));
            assert_eq!(
                order2_outputs.orderbook(),
                "0x0000000000000000000000000000000000000000".to_string()
            );

            assert_eq!(order2.inputs.len(), 1);
            let order2_inputs = order2.inputs[0].clone();
            assert_eq!(
                order2_inputs.id(),
                "0x0000000000000000000000000000000000000000".to_string()
            );
            assert_eq!(
                order2_inputs.owner(),
                "0x0000000000000000000000000000000000000000".to_string()
            );
            assert_eq!(order2_inputs.vault_id(), "0".to_string());
            assert_eq!(
                order2_inputs.token().id(),
                "0x0000000000000000000000000000000000000000".to_string()
            );
            assert_eq!(
                order2_inputs.token().address(),
                "0x0000000000000000000000000000000000000000".to_string()
            );
            assert_eq!(order2_inputs.token().name(), Some("T2".to_string()));
            assert_eq!(order2_inputs.token().symbol(), Some("T2".to_string()));
            assert_eq!(order2_inputs.token().decimals(), Some("0".to_string()));
            assert_eq!(
                order2_inputs.orderbook(),
                "0x0000000000000000000000000000000000000000".to_string()
            );
            assert_eq!(
                order2.orderbook(),
                "0x0000000000000000000000000000000000000000".to_string()
            );
            assert_eq!(order2.timestamp_added(), "0".to_string());
        }

        #[tokio::test]
        async fn test_get_order_by_hash() {
            let sg_server = MockServer::start_async().await;
            sg_server.mock(|when, then| {
                when.path("/sg1");
                then.status(200).json_body_obj(&json!({
                    "data": {
                        "orders": [get_order1_json()]
                    }
                }));
            });

            let raindex_client = RaindexClient::new(
                vec![get_test_yaml(
                    &sg_server.url("/sg1"),
                    &sg_server.url("/sg2"),
                )],
                None,
            )
            .unwrap();
            let res = raindex_client
                .get_order_by_hash(1, "hash".to_string())
                .await
                .unwrap();

            let expected_order = RaindexOrder::try_from_sg_order(
                Arc::new(RwLock::new(raindex_client.clone())),
                1,
                get_order1(),
            )
            .unwrap();
            assert_eq!(res.id, expected_order.id);
            assert_eq!(res.order_bytes, expected_order.order_bytes);
            assert_eq!(res.order_hash, expected_order.order_hash);
            assert_eq!(res.owner, expected_order.owner);
            assert_eq!(res.outputs.len(), 2);
            assert_eq!(res.inputs.len(), 2);

            assert_eq!(res.outputs[0].id(), expected_order.outputs[0].id());
            assert_eq!(res.inputs[0].id(), expected_order.inputs[0].id());
            assert_eq!(res.inputs[1].id(), expected_order.inputs[1].id());
            assert_eq!(res.outputs[1].id(), expected_order.outputs[1].id());

            assert_eq!(res.vaults().len(), 3);
            assert_eq!(res.vaults()[0].id(), expected_order.inputs[0].id());
            assert_eq!(res.vaults()[1].id(), expected_order.outputs[0].id());
            assert_eq!(res.vaults()[2].id(), expected_order.inputs[1].id());
        }

        #[tokio::test]
        async fn test_order_detail_extended() {
            let sg_server = MockServer::start_async().await;
            sg_server.mock(|when, then| {
                when.path("/sg1");
                then.status(200).json_body_obj(&json!({
                    "data": {
                        "orders": [get_order1_json()]
                    }
                }));
            });

            let raindex_client = RaindexClient::new(
                vec![get_test_yaml(
                    &sg_server.url("/sg1"),
                    &sg_server.url("/sg2"),
                )],
                None,
            )
            .unwrap();
            let res = raindex_client
                .get_order_by_hash(1, "hash".to_string())
                .await
                .unwrap();

            assert!(res.rainlang.is_some());
            assert_eq!(res.rainlang, Some("/* 0. calculate-io */ \nusing-words-from 0xFe2411CDa193D9E4e83A5c234C7Fd320101883aC\namt: 100,\nio: call<2>();\n\n/* 1. handle-io */ \n:call<3>(),\n:ensure(equal-to(output-vault-decrease() 100) \"must take full amount\");\n\n/* 2. get-io-ratio-now */ \nelapsed: call<4>(),\nio: saturating-sub(0.0177356 div(mul(elapsed sub(0.0177356 0.0173844)) 60));\n\n/* 3. one-shot */ \n:ensure(is-zero(get(hash(order-hash() \"has-executed\"))) \"has executed\"),\n:set(hash(order-hash() \"has-executed\") 1);\n\n/* 4. get-elapsed */ \n_: sub(now() get(hash(order-hash() \"deploy-time\")));".to_string()));
        }

        #[tokio::test]
        async fn test_order_vaults_volume() {
            let sg_server = MockServer::start_async().await;
            sg_server.mock(|when, then| {
                when.path("/sg1")
                    .body_contains("\"first\":200")
                    .body_contains("\"skip\":0");
                then.status(200).json_body_obj(&json!({
                  "data": {
                    "trades": get_trades_json()
                  }
                }));
            });
            sg_server.mock(|when, then| {
                when.path("/sg1")
                    .body_contains("\"first\":200")
                    .body_contains("\"skip\":200");
                then.status(200).json_body_obj(&json!({
                    "data": { "trades": [] }
                }));
            });
            sg_server.mock(|when, then| {
                when.path("/sg1");
                then.status(200).json_body_obj(&json!({
                    "data": {
                        "orders": [get_order1_json()]
                    }
                }));
            });

            let raindex_client = RaindexClient::new(
                vec![get_test_yaml(
                    &sg_server.url("/sg1"),
                    &sg_server.url("/sg2"),
                )],
                None,
            )
            .unwrap();
            let order = raindex_client
                .get_order_by_hash(1, "hash".to_string())
                .await
                .unwrap();
            let res = order.get_vaults_volume(None, None).await.unwrap();

            assert_eq!(res.len(), 4);

            let volume1 = res[0].clone();
            assert_eq!(volume1.id, "1");
            assert_eq!(
                volume1.token.address.0,
                "0x1d80c49bbbcd1c0911346656b529df9e5c2f783d"
            );
            assert_eq!(volume1.token.name, Some("Wrapped Flare".to_string()));
            assert_eq!(volume1.token.symbol, Some("WFLR".to_string()));
            assert_eq!(volume1.token.decimals, Some(SgBigInt("18".to_string())));
            assert_eq!(
                volume1.vol_details,
                VolumeDetails {
                    total_in: U256::from(1),
                    total_out: U256::from(0),
                    total_vol: U256::from(1),
                    net_vol: U256::from(1),
                }
            );

            let volume2 = res[1].clone();
            assert_eq!(volume2.id, "1");
            assert_eq!(
                volume2.token.address.0,
                "0x12e605bc104e93b45e1ad99f9e555f659051c2bb"
            );
            assert_eq!(volume2.token.name, Some("Staked FLR".to_string()));
            assert_eq!(volume2.token.symbol, Some("sFLR".to_string()));
            assert_eq!(volume2.token.decimals, Some(SgBigInt("18".to_string())));
            assert_eq!(
                volume2.vol_details,
                VolumeDetails {
                    total_in: U256::from(0),
                    total_out: U256::from(2),
                    total_vol: U256::from(2),
                    net_vol: U256::from(2),
                }
            );

            let volume3 = res[2].clone();
            assert_eq!(volume3.id, "2");
            assert_eq!(
                volume3.token.address.0,
                "0x1d80c49bbbcd1c0911346656b529df9e5c2f783d"
            );
            assert_eq!(volume3.token.name, Some("Wrapped Flare".to_string()));
            assert_eq!(volume3.token.symbol, Some("WFLR".to_string()));
            assert_eq!(volume3.token.decimals, Some(SgBigInt("18".to_string())));
            assert_eq!(
                volume3.vol_details,
                VolumeDetails {
                    total_in: U256::from(2),
                    total_out: U256::from(0),
                    total_vol: U256::from(2),
                    net_vol: U256::from(2),
                }
            );

            let volume4 = res[3].clone();
            assert_eq!(volume4.id, "2");
            assert_eq!(
                volume4.token.address.0,
                "0x12e605bc104e93b45e1ad99f9e555f659051c2bb"
            );
            assert_eq!(volume4.token.name, Some("Staked FLR".to_string()));
            assert_eq!(volume4.token.symbol, Some("sFLR".to_string()));
            assert_eq!(volume4.token.decimals, Some(SgBigInt("18".to_string())));
            assert_eq!(
                volume4.vol_details,
                VolumeDetails {
                    total_in: U256::from(0),
                    total_out: U256::from(5),
                    total_vol: U256::from(5),
                    net_vol: U256::from(5),
                }
            );
        }

        #[tokio::test]
        async fn test_order_performance() {
            let sg_server = MockServer::start_async().await;
            sg_server.mock(|when, then| {
                when.path("/sg1").body_contains("SgOrderDetailByIdQuery");
                then.status(200).json_body_obj(&json!({
                  "data": {
                    "order": {
                      "id": "order1",
                      "orderBytes": "0x0000000000000000000000000000000000000000000000000000000000000020000000000000000000000000000000000000000000000000000000000000000000000000000000000000000000000000000000000000000000000000000000a0000000000000000000000000000000000000000000000000000000000000012000000000000000000000000000000000000000000000000000000000000001a0000000000000000000000000000000000000000000000000000000000000000000000000000000000000000000000000000000000000000000000000000000000000000000000000000000000000000000000000000000000000000000000000000000000000000000000000000000000000000000000000000000000000006000000000000000000000000000000000000000000000000000000000000000000000000000000000000000000000000000000000000000000000000000000010000000000000000000000000000000000000000000000000000000000000000000000000000000000000000000000000000000000000000000000000000000000000000000000000000000000000000000000000000000000000000000000000000000000000000000000000000000000000000000000000000000000000001000000000000000000000000000000000000000000000000000000000000000000000000000000000000000000000000000000000000000000000000000000000000000000000000000000000000000000000000000000000000000000000000",
                      "orderHash": "0x1",
                      "owner": "0x0000000000000000000000000000000000000000",
                      "outputs": [
                        {
                          "id": "0x0000000000000000000000000000000000000000",
                          "token": {
                            "id": "token-1",
                            "address": "0x1111111111111111111111111111111111111111",
                            "name": "Token One",
                            "symbol": "TK1",
                            "decimals": "18"
                          },
                          "balance": "0",
                          "vaultId": "1",
                          "owner": "0x0000000000000000000000000000000000000000",
                          "ordersAsOutput": [],
                          "ordersAsInput": [],
                          "balanceChanges": [],
                          "orderbook": {
                            "id": "0x0000000000000000000000000000000000000000"
                          }
                        }
                      ],
                      "inputs": [
                        {
                          "id": "0x0000000000000000000000000000000000000000",
                          "token": {
                            "id": "token-2",
                            "address": "0x2222222222222222222222222222222222222222",
                            "name": "Token Two",
                            "symbol": "TK2",
                            "decimals": "18"
                          },
                          "balance": "0",
                          "vaultId": "2",
                          "owner": "0x0000000000000000000000000000000000000000",
                          "ordersAsOutput": [],
                          "ordersAsInput": [],
                          "balanceChanges": [],
                          "orderbook": {
                            "id": "0x0000000000000000000000000000000000000000"
                          }
                        }
                      ],
                      "active": true,
                      "addEvents": [
                        {
                          "transaction": {
                            "blockNumber": "0",
                            "timestamp": "0",
                            "id": "0x0000000000000000000000000000000000000000",
                            "from": "0x0000000000000000000000000000000000000000"
                          }
                        }
                      ],
                      "meta": null,
                      "timestampAdded": "0",
                      "orderbook": {
                        "id": "0x0000000000000000000000000000000000000000"
                      },
                      "trades": [],
                      "removeEvents": []
                    }
                  }
                }));
            });
            sg_server.mock(|when, then| {
                when.path("/sg1")
                    .body_contains("\"first\":200")
                    .body_contains("\"skip\":0");
                then.status(200).json_body_obj(&json!({
                  "data": {
                    "trades": [
                      {
                        "id": "0x07db8b3f3e7498f9d4d0e40b98f57c020d3d277516e86023a8200a20464d4894",
                        "timestamp": "1632000000",
                        "tradeEvent": {
                          "sender": "0x0000000000000000000000000000000000000000",
                          "transaction": {
                            "id": "0x0000000000000000000000000000000000000000",
                            "from": "0x0000000000000000000000000000000000000000",
                            "timestamp": "1632000000",
                            "blockNumber": "0"
                          }
                        },
                        "outputVaultBalanceChange": {
                          "amount": "-100000000000000000000",
                          "vault": {
                            "id": "vault-1",
                            "vaultId": "1",
                            "token": {
                              "id": "token-1",
                              "address": "0x1111111111111111111111111111111111111111",
                              "name": "Token One",
                              "symbol": "TK1",
                              "decimals": "18"
                            }
                          },
                          "id": "output-change-1",
                          "__typename": "TradeVaultBalanceChange",
                          "newVaultBalance": "900",
                          "oldVaultBalance": "1000",
                          "timestamp": "1632000000",
                          "transaction": {
                            "id": "0x0000000000000000000000000000000000000000",
                            "from": "0x0000000000000000000000000000000000000000",
                            "timestamp": "1632000000",
                            "blockNumber": "0"
                          },
                          "orderbook": {
                            "id": "orderbook-1"
                          }
                        },
                        "order": {
                          "id": "order1.id",
                          "orderHash": "0x1234567890abcdef1234567890abcdef1234567890abcdef1234567890abcdef"
                        },
                        "inputVaultBalanceChange": {
                          "amount": "50000000000000000000",
                          "vault": {
                            "id": "vault-2",
                            "vaultId": "2",
                            "token": {
                              "id": "token-2",
                              "address": "0x2222222222222222222222222222222222222222",
                              "name": "Token Two",
                              "symbol": "TK2",
                              "decimals": "18"
                            }
                          },
                          "id": "input-change-1",
                          "__typename": "TradeVaultBalanceChange",
                          "newVaultBalance": "150",
                          "oldVaultBalance": "100",
                          "timestamp": "1632000000",
                          "transaction": {
                            "id": "0x0000000000000000000000000000000000000000",
                            "from": "0x0000000000000000000000000000000000000000",
                            "timestamp": "1632000000",
                            "blockNumber": "0"
                          },
                          "orderbook": {
                            "id": "orderbook-1"
                          }
                        },
                        "orderbook": {
                          "id": "orderbook-1"
                        }
                      }
                    ]
                  }
                }));
            });
            sg_server.mock(|when, then| {
                when.path("/sg1")
                    .body_contains("\"first\":200")
                    .body_contains("\"skip\":200");
                then.status(200).json_body_obj(&json!({
                    "data": { "trades": [] }
                }));
            });
            sg_server.mock(|when, then| {
                when.path("/sg1");
                then.status(200).json_body_obj(&json!({
                    "data": {
                        "orders": [get_order1_json()]
                    }
                }));
            });

            let raindex_client = RaindexClient::new(
                vec![get_test_yaml(
                    &sg_server.url("/sg1"),
                    &sg_server.url("/sg2"),
                )],
                None,
            )
            .unwrap();
            let order = raindex_client
                .get_order_by_hash(1, "hash".to_string())
                .await
                .unwrap();
            let res = order
                .get_performance(Some(1632000000), Some(1734571449))
                .await
                .unwrap();

            assert_eq!(res.order_id, "order1");
            assert_eq!(res.order_hash, "0x1");
            assert_eq!(res.orderbook, "0x0000000000000000000000000000000000000000");
            assert_eq!(
                res.denominated_performance,
                Some(DenominatedPerformance {
                    token: SgErc20 {
                        id: SgBytes("token-2".to_string()),
                        address: SgBytes("0x2222222222222222222222222222222222222222".to_string()),
                        name: Some("Token Two".to_string()),
                        symbol: Some("TK2".to_string()),
                        decimals: Some(SgBigInt("18".to_string())),
                    },
                    apy: U256::from(0),
                    apy_is_neg: false,
                    net_vol: U256::from(0),
                    net_vol_is_neg: false,
                    starting_capital: U256::from(600),
                })
            );
            assert_eq!(res.start_time, 1632000000);
            assert_eq!(res.end_time, 1734571449);
            assert_eq!(res.inputs_vaults.len(), 1);
            assert_eq!(
                res.inputs_vaults[0],
                VaultPerformance {
                    id: "2".to_string(),
                    token: SgErc20 {
                        id: SgBytes("token-2".to_string()),
                        address: SgBytes("0x2222222222222222222222222222222222222222".to_string()),
                        name: Some("Token Two".to_string()),
                        symbol: Some("TK2".to_string()),
                        decimals: Some(SgBigInt("18".to_string())),
                    },
                    vol_details: VolumeDetails {
                        total_in: U256::from(50000000000000000000u128),
                        total_out: U256::from(0u8),
                        total_vol: U256::from(50000000000000000000u128),
                        net_vol: U256::from(50000000000000000000u128),
                    },
                    apy_details: Some(APYDetails {
                        start_time: 1632000000,
                        end_time: 1734571449,
                        net_vol: U256::from(50000000000000000000u128),
                        capital: U256::from(150u8),
                        apy: Some(U256::from(102484659254448087225972733172491493u128)),
                        is_neg: false,
                    }),
                }
            );
            assert_eq!(res.outputs_vaults.len(), 1);
            assert_eq!(
                res.outputs_vaults[0],
                VaultPerformance {
                    id: "1".to_string(),
                    token: SgErc20 {
                        id: SgBytes("token-1".to_string()),
                        address: SgBytes("0x1111111111111111111111111111111111111111".to_string()),
                        name: Some("Token One".to_string()),
                        symbol: Some("TK1".to_string()),
                        decimals: Some(SgBigInt("18".to_string())),
                    },
                    vol_details: VolumeDetails {
                        total_in: U256::from(0),
                        total_out: U256::from(100000000000000000000u128),
                        total_vol: U256::from(100000000000000000000u128),
                        net_vol: U256::from(100000000000000000000u128),
                    },
                    apy_details: Some(APYDetails {
                        start_time: 1632000000,
                        end_time: 1734571449,
                        net_vol: U256::from(100000000000000000000u128),
                        capital: U256::from(900u16),
                        apy: Some(U256::from(34161553084816029075324244390830497u128)),
                        is_neg: true,
                    }),
                }
            );
        }
    }
}<|MERGE_RESOLUTION|>--- conflicted
+++ resolved
@@ -1,6 +1,3 @@
-<<<<<<< HEAD
-use super::RaindexClient;
-=======
 use super::*;
 use crate::{
     meta::TryDecodeRainlangSource,
@@ -20,7 +17,6 @@
     str::FromStr,
     sync::{Arc, RwLock},
 };
->>>>>>> db4f117d
 
 const DEFAULT_PAGE_SIZE: u16 = 100;
 
