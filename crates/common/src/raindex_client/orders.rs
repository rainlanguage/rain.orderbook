--- conflicted
+++ resolved
@@ -11,12 +11,8 @@
         vaults::{RaindexVault, RaindexVaultType},
     },
 };
-<<<<<<< HEAD
 use alloy::primitives::{b256, keccak256, Address, Bytes, B256, U256};
-=======
-use alloy::primitives::{keccak256, Address, Bytes, U256};
 use async_trait::async_trait;
->>>>>>> 9094a0ef
 use csv::{ReaderBuilder, Terminator};
 use rain_orderbook_subgraph_client::{
     // performance::{vol::VaultVolume, OrderPerformance},
@@ -60,7 +56,7 @@
     async fn get_by_hash(
         &self,
         ob_id: &OrderbookIdentifier,
-        order_hash: &Bytes,
+        order_hash: &B256,
     ) -> Result<Option<RaindexOrder>, RaindexError>;
 }
 
@@ -749,7 +745,7 @@
     async fn get_by_hash(
         &self,
         ob_id: &OrderbookIdentifier,
-        order_hash: &Bytes,
+        order_hash: &B256,
     ) -> Result<Option<RaindexOrder>, RaindexError> {
         let raindex_client = Rc::new(self.client.clone());
         let client = self.client.get_orderbook_client(ob_id.orderbook_address)?;
@@ -781,33 +777,14 @@
         }
 
         if is_chain_supported_local_db(ob_id.chain_id) {
-<<<<<<< HEAD
-            if let Some(db_cb) = self.local_db_callback() {
-                let exec = JsCallbackExecutor::from_ref(&db_cb);
-                if let Some(order) = self
-                    .get_order_by_hash_local_db(&exec, ob_id, &order_hash)
-                    .await?
-                {
-=======
             if let Some(local_db) = self.local_db() {
                 let local_source = LocalDbOrders::new(&local_db, Rc::new(self.clone()));
                 if let Some(order) = local_source.get_by_hash(ob_id, &order_hash).await? {
->>>>>>> 9094a0ef
                     return Ok(order);
                 }
             }
         }
 
-<<<<<<< HEAD
-        let raindex_client = Rc::new(self.clone());
-        let client = OrderbookSubgraphClient::new(orderbook_cfg.subgraph.url.clone());
-        let order = client
-            .order_detail_by_hash(SgBytes(order_hash.to_string()))
-            .await?;
-        let order =
-            RaindexOrder::try_from_sg_order(raindex_client.clone(), ob_id.chain_id, order, None)?;
-        Ok(order)
-=======
         SubgraphOrders::new(self)
             .get_by_hash(ob_id, &order_hash)
             .await?
@@ -815,10 +792,9 @@
                 RaindexError::OrderNotFound(
                     ob_id.orderbook_address.to_string(),
                     ob_id.chain_id,
-                    order_hash.clone(),
+                    order_hash,
                 )
             })
->>>>>>> 9094a0ef
     }
 }
 
@@ -967,9 +943,6 @@
     mod non_wasm {
         use super::*;
         use crate::raindex_client::tests::{get_test_yaml, CHAIN_ID_1_ORDERBOOK_ADDRESS};
-<<<<<<< HEAD
-        use alloy::primitives::{b256, U256};
-=======
         use crate::{
             local_db::query::{
                 fetch_orders::LocalDbOrder, FromDbJson, LocalDbQueryError, LocalDbQueryExecutor,
@@ -977,8 +950,7 @@
             },
             raindex_client::local_db::LocalDb,
         };
-        use alloy::primitives::U256;
->>>>>>> 9094a0ef
+        use alloy::primitives::{b256, U256};
         use httpmock::MockServer;
         use rain_math_float::Float;
         use rain_orderbook_subgraph_client::utils::float::*;
@@ -1636,14 +1608,15 @@
                 None,
             )
             .unwrap();
-            let order_hash = Bytes::from_str("0x0123").unwrap();
+            let order_hash =
+                b256!("0x0000000000000000000000000000000000000000000000000000000000000123");
             let res = raindex_client
                 .get_order_by_hash(
                     &OrderbookIdentifier::new(
                         1,
                         Address::from_str(CHAIN_ID_1_ORDERBOOK_ADDRESS).unwrap(),
                     ),
-                    order_hash.clone(),
+                    order_hash,
                 )
                 .await;
 
@@ -1789,13 +1762,17 @@
 
             let local_order = LocalDbOrder {
                 chain_id: 137,
-                order_hash: "0x0abc".to_string(),
-                owner: owner.to_string(),
+                order_hash: b256!(
+                    "0x0000000000000000000000000000000000000000000000000000000000000abc"
+                ),
+                owner: Address::from_str(owner).unwrap(),
                 block_timestamp: 1,
                 block_number: 1,
-                orderbook_address: local_orderbook.to_string(),
-                order_bytes: "0x01".to_string(),
-                transaction_hash: "0x10".to_string(),
+                orderbook_address: Address::from_str(local_orderbook).unwrap(),
+                order_bytes: Bytes::from_str("0x01").unwrap(),
+                transaction_hash: b256!(
+                    "0x0000000000000000000000000000000000000000000000000000000000000010"
+                ),
                 inputs: Some(inputs_payload),
                 outputs: Some(outputs_payload),
                 trade_count: 2,
@@ -1886,13 +1863,18 @@
 
             let local_order = LocalDbOrder {
                 chain_id: 137,
-                order_hash: "0x0abc".to_string(),
-                owner: "0xaaaaaaaaaaaaaaaaaaaaaaaaaaaaaaaaaaaaaaaa".to_string(),
+                order_hash: b256!(
+                    "0x0000000000000000000000000000000000000000000000000000000000000abc"
+                ),
+                owner: Address::from_str("0xaaaaaaaaaaaaaaaaaaaaaaaaaaaaaaaaaaaaaaaa").unwrap(),
                 block_timestamp: 1,
                 block_number: 1,
-                orderbook_address: "0x0987654321098765432109876543210987654321".to_string(),
-                order_bytes: "0x01".to_string(),
-                transaction_hash: "0x10".to_string(),
+                orderbook_address: Address::from_str("0x0987654321098765432109876543210987654321")
+                    .unwrap(),
+                order_bytes: Bytes::from_str("0x01").unwrap(),
+                transaction_hash: b256!(
+                    "0x0000000000000000000000000000000000000000000000000000000000000010"
+                ),
                 inputs: None,
                 outputs: None,
                 trade_count: 0,
@@ -1927,14 +1909,10 @@
                 .unwrap();
 
             assert_eq!(result.len(), 2);
-            assert!(result
-                .iter()
-                .any(|o| o.order_hash == Bytes::from_str("0x0abc").unwrap()));
             assert!(result.iter().any(|o| o.order_hash
-                == Bytes::from_str(
-                    "0x557147dd0daa80d5beff0023fe6a3505469b2b8c4406ce1ab873e1a652572dd4"
-                )
-                .unwrap()));
+                == b256!("0x0000000000000000000000000000000000000000000000000000000000000abc")));
+            assert!(result.iter().any(|o| o.order_hash
+                == b256!("0x557147dd0daa80d5beff0023fe6a3505469b2b8c4406ce1ab873e1a652572dd4")));
         }
 
         #[tokio::test]
@@ -1946,9 +1924,9 @@
                   "data": {
                     "orders": [
                       {
-                        "id": "0x0234",
+                        "id": "0x0000000000000000000000000000000000000000000000000000000000000234",
                         "orderBytes": "0x01",
-                        "orderHash": "0x2345",
+                        "orderHash": "0x0000000000000000000000000000000000000000000000000000000000002345",
                         "owner": "0x0000000000000000000000000000000000000000",
                         "outputs": [],
                         "inputs": [],
@@ -1996,20 +1974,28 @@
                 .await
                 .unwrap();
             assert_eq!(result.len(), 1);
-            assert_eq!(result[0].order_hash, Bytes::from_str("0x2345").unwrap());
+            assert_eq!(
+                result[0].order_hash,
+                b256!("0x0000000000000000000000000000000000000000000000000000000000002345")
+            );
         }
 
         #[tokio::test]
         async fn get_order_by_hash_hits_local_before_subgraph() {
             let local_order = LocalDbOrder {
                 chain_id: 137,
-                order_hash: "0x0abc".to_string(),
-                owner: "0xaaaaaaaaaaaaaaaaaaaaaaaaaaaaaaaaaaaaaaaa".to_string(),
+                order_hash: b256!(
+                    "0x0000000000000000000000000000000000000000000000000000000000000abc"
+                ),
+                owner: Address::from_str("0xaaaaaaaaaaaaaaaaaaaaaaaaaaaaaaaaaaaaaaaa").unwrap(),
                 block_timestamp: 1,
                 block_number: 1,
-                orderbook_address: "0x0987654321098765432109876543210987654321".to_string(),
-                order_bytes: "0x01".to_string(),
-                transaction_hash: "0x10".to_string(),
+                orderbook_address: Address::from_str("0x0987654321098765432109876543210987654321")
+                    .unwrap(),
+                order_bytes: Bytes::from_str("0x01").unwrap(),
+                transaction_hash: b256!(
+                    "0x0000000000000000000000000000000000000000000000000000000000000010"
+                ),
                 inputs: None,
                 outputs: None,
                 trade_count: 0,
@@ -2040,12 +2026,15 @@
                         137,
                         Address::from_str("0x0987654321098765432109876543210987654321").unwrap(),
                     ),
-                    Bytes::from_str("0x0abc").unwrap(),
+                    b256!("0x0000000000000000000000000000000000000000000000000000000000000abc"),
                 )
                 .await
                 .unwrap();
 
-            assert_eq!(order.order_hash, Bytes::from_str("0x0abc").unwrap());
+            assert_eq!(
+                order.order_hash,
+                b256!("0x0000000000000000000000000000000000000000000000000000000000000abc")
+            );
             assert_eq!(order.chain_id, 137);
         }
 
