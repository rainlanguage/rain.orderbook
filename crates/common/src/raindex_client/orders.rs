use super::*;
use crate::{
    meta::TryDecodeRainlangSource,
    raindex_client::{
        transactions::RaindexTransaction,
        vaults::{RaindexVault, RaindexVaultType},
    },
};
use alloy::primitives::{Address, Bytes, U256};
use rain_orderbook_subgraph_client::{
    // performance::{vol::VaultVolume, OrderPerformance},
    types::{
        common::{
            SgBigInt, SgBytes, SgOrder, SgOrderAsIO, SgOrderbook, SgOrdersListFilterArgs, SgVault,
        },
        // Id,
    },
    MultiOrderbookSubgraphClient,
    OrderbookSubgraphClient,
    SgPaginationArgs,
};
use std::{
    collections::HashSet,
    str::FromStr,
    sync::{Arc, RwLock, RwLockReadGuard},
};
#[cfg(target_family = "wasm")]
use wasm_bindgen_utils::prelude::js_sys::BigInt;

const DEFAULT_PAGE_SIZE: u16 = 100;

/// A single order representation within a given orderbook.
///
/// RaindexOrder represents a trading order on a specific blockchain with its associated
/// input and output vaults, metadata, and performance tracking capabilities. Each order
/// is deployed on a specific orderbook contract and can be queried for volume and
/// performance metrics over time.
///
/// The order contains both the raw order data (bytes and hash) and structured access
/// to its vaults, which define what tokens can be traded and their current balances.
#[derive(Serialize, Deserialize, Debug, Clone)]
#[serde(rename_all = "camelCase")]
#[wasm_bindgen]
pub struct RaindexOrder {
    raindex_client: Arc<RwLock<RaindexClient>>,
    chain_id: u32,
    id: Bytes,
    order_bytes: Bytes,
    order_hash: Bytes,
    owner: Address,
    inputs: Vec<RaindexVault>,
    outputs: Vec<RaindexVault>,
    orderbook: Address,
    active: bool,
    timestamp_added: U256,
    meta: Option<Bytes>,
    rainlang: Option<String>,
    transaction: Option<RaindexTransaction>,
    trades_count: u16,
}
#[cfg(target_family = "wasm")]
#[wasm_bindgen]
impl RaindexOrder {
    #[wasm_bindgen(getter = chainId)]
    pub fn chain_id(&self) -> u32 {
        self.chain_id
    }
    #[wasm_bindgen(getter, unchecked_return_type = "Hex")]
    pub fn id(&self) -> String {
        self.id.to_string()
    }
    #[wasm_bindgen(getter = orderBytes, unchecked_return_type = "Hex")]
    pub fn order_bytes(&self) -> String {
        self.order_bytes.to_string()
    }
    #[wasm_bindgen(getter = orderHash, unchecked_return_type = "Hex")]
    pub fn order_hash(&self) -> String {
        self.order_hash.to_string()
    }
    #[wasm_bindgen(getter, unchecked_return_type = "Address")]
    pub fn owner(&self) -> String {
        self.owner.to_string()
    }
    #[wasm_bindgen(getter)]
    pub fn inputs(&self) -> Vec<RaindexVault> {
        self.inputs.clone()
    }
    #[wasm_bindgen(getter)]
    pub fn outputs(&self) -> Vec<RaindexVault> {
        self.outputs.clone()
    }
    /// Returns a combined view of all vaults associated with this order.
    ///
    /// This method merges input and output vaults, properly handling vaults that serve
    /// both roles by marking them as InputOutput type. The returned list contains each
    /// unique vault exactly once with the correct type classification.
    ///
    /// ## Returns
    ///
    /// - `Vec<RaindexVault>` - All vaults with proper type classification
    ///
    /// ## Examples
    ///
    /// ```javascript
    /// order.vaults.forEach(vault => {
    ///   console.log(`${vault.id}: ${vault.vaultType}`);
    /// });
    /// ```
    #[wasm_bindgen(getter)]
    pub fn vaults(&self) -> Vec<RaindexVault> {
        get_vaults_with_type(self.inputs.clone(), self.outputs.clone())
    }
    #[wasm_bindgen(getter, unchecked_return_type = "Address")]
    pub fn orderbook(&self) -> String {
        self.orderbook.to_string()
    }
    #[wasm_bindgen(getter)]
    pub fn active(&self) -> bool {
        self.active
    }
    #[wasm_bindgen(getter = timestampAdded)]
    pub fn timestamp_added(&self) -> Result<BigInt, RaindexError> {
        BigInt::from_str(&self.timestamp_added.to_string())
            .map_err(|e| RaindexError::JsError(e.to_string().into()))
    }
    #[wasm_bindgen(getter, unchecked_return_type = "Hex | undefined")]
    pub fn meta(&self) -> Option<String> {
        self.meta.clone().map(|meta| meta.to_string())
    }
    #[wasm_bindgen(getter)]
    pub fn rainlang(&self) -> Option<String> {
        self.rainlang.clone()
    }
    #[wasm_bindgen(getter)]
    pub fn transaction(&self) -> Option<RaindexTransaction> {
        self.transaction.clone()
    }
    #[wasm_bindgen(getter = tradesCount)]
    pub fn trades_count(&self) -> u16 {
        self.trades_count
    }
}
#[cfg(not(target_family = "wasm"))]
impl RaindexOrder {
    pub fn chain_id(&self) -> u32 {
        self.chain_id
    }
    pub fn id(&self) -> Bytes {
        self.id.clone()
    }
    pub fn order_bytes(&self) -> Bytes {
        self.order_bytes.clone()
    }
    pub fn order_hash(&self) -> Bytes {
        self.order_hash.clone()
    }
    pub fn owner(&self) -> Address {
        self.owner
    }
    pub fn inputs(&self) -> Vec<RaindexVault> {
        self.inputs.clone()
    }
    pub fn outputs(&self) -> Vec<RaindexVault> {
        self.outputs.clone()
    }
    pub fn vaults(&self) -> Vec<RaindexVault> {
        get_vaults_with_type(self.inputs.clone(), self.outputs.clone())
    }
    pub fn orderbook(&self) -> Address {
        self.orderbook
    }
    pub fn active(&self) -> bool {
        self.active
    }
    pub fn timestamp_added(&self) -> U256 {
        self.timestamp_added
    }
    pub fn meta(&self) -> Option<Bytes> {
        self.meta.clone()
    }
    pub fn rainlang(&self) -> Option<String> {
        self.rainlang.clone()
    }
    pub fn transaction(&self) -> Option<RaindexTransaction> {
        self.transaction.clone()
    }
    pub fn trades_count(&self) -> u16 {
        self.trades_count
    }
}

fn get_vaults_with_type(
    inputs: Vec<RaindexVault>,
    outputs: Vec<RaindexVault>,
) -> Vec<RaindexVault> {
    let mut vaults: Vec<RaindexVault> = Vec::new();

    let input_ids: HashSet<String> = inputs.iter().map(|v| v.id().to_string()).collect();
    let output_ids: HashSet<String> = outputs.iter().map(|v| v.id().to_string()).collect();

    // First add inputs (excluding input_outputs)
    for vault in &inputs {
        if !output_ids.contains(&vault.id().to_string()) {
            vaults.push(vault.clone());
        }
    }
    // Then add outputs (excluding input_outputs)
    for vault in &outputs {
        if !input_ids.contains(&vault.id().to_string()) {
            vaults.push(vault.clone());
        }
    }
    // Finally add input_outputs (only once for vaults that are both input and output)
    for vault in &inputs {
        if output_ids.contains(&vault.id().to_string()) {
            let input_output_vault = vault.with_vault_type(RaindexVaultType::InputOutput);
            vaults.push(input_output_vault);
        }
    }
    vaults
}

#[wasm_export]
impl RaindexOrder {
    #[wasm_export(skip)]
    pub fn get_raindex_client(&self) -> Result<RwLockReadGuard<RaindexClient>, RaindexError> {
        self.raindex_client
            .read()
            .map_err(|_| RaindexError::ReadLockError)
    }
    #[wasm_export(skip)]
    pub fn get_orderbook_client(&self) -> Result<OrderbookSubgraphClient, RaindexError> {
        let raindex_client = self.get_raindex_client()?;
        raindex_client.get_orderbook_client(self.orderbook)
    }

    #[wasm_export(skip)]
    pub fn get_rpc_urls(&self) -> Result<Vec<Url>, RaindexError> {
        let raindex_client = self.get_raindex_client()?;
        raindex_client.get_rpc_urls_for_chain(self.chain_id)
    }

    // /// Retrieves volume data for all vaults associated with this order over a specified time period
    // ///
    // /// Queries historical volume information across all vaults that belong to this order,
    // /// allowing analysis of trading activity and liquidity patterns over time.
    // ///
    // /// ## Examples
    // ///
    // /// ```javascript
    // /// const result = await order.getVaultsVolume(
    // ///   Math.floor(Date.now() / 1000) - 86400, // 24 hours ago
    // ///   Math.floor(Date.now() / 1000)
    // /// );
    // /// if (result.error) {
    // ///   console.error("Error fetching volume:", result.error.readableMsg);
    // ///   return;
    // /// }
    // /// const volumes = result.value;
    // /// // Do something with volumes
    // /// ```
    // #[wasm_export(
    //     js_name = "getVaultsVolume",
    //     return_description = "Volume data for each vault over the specified period",
    //     unchecked_return_type = "VaultVolume[]",
    //     preserve_js_class
    // )]
    // pub async fn get_vaults_volume(
    //     &self,
    //     #[wasm_export(
    //         js_name = "startTimestamp",
    //         param_description = "Unix timestamp for the start of the query period (optional)"
    //     )]
    //     start_timestamp: Option<u64>,
    //     #[wasm_export(
    //         js_name = "endTimestamp",
    //         param_description = "Unix timestamp for the end of the query period (optional)"
    //     )]
    //     end_timestamp: Option<u64>,
    // ) -> Result<Vec<VaultVolume>, RaindexError> {
    //     let client = self.get_orderbook_client()?;
    //     let volumes = client
    //         .order_vaults_volume(Id::new(self.id.to_string()), start_timestamp, end_timestamp)
    //         .await?;
    //     Ok(volumes)
    // }

    // /// Gets comprehensive performance metrics and analytics for this order over a specified time period
    // ///
    // /// Retrieves detailed performance data including profit/loss, volume statistics, and other
    // /// key metrics that help assess the effectiveness of the trading strategy implemented by this order.
    // ///
    // /// ## Examples
    // ///
    // /// ```javascript
    // /// const result = await order.getPerformance(
    // ///   Math.floor(Date.now() / 1000) - 604800, // 1 week ago
    // ///   Math.floor(Date.now() / 1000)
    // /// );
    // /// if (result.error) {
    // ///   console.error("Error fetching performance:", result.error.readableMsg);
    // ///   return;
    // /// }
    // /// const performance = result.value;
    // /// // Do something with performance
    // /// ```
    // #[wasm_export(
    //     js_name = "getPerformance",
    //     return_description = "Comprehensive performance metrics for the order",
    //     unchecked_return_type = "OrderPerformance"
    // )]
    // pub async fn get_performance(
    //     &self,
    //     #[wasm_export(
    //         js_name = "startTimestamp",
    //         param_description = "Unix timestamp for the start of the analysis period (optional, defaults to order creation)"
    //     )]
    //     start_timestamp: Option<u64>,
    //     #[wasm_export(
    //         js_name = "endTimestamp",
    //         param_description = "Unix timestamp for the end of the analysis period (optional, defaults to current time)"
    //     )]
    //     end_timestamp: Option<u64>,
    // ) -> Result<OrderPerformance, RaindexError> {
    //     let client = self.get_orderbook_client()?;
    //     let performance = client
    //         .order_performance(Id::new(self.id.to_string()), start_timestamp, end_timestamp)
    //         .await?;
    //     Ok(performance)
    // }

    /// Converts the order from RaindexOrder to an SgOrder type
    ///
    /// ## Examples
    ///
    /// ```javascript
    /// const sgOrder = await order.convertToSgOrder();
    /// // Do something with sgOrder
    /// ```
    #[wasm_export(
        js_name = "convertToSgOrder",
        return_description = "Order as SgOrder type",
        unchecked_return_type = "SgOrder"
    )]
    pub fn convert_to_sg_order(&self) -> Result<SgOrder, RaindexError> {
        let sg_order = self.clone().into_sg_order()?;
        Ok(sg_order)
    }
}

#[derive(Serialize, Deserialize, Debug, Clone, Tsify)]
#[serde(rename_all = "camelCase")]
pub struct RaindexOrderAsIO {
    #[tsify(type = "Hex")]
    pub id: Bytes,
    #[tsify(type = "Hex")]
    pub order_hash: Bytes,
    pub active: bool,
}
impl_wasm_traits!(RaindexOrderAsIO);
impl TryFrom<SgOrderAsIO> for RaindexOrderAsIO {
    type Error = RaindexError;
    fn try_from(order: SgOrderAsIO) -> Result<Self, Self::Error> {
        Ok(Self {
            id: Bytes::from_str(&order.id.0)?,
            order_hash: Bytes::from_str(&order.order_hash.0)?,
            active: order.active,
        })
    }
}
impl TryFrom<RaindexOrderAsIO> for SgOrderAsIO {
    type Error = RaindexError;
    fn try_from(order: RaindexOrderAsIO) -> Result<Self, Self::Error> {
        Ok(Self {
            id: SgBytes(order.id.to_string()),
            order_hash: SgBytes(order.order_hash.to_string()),
            active: order.active,
        })
    }
}

#[wasm_export]
impl RaindexClient {
    /// Queries orders with filtering and pagination across configured networks
    ///
    /// Retrieves a list of orders from the specified network or all configured networks,
    /// with support for filtering by owner, status, and order hash. Results are paginated
    /// for efficient data retrieval.
    ///
    /// ## Examples
    ///
    /// ```javascript
    /// const result = await client.getOrders(
    ///   137, // Polygon network
    ///   {
    ///     owners: ["0x1234567890abcdef1234567890abcdef12345678"],
    ///     active: true
    ///   },
    ///   1
    /// );
    /// if (result.error) {
    ///   console.error("Error fetching orders:", result.error.readableMsg);
    ///   return;
    /// }
    /// const orders = result.value;
    /// // Do something with orders
    /// ```
    #[wasm_export(
        js_name = "getOrders",
        return_description = "Array of raindex order instances",
        unchecked_return_type = "RaindexOrder[]",
        preserve_js_class
    )]
    pub async fn get_orders(
        &self,
        #[wasm_export(
            js_name = "chainIds",
            param_description = "Specific blockchain network to query (optional, queries all networks if not specified)"
        )]
        chain_ids: Option<ChainIds>,
        #[wasm_export(
            param_description = "Filtering criteria including owners, active status, and order hash (optional)"
        )]
        filters: Option<GetOrdersFilters>,
        #[wasm_export(param_description = "Page number for pagination (optional, defaults to 1)")]
        page: Option<u16>,
    ) -> Result<Vec<RaindexOrder>, RaindexError> {
        let raindex_client = Arc::new(RwLock::new(self.clone()));
        let multi_subgraph_args =
            self.get_multi_subgraph_args(chain_ids.map(|ids| ids.0.to_vec()))?;

        let client = MultiOrderbookSubgraphClient::new(
            multi_subgraph_args.values().flatten().cloned().collect(),
        );

        let orders = client
            .orders_list(
                filters
                    .unwrap_or(GetOrdersFilters {
                        owners: vec![],
                        active: None,
                        order_hash: None,
                        tokens: None,
                    })
                    .try_into()?,
                SgPaginationArgs {
                    page: page.unwrap_or(1),
                    page_size: DEFAULT_PAGE_SIZE,
                },
            )
            .await;
        let orders = orders
            .iter()
            .map(|order| {
                let chain_id = multi_subgraph_args
                    .iter()
                    .find(|(_, args)| args.iter().any(|arg| arg.name == order.subgraph_name))
                    .map(|(chain_id, _)| *chain_id)
                    .ok_or(RaindexError::SubgraphNotFound(
                        order.subgraph_name.clone(),
                        order.order.order_hash.0.clone(),
                    ))?;
                let order = RaindexOrder::try_from_sg_order(
                    raindex_client.clone(),
                    chain_id,
                    order.order.clone(),
                    None,
                )?;
                Ok(order)
            })
            .collect::<Result<Vec<RaindexOrder>, RaindexError>>()?;
        Ok(orders)
    }

    /// Retrieves a specific order by its hash from a particular blockchain network
    ///
    /// Fetches complete order details including all vault information, metadata, and
    /// performance tracking capabilities for a specific order identified by its hash.
    ///
    /// ## Examples
    ///
    /// ```javascript
    /// const result = await client.getOrderByHash(
    ///   137, // Polygon network
    ///   "0xabcdef1234567890abcdef1234567890abcdef1234567890abcdef1234567890"
    /// );
    /// if (result.error) {
    ///   console.error("Error fetching order:", result.error.readableMsg);
    ///   return;
    /// }
    /// const order = result.value;
    /// // Do something with order
    /// ```
    #[wasm_export(
        js_name = "getOrderByHash",
        return_description = "Complete order details with vault and metadata information",
        unchecked_return_type = "RaindexOrder",
        preserve_js_class
    )]
    pub async fn get_order_by_hash_wasm_binding(
        &self,
        #[wasm_export(
            js_name = "chainId",
            param_description = "The blockchain network ID where the order exists"
        )]
        chain_id: u32,
        #[wasm_export(
            js_name = "orderbookAddress",
            param_description = "Orderbook contract address",
            unchecked_param_type = "Address"
        )]
        orderbook_address: String,
        #[wasm_export(
            js_name = "orderHash",
            param_description = "The unique hash identifier of the order",
            unchecked_param_type = "Hex"
        )]
        order_hash: String,
    ) -> Result<RaindexOrder, RaindexError> {
        let orderbook_address = Address::from_str(&orderbook_address)?;
        let order_hash = Bytes::from_str(&order_hash)?;
        self.get_order_by_hash(chain_id, orderbook_address, order_hash)
            .await
    }
}
impl RaindexClient {
    pub async fn get_order_by_hash(
        &self,
        chain_id: u32,
        orderbook_address: Address,
        order_hash: Bytes,
    ) -> Result<RaindexOrder, RaindexError> {
        let raindex_client = Arc::new(RwLock::new(self.clone()));
        let client = self.get_orderbook_client(orderbook_address)?;
        let order = client
            .order_detail_by_hash(SgBytes(order_hash.to_string()))
            .await?;
        let order = RaindexOrder::try_from_sg_order(raindex_client.clone(), chain_id, order, None)?;
        Ok(order)
    }
}

#[derive(Serialize, Deserialize, Debug, Clone, Tsify)]
#[serde(rename_all = "camelCase")]
pub struct GetOrdersFilters {
    #[tsify(type = "Address[]")]
    pub owners: Vec<Address>,
    #[tsify(optional)]
    pub active: Option<bool>,
    #[tsify(optional, type = "Hex")]
    pub order_hash: Option<Bytes>,
    #[tsify(optional, type = "Address[]")]
    pub tokens: Option<Vec<Address>>,
}
impl_wasm_traits!(GetOrdersFilters);

impl TryFrom<GetOrdersFilters> for SgOrdersListFilterArgs {
    type Error = RaindexError;
    fn try_from(filters: GetOrdersFilters) -> Result<Self, Self::Error> {
        Ok(Self {
            owners: filters
                .owners
                .into_iter()
                .map(|owner| SgBytes(owner.to_string()))
                .collect(),
            active: filters.active,
            order_hash: filters
                .order_hash
                .map(|order_hash| SgBytes(order_hash.to_string())),
            tokens: filters
                .tokens
                .map(|tokens| {
                    tokens
                        .into_iter()
                        .map(|token| token.to_string().to_lowercase())
                        .collect()
                })
                .unwrap_or_default(),
        })
    }
}

impl RaindexOrder {
    pub fn try_from_sg_order(
        raindex_client: Arc<RwLock<RaindexClient>>,
        chain_id: u32,
        order: SgOrder,
        transaction: Option<RaindexTransaction>,
    ) -> Result<Self, RaindexError> {
        let rainlang = order
            .meta
            .as_ref()
            .map(|meta| meta.0.try_decode_rainlangsource())
            .transpose()?;
        Ok(Self {
            raindex_client: raindex_client.clone(),
            chain_id,
            id: Bytes::from_str(&order.id.0)?,
            order_bytes: Bytes::from_str(&order.order_bytes.0)?,
            order_hash: Bytes::from_str(&order.order_hash.0)?,
            owner: Address::from_str(&order.owner.0)?,
            inputs: order
                .inputs
                .iter()
                .map(|v| {
                    RaindexVault::try_from_sg_vault(
                        raindex_client.clone(),
                        chain_id,
                        v.clone(),
                        Some(RaindexVaultType::Input),
                    )
                })
                .collect::<Result<Vec<RaindexVault>, RaindexError>>()?,
            outputs: order
                .outputs
                .iter()
                .map(|v| {
                    RaindexVault::try_from_sg_vault(
                        raindex_client.clone(),
                        chain_id,
                        v.clone(),
                        Some(RaindexVaultType::Output),
                    )
                })
                .collect::<Result<Vec<RaindexVault>, RaindexError>>()?,
            orderbook: Address::from_str(&order.orderbook.id.0)?,
            active: order.active,
            timestamp_added: U256::from_str(&order.timestamp_added.0)?,
            meta: order
                .meta
                .map(|meta| Bytes::from_str(&meta.0))
                .transpose()?,
            rainlang,
            transaction,
            trades_count: order.trades.len() as u16,
        })
    }

    pub fn into_sg_order(self) -> Result<SgOrder, RaindexError> {
        #[cfg(target_family = "wasm")]
        let timestamp_added = self.timestamp_added.to_string();
        #[cfg(not(target_family = "wasm"))]
        let timestamp_added = self.timestamp_added().to_string();

        Ok(SgOrder {
            id: SgBytes(self.id().to_string()),
            order_bytes: SgBytes(self.order_bytes().to_string()),
            order_hash: SgBytes(self.order_hash().to_string()),
            owner: SgBytes(self.owner().to_string()),
            outputs: self
                .outputs()
                .into_iter()
                .map(|v| v.into_sg_vault())
                .collect::<Result<Vec<SgVault>, RaindexError>>()?,
            inputs: self
                .inputs()
                .into_iter()
                .map(|v| v.into_sg_vault())
                .collect::<Result<Vec<SgVault>, RaindexError>>()?,
            orderbook: SgOrderbook {
                id: SgBytes(self.orderbook().to_string()),
            },
            active: self.active(),
            timestamp_added: SgBigInt(timestamp_added),
            meta: self.meta().map(|meta| SgBytes(meta.to_string())),
            add_events: vec![],
            remove_events: vec![],
            trades: vec![],
        })
    }
}

#[cfg(test)]
mod tests {
    #[cfg(not(target_family = "wasm"))]
    use super::*;

    #[cfg(not(target_family = "wasm"))]
    mod non_wasm {
        use super::*;
        use crate::raindex_client::tests::{get_test_yaml, CHAIN_ID_1_ORDERBOOK_ADDRESS};
        use alloy::primitives::U256;
        use httpmock::MockServer;
        use rain_math_float::Float;
        use rain_orderbook_subgraph_client::utils::float::*;
        use rain_orderbook_subgraph_client::{
            // performance::{
            //     apy::APYDetails, vol::VolumeDetails, DenominatedPerformance, VaultPerformance,
            // },
            types::common::{
                SgAddOrder, SgBigInt, SgBytes, SgErc20, SgOrderAsIO, SgOrderbook, SgTransaction,
                SgVault,
            },
        };
        use serde_json::{json, Value};

        fn get_order1_json() -> Value {
            json!(                        {
              "id": "0x1a69eeb7970d3c8d5776493327fb262e31fc880c9cc4a951607418a7963d9fa1",
              "orderBytes": "0x0000000000000000000000000000000000000000000000000000000000000020000000000000000000000000f08bcbce72f62c95dcb7c07dcb5ed26acfcfbc1100000000000000000000000000000000000000000000000000000000000000a000000000000000000000000000000000000000000000000000000000000005c00000000000000000000000000000000000000000000000000000000000000640392c489ef67afdc348209452c338ea5ba2b6152b936e152f610d05e1a20621a40000000000000000000000005fb33d710f8b58de4c9fdec703b5c2487a5219d600000000000000000000000084c6e7f5a1e5dd89594cc25bef4722a1b8871ae60000000000000000000000000000000000000000000000000000000000000060000000000000000000000000000000000000000000000000000000000000049d000000000000000000000000000000000000000000000000000000000000000f0000000000000000000000000000000000000000000000000de0b6b3a76400000000000000000000000000000000000000000000000000000c7d713b49da0000914d696e20747261646520616d6f756e742e00000000000000000000000000008b616d6f756e742d75736564000000000000000000000000000000000000000000000000000000000000000000000000000000000000000340aad21b3b70000000000000000000000000000000000000000000000000006194049f30f7200000000000000000000000000000000000000000000000000000000000000000000000000000000000000000000000000000000000000000000000b1a2bc2ec500000000000000000000000000000000000000000000000000000e043da6172500008f6c6173742d74726164652d74696d65000000000000000000000000000000008d6c6173742d74726164652d696f0000000000000000000000000000000000008c696e697469616c2d74696d650000000000000000000000000000000000000000000000000000000000000000000000000000000000000006f05b59d3b200000000000000000000000000000000000000000000000000008ac7230489e80000000000000000000000020000915e36ef882941816356bc3718df868054f868ad000000000000000000000000000000000000000000000000000000000000027d0a00000024007400e0015801b401e001f40218025c080500040b20000200100001001000000b120003001000010b110004001000030b0100051305000201100001011000003d120000011000020010000003100404211200001d02000001100003031000010c1200004911000003100404001000012b12000001100003031000010c1200004a0200001a0b00090b1000060b20000700100000001000011b1200001a10000047120000001000001a1000004712000001100000011000002e12000001100005011000042e120000001000053d12000001100004001000042e1200000010000601100005001000032e120000481200011d0b020a0010000001100000011000062713000001100003031000010c12000049110000001000030010000247120000001000010b110008001000050110000700100001201200001f12000001100000011000004712000000100006001000073d120000011000002b12000000100008001000043b120000160901080b1000070b10000901100008001000013d1200001b12000001100006001000013d1200000b100009001000033a120000001000040010000248120001001000000b110008001000053d12000000100006001000042b1200000a0401011a10000001100009031000010c1200004a020000001000000110000a031000010c1200004a020000040200010110000b031000010c120000491100000803000201100009031000010c120000491100000110000a031000010c12000049110000100c01030110000d001000002e1200000110000c3e1200000010000100100001001000010010000100100001001000010010000100100001001000013d1a0000020100010210000e3611000000000000000000000000000000000000000000000000000000000000000000000000010000000000000000000000001d80c49bbbcd1c0911346656b529df9e5c2f783d0000000000000000000000000000000000000000000000000000000000000012a6e3c06415539f92823a18ba63e1c0303040c4892970a0d1e3a27663d7583b33000000000000000000000000000000000000000000000000000000000000000100000000000000000000000012e605bc104e93b45e1ad99f9e555f659051c2bb0000000000000000000000000000000000000000000000000000000000000012a6e3c06415539f92823a18ba63e1c0303040c4892970a0d1e3a27663d7583b33",
              "orderHash": "0x557147dd0daa80d5beff0023fe6a3505469b2b8c4406ce1ab873e1a652572dd4",
              "owner": "0xf08bcbce72f62c95dcb7c07dcb5ed26acfcfbc11",
              "outputs": [
                {
                  "id": "0x49f6b665c395c7b975caa2fc167cb5119981bbb86798bcaf3c4570153d09dfcf",
                  "owner": "0xf08bcbce72f62c95dcb7c07dcb5ed26acfcfbc11",
                  "vaultId": "75486334982066122983501547829219246999490818941767825330875804445439814023987",
                  "balance": Float::parse("0.987".to_string()).unwrap(),
                  "token": {
                    "id": "0x12e605bc104e93b45e1ad99f9e555f659051c2bb",
                    "address": "0x12e605bc104e93b45e1ad99f9e555f659051c2bb",
                    "name": "Staked FLR",
                    "symbol": "sFLR",
                    "decimals": "18"
                  },
                  "orderbook": {
                    "id": "0xcee8cd002f151a536394e564b84076c41bbbcd4d"
                  },
                  "ordersAsOutput": [
                    {
                      "id": "0x1a69eeb7970d3c8d5776493327fb262e31fc880c9cc4a951607418a7963d9fa1",
                      "orderHash": "0x557147dd0daa80d5beff0023fe6a3505469b2b8c4406ce1ab873e1a652572dd4",
                      "active": true
                    }
                  ],
                  "ordersAsInput": [],
                  "balanceChanges": []
                },
                {
                    "id": "0x0000000000000000000000000000000000000000",
                    "token": {
                      "id": "0x0000000000000000000000000000000000000000",
                      "address": "0x0000000000000000000000000000000000000000",
                      "name": "T1",
                      "symbol": "T1",
                      "decimals": "0"
                    },
                    "balance": *F0,
                    "vaultId": "0",
                    "owner": "0x0000000000000000000000000000000000000000",
                    "ordersAsOutput": [],
                    "ordersAsInput": [],
                    "balanceChanges": [],
                    "orderbook": {
                      "id": "0x0000000000000000000000000000000000000000"
                    }
                  }
              ],
              "inputs": [
                {
                  "id": "0x538830b4f8cc03840cea5af799dc532be4363a3ee8f4c6123dbff7a0acc86dac",
                  "owner": "0xf08bcbce72f62c95dcb7c07dcb5ed26acfcfbc11",
                  "vaultId": "75486334982066122983501547829219246999490818941767825330875804445439814023987",
                  "balance": Float::parse("0.79799".to_string()).unwrap(),
                  "token": {
                    "id": "0x1d80c49bbbcd1c0911346656b529df9e5c2f783d",
                    "address": "0x1d80c49bbbcd1c0911346656b529df9e5c2f783d",
                    "name": "Wrapped Flare",
                    "symbol": "WFLR",
                    "decimals": "18"
                  },
                  "orderbook": {
                    "id": "0xcee8cd002f151a536394e564b84076c41bbbcd4d"
                  },
                  "ordersAsOutput": [],
                  "ordersAsInput": [
                    {
                      "id": "0x1a69eeb7970d3c8d5776493327fb262e31fc880c9cc4a951607418a7963d9fa1",
                      "orderHash": "0x557147dd0daa80d5beff0023fe6a3505469b2b8c4406ce1ab873e1a652572dd4",
                      "active": true
                    }
                  ],
                  "balanceChanges": []
                },
                {
                    "id": "0x0000000000000000000000000000000000000000",
                    "token": {
                      "id": "0x0000000000000000000000000000000000000000",
                      "address": "0x0000000000000000000000000000000000000000",
                      "name": "T1",
                      "symbol": "T1",
                      "decimals": "0"
                    },
                    "balance": *F0,
                    "vaultId": "0",
                    "owner": "0x0000000000000000000000000000000000000000",
                    "ordersAsOutput": [],
                    "ordersAsInput": [],
                    "balanceChanges": [],
                    "orderbook": {
                      "id": "0x0000000000000000000000000000000000000000"
                    }
                  }
              ],
              "orderbook": {
                "id": CHAIN_ID_1_ORDERBOOK_ADDRESS
              },
              "active": true,
              "timestampAdded": "1739448802",
              "meta": "0xff0a89c674ee7874a3005902252f2a20302e2063616c63756c6174652d696f202a2f200a7573696e672d776f7264732d66726f6d203078466532343131434461313933443945346538334135633233344337466433323031303138383361430a616d743a203130302c0a696f3a2063616c6c3c323e28293b0a0a2f2a20312e2068616e646c652d696f202a2f200a3a63616c6c3c333e28292c0a3a656e7375726528657175616c2d746f286f75747075742d7661756c742d64656372656173652829203130302920226d7573742074616b652066756c6c20616d6f756e7422293b0a0a2f2a20322e206765742d696f2d726174696f2d6e6f77202a2f200a656c61707365643a2063616c6c3c343e28292c0a696f3a2073617475726174696e672d73756228302e3031373733353620646976286d756c28656c61707365642073756228302e3031373733353620302e30313733383434292920363029293b0a0a2f2a20332e206f6e652d73686f74202a2f200a3a656e737572652869732d7a65726f286765742868617368286f726465722d68617368282920226861732d657865637574656422292929202268617320657865637574656422292c0a3a7365742868617368286f726465722d68617368282920226861732d657865637574656422292031293b0a0a2f2a20342e206765742d656c6170736564202a2f200a5f3a20737562286e6f772829206765742868617368286f726465722d68617368282920226465706c6f792d74696d65222929293b011bff13109e41336ff20278186170706c69636174696f6e2f6f637465742d73747265616d",
              "addEvents": [
                {
                  "transaction": {
                    "id": "0xb5d715bc74b7a7f2aac8cca544c1c95e209ed4113b82269ac3285142324bc6af",
                    "from": "0xf08bcbce72f62c95dcb7c07dcb5ed26acfcfbc11",
                    "blockNumber": "37432554",
                    "timestamp": "1739448802"
                  }
                }
              ],
              "trades": [],
              "removeEvents": []
            })
        }

        fn get_order1() -> SgOrder {
            SgOrder {
            id: SgBytes("0x1a69eeb7970d3c8d5776493327fb262e31fc880c9cc4a951607418a7963d9fa1".to_string()),
            order_bytes: SgBytes("0x0000000000000000000000000000000000000000000000000000000000000020000000000000000000000000f08bcbce72f62c95dcb7c07dcb5ed26acfcfbc1100000000000000000000000000000000000000000000000000000000000000a000000000000000000000000000000000000000000000000000000000000005c00000000000000000000000000000000000000000000000000000000000000640392c489ef67afdc348209452c338ea5ba2b6152b936e152f610d05e1a20621a40000000000000000000000005fb33d710f8b58de4c9fdec703b5c2487a5219d600000000000000000000000084c6e7f5a1e5dd89594cc25bef4722a1b8871ae60000000000000000000000000000000000000000000000000000000000000060000000000000000000000000000000000000000000000000000000000000049d000000000000000000000000000000000000000000000000000000000000000f0000000000000000000000000000000000000000000000000de0b6b3a76400000000000000000000000000000000000000000000000000000c7d713b49da0000914d696e20747261646520616d6f756e742e00000000000000000000000000008b616d6f756e742d75736564000000000000000000000000000000000000000000000000000000000000000000000000000000000000000340aad21b3b70000000000000000000000000000000000000000000000000006194049f30f7200000000000000000000000000000000000000000000000000000000000000000000000000000000000000000000000000000000000000000000000b1a2bc2ec500000000000000000000000000000000000000000000000000000e043da6172500008f6c6173742d74726164652d74696d65000000000000000000000000000000008d6c6173742d74726164652d696f0000000000000000000000000000000000008c696e697469616c2d74696d650000000000000000000000000000000000000000000000000000000000000000000000000000000000000006f05b59d3b200000000000000000000000000000000000000000000000000008ac7230489e80000000000000000000000020000915e36ef882941816356bc3718df868054f868ad000000000000000000000000000000000000000000000000000000000000027d0a00000024007400e0015801b401e001f40218025c080500040b20000200100001001000000b120003001000010b110004001000030b0100051305000201100001011000003d120000011000020010000003100404211200001d02000001100003031000010c1200004911000003100404001000012b12000001100003031000010c1200004a0200001a0b00090b1000060b20000700100000001000011b1200001a10000047120000001000001a1000004712000001100000011000002e12000001100005011000042e120000001000053d12000001100004001000042e1200000010000601100005001000032e120000481200011d0b020a0010000001100000011000062713000001100003031000010c12000049110000001000030010000247120000001000010b110008001000050110000700100001201200001f12000001100000011000004712000000100006001000073d120000011000002b12000000100008001000043b120000160901080b1000070b10000901100008001000013d1200001b12000001100006001000013d1200000b100009001000033a120000001000040010000248120001001000000b110008001000053d12000000100006001000042b1200000a0401011a10000001100009031000010c1200004a020000001000000110000a031000010c1200004a020000040200010110000b031000010c120000491100000803000201100009031000010c120000491100000110000a031000010c12000049110000100c01030110000d001000002e1200000110000c3e1200000010000100100001001000010010000100100001001000010010000100100001001000013d1a0000020100010210000e3611000000000000000000000000000000000000000000000000000000000000000000000000010000000000000000000000001d80c49bbbcd1c0911346656b529df9e5c2f783d0000000000000000000000000000000000000000000000000000000000000012a6e3c06415539f92823a18ba63e1c0303040c4892970a0d1e3a27663d7583b33000000000000000000000000000000000000000000000000000000000000000100000000000000000000000012e605bc104e93b45e1ad99f9e555f659051c2bb0000000000000000000000000000000000000000000000000000000000000012a6e3c06415539f92823a18ba63e1c0303040c4892970a0d1e3a27663d7583b33".to_string()),
            order_hash: SgBytes("0x557147dd0daa80d5beff0023fe6a3505469b2b8c4406ce1ab873e1a652572dd4".to_string()),
            owner: SgBytes("0xf08bcbce72f62c95dcb7c07dcb5ed26acfcfbc11".to_string()),
            outputs: vec![SgVault {
                id: SgBytes("0x49f6b665c395c7b975caa2fc167cb5119981bbb86798bcaf3c4570153d09dfcf".to_string()),
                owner: SgBytes("0xf08bcbce72f62c95dcb7c07dcb5ed26acfcfbc11".to_string()),
                vault_id: SgBytes("75486334982066122983501547829219246999490818941767825330875804445439814023987".to_string()),
                balance: SgBytes(Float::parse("0.987".to_string()).unwrap().as_hex()),
                token: SgErc20 {
                    id: SgBytes("0x12e605bc104e93b45e1ad99f9e555f659051c2bb".to_string()),
                    address: SgBytes("0x12e605bc104e93b45e1ad99f9e555f659051c2bb".to_string()),
                    name: Some("Staked FLR".to_string()),
                    symbol: Some("sFLR".to_string()),
                    decimals: Some(SgBigInt("18".to_string())),
                },
                orderbook: SgOrderbook {
                    id: SgBytes("0xcee8cd002f151a536394e564b84076c41bbbcd4d".to_string()),
                },
                orders_as_output: vec![SgOrderAsIO {
                    id: SgBytes("0x1a69eeb7970d3c8d5776493327fb262e31fc880c9cc4a951607418a7963d9fa1".to_string()),
                    order_hash: SgBytes("0x557147dd0daa80d5beff0023fe6a3505469b2b8c4406ce1ab873e1a652572dd4".to_string()),
                    active: true,
                }],
                orders_as_input: vec![],
                balance_changes: vec![],
            },
            SgVault {
                id: SgBytes("0x0000000000000000000000000000000000000000".to_string()),
                token: SgErc20 {
                    id: SgBytes("0x0000000000000000000000000000000000000000".to_string()),
                    address: SgBytes("0x0000000000000000000000000000000000000000".to_string()),
                    name: Some("T1".to_string()),
                    symbol: Some("T1".to_string()),
                    decimals: Some(SgBigInt("0".to_string())),
                },
                balance: SgBytes((*F0).as_hex()),
                vault_id: SgBytes("0".to_string()),
                owner: SgBytes("0x0000000000000000000000000000000000000000".to_string()),
                orders_as_output: vec![],
                orders_as_input: vec![],
                balance_changes: vec![],
                orderbook: SgOrderbook {
                    id: SgBytes("0x0000000000000000000000000000000000000000".to_string()),
                }
            }],
            inputs: vec![SgVault {
                id: SgBytes("0x538830b4f8cc03840cea5af799dc532be4363a3ee8f4c6123dbff7a0acc86dac".to_string()),
                owner: SgBytes("0xf08bcbce72f62c95dcb7c07dcb5ed26acfcfbc11".to_string()),
                vault_id: SgBytes("75486334982066122983501547829219246999490818941767825330875804445439814023987".to_string()),
                balance: SgBytes(Float::parse("0.79799".to_string()).unwrap().as_hex()),
                token: SgErc20 {
                    id: SgBytes("0x1d80c49bbbcd1c0911346656b529df9e5c2f783d".to_string()),
                    address: SgBytes("0x1d80c49bbbcd1c0911346656b529df9e5c2f783d".to_string()),
                    name: Some("Wrapped Flare".to_string()),
                    symbol: Some("WFLR".to_string()),
                    decimals: Some(SgBigInt("18".to_string())),
                },
                orderbook: SgOrderbook {
                    id: SgBytes("0xcee8cd002f151a536394e564b84076c41bbbcd4d".to_string()),
                },
                orders_as_output: vec![],
                orders_as_input: vec![SgOrderAsIO {
                    id: SgBytes("0x1a69eeb7970d3c8d5776493327fb262e31fc880c9cc4a951607418a7963d9fa1".to_string()),
                    order_hash: SgBytes("0x557147dd0daa80d5beff0023fe6a3505469b2b8c4406ce1ab873e1a652572dd4".to_string()),
                    active: true,
                }],
                balance_changes: vec![],
            },
            SgVault {
                id: SgBytes("0x0000000000000000000000000000000000000000".to_string()),
                token: SgErc20 {
                    id: SgBytes("0x0000000000000000000000000000000000000000".to_string()),
                    address: SgBytes("0x0000000000000000000000000000000000000000".to_string()),
                    name: Some("T1".to_string()),
                    symbol: Some("T1".to_string()),
                    decimals: Some(SgBigInt("0".to_string())),
                },
                balance: SgBytes((*F0).as_hex()),
                vault_id: SgBytes("0".to_string()),
                owner: SgBytes("0x0000000000000000000000000000000000000000".to_string()),
                orders_as_output: vec![],
                orders_as_input: vec![],
                balance_changes: vec![],
                orderbook: SgOrderbook {
                    id: SgBytes("0x0000000000000000000000000000000000000000".to_string()),
                }
            }],
            orderbook: SgOrderbook {
                id: SgBytes(CHAIN_ID_1_ORDERBOOK_ADDRESS.to_string()),
            },
            active: true,
            timestamp_added: SgBigInt("1739448802".to_string()),
            meta: Some(SgBytes("0xff0a89c674ee7874a300590a932f2a20302e2063616c63756c6174652d696f202a2f200a7573696e672d776f7264732d66726f6d20307846653234313143446131393344394534653833413563323334433746643332303130313838336143203078393135453336656638383239343138313633353662433337313844663836383035344638363861440a616d6f756e742d65706f6368730a74726164652d65706f6368733a63616c6c3c323e28292c0a6d61782d6f75747075743a2063616c6c3c333e28616d6f756e742d65706f6368732074726164652d65706f636873292c0a696f3a2063616c6c3c343e2874726164652d65706f636873292c0a3a63616c6c3c353e28696f293b0a0a2f2a20312e2068616e646c652d696f202a2f200a6d696e2d616d6f756e743a206d756c283120302e39292c0a3a656e7375726528677265617465722d7468616e2d6f722d657175616c2d746f286f75747075742d7661756c742d64656372656173652829206d696e2d616d6f756e742920224d696e20747261646520616d6f756e742e22292c0a757365643a206765742868617368286f726465722d6861736828292022616d6f756e742d757365642229292c0a3a7365742868617368286f726465722d6861736828292022616d6f756e742d757365642229206164642875736564206f75747075742d7661756c742d6465637265617365282929293b0a0a2f2a20322e206765742d65706f6368202a2f200a696e697469616c2d74696d653a2063616c6c3c363e28292c0a6c6173742d74696d65205f3a2063616c6c3c373e28292c0a6475726174696f6e3a20737562286e6f77282920616e79286c6173742d74696d6520696e697469616c2d74696d652929292c0a746f74616c2d6475726174696f6e3a20737562286e6f77282920696e697469616c2d74696d65292c0a726174696f2d667265657a652d616d6f756e742d65706f6368733a2064697628312031292c0a726174696f2d667265657a652d74726164652d65706f6368733a206d756c28726174696f2d667265657a652d616d6f756e742d65706f63687320646976283630203138303029292c0a616d6f756e742d65706f6368733a2064697628746f74616c2d6475726174696f6e203630292c0a74726164652d65706f6368733a2073617475726174696e672d73756228646976286475726174696f6e20313830302920726174696f2d667265657a652d74726164652d65706f636873293b0a0a2f2a20332e20616d6f756e742d666f722d65706f6368202a2f200a616d6f756e742d65706f6368730a74726164652d65706f6368733a2c0a746f74616c2d617661696c61626c653a206c696e6561722d67726f7774682830203120616d6f756e742d65706f636873292c0a757365643a206765742868617368286f726465722d6861736828292022616d6f756e742d757365642229292c0a756e757365643a2073756228746f74616c2d617661696c61626c652075736564292c0a64656361793a2063616c6c3c383e2874726164652d65706f636873292c0a7368792d64656361793a20657665727928677265617465722d7468616e2874726164652d65706f63687320302e303529206465636179292c0a7661726961626c652d636f6d706f6e656e743a2073756228312031292c0a7461726765742d616d6f756e743a206164642831206d756c287661726961626c652d636f6d706f6e656e74207368792d646563617929292c0a6361707065642d756e757365643a206d696e28756e75736564207461726765742d616d6f756e74293b0a0a2f2a20342e20696f2d666f722d65706f6368202a2f200a65706f63683a2c0a6c6173742d696f3a2063616c6c3c373e28292c0a6d61782d6e6578742d74726164653a20616e79286d756c286c6173742d696f20312e3031292063616c6c3c393e2829292c0a626173656c696e652d6e6578742d74726164653a206d756c286c6173742d696f2030292c0a7265616c2d626173656c696e653a206d617828626173656c696e652d6e6578742d74726164652063616c6c3c393e2829292c0a7661726961626c652d636f6d706f6e656e743a2073617475726174696e672d737562286d61782d6e6578742d7472616465207265616c2d626173656c696e65292c0a61626f76652d626173656c696e653a206d756c287661726961626c652d636f6d706f6e656e742063616c6c3c383e2865706f636829292c0a5f3a20616464287265616c2d626173656c696e652061626f76652d626173656c696e65293b0a0a2f2a20352e207365742d6c6173742d7472616465202a2f200a6c6173742d696f3a2c0a3a7365742868617368286f726465722d68617368282920226c6173742d74726164652d74696d652229206e6f772829292c0a3a7365742868617368286f726465722d68617368282920226c6173742d74726164652d696f2229206c6173742d696f293b0a0a2f2a20362e206765742d696e697469616c2d74696d65202a2f200a5f3a6765742868617368286f726465722d6861736828292022696e697469616c2d74696d652229293b0a0a2f2a20372e206765742d6c6173742d7472616465202a2f200a6c6173742d74696d653a6765742868617368286f726465722d68617368282920226c6173742d74726164652d74696d652229292c0a6c6173742d696f3a6765742868617368286f726465722d68617368282920226c6173742d74726164652d696f2229293b0a0a2f2a20382e2068616c666c696665202a2f200a65706f63683a2c0a2f2a2a0a202a20536872696e6b696e6720746865206d756c7469706c696572206c696b6520746869730a202a207468656e206170706c79696e672069742031302074696d657320616c6c6f777320666f720a202a2062657474657220707265636973696f6e207768656e206d61782d696f2d726174696f0a202a2069732076657279206c617267652c20652e672e207e31653130206f72207e316532302b0a202a0a202a205468697320776f726b7320626563617573652060706f77657260206c6f7365730a202a20707265636973696f6e206f6e20626173652060302e3560207768656e207468650a202a206578706f6e656e74206973206c6172676520616e642063616e206576656e20676f0a202a20746f20603060207768696c652074686520696f2d726174696f206973207374696c6c0a202a206c617267652e2042657474657220746f206b65657020746865206d756c7469706c6965720a202a2068696768657220707265636973696f6e20616e642064726f702074686520696f2d726174696f0a202a20736d6f6f74686c7920666f72206173206c6f6e672061732077652063616e2e0a202a0a6d756c7469706c6965723a0a2020706f77657228302e35206469762865706f636820313029292c0a76616c3a0a20206d756c280a202020206d756c7469706c6965720a202020206d756c7469706c6965720a202020206d756c7469706c6965720a202020206d756c7469706c6965720a202020206d756c7469706c6965720a202020206d756c7469706c6965720a202020206d756c7469706c6965720a202020206d756c7469706c6965720a202020206d756c7469706c6965720a202020206d756c7469706c6965720a2020293b0a0a2f2a20392e2073666c722d626173656c696e652d696e76202a2f200a5f3a20696e762873666c722d65786368616e67652d726174652829293b011bff13109e41336ff20278186170706c69636174696f6e2f6f637465742d73747265616d".to_string())),
            add_events: vec![SgAddOrder {
                transaction: SgTransaction {
                    id: SgBytes("0xb5d715bc74b7a7f2aac8cca544c1c95e209ed4113b82269ac3285142324bc6af".to_string()),
                    from: SgBytes("0xf08bcbce72f62c95dcb7c07dcb5ed26acfcfbc11".to_string()),
                    block_number: SgBigInt("37432554".to_string()),
                    timestamp: SgBigInt("1739448802".to_string()),
                },
            }],
            trades: vec![],
            remove_events: vec![],
        }
        }

        #[tokio::test]
        async fn test_get_orders() {
            let sg_server = MockServer::start_async().await;

            sg_server.mock(|when, then| {
                when.path("/sg1");
                then.status(200).json_body_obj(&json!({
                  "data": {
                    "orders": [
                      get_order1_json()
                    ]
                  }
                }));
            });
            sg_server.mock(|when, then| {
                when.path("/sg2");
                then.status(200).json_body_obj(&json!({
                    "data": {
                      "orders": [
                        {
                          "id": "0x0234",
                          "orderBytes": "0x0000000000000000000000000000000000000000000000000000000000000020000000000000000000000000000000000000000000000000000000000000000000000000000000000000000000000000000000000000000000000000000000a0000000000000000000000000000000000000000000000000000000000000012000000000000000000000000000000000000000000000000000000000000001a00000000000000000000000000000000000000000000000000000000000000000000000000000000000000000000000000000000000000000000000000000000000000000000000000000000000000000000000000000000000000000000000000000000000000000000000000000000000000000000000000000000000000060000000000000000000000000000000000000000000000000000000000000000000000000000000000000000000000000000000000000000000000000000000010000000000000000000000000000000000000000000000000000000000000000000000000000000000000000000000000000000000000000000000000000000000000000000000000000000000000000000000000000000000000000000000000000000000000000000000000000000000000000000000000000000000000001000000000000000000000000000000000000000000000000000000000000000000000000000000000000000000000000000000000000000000000000000000000000000000000000000000000000000000000000000000000000000000000000",
                          "orderHash": "0x2345",
                          "owner": "0x0000000000000000000000000000000000000000",
                          "outputs": [
                            {
                              "id": "0x0000000000000000000000000000000000000000",
                              "token": {
                                "id": "0x0000000000000000000000000000000000000000",
                                "address": "0x0000000000000000000000000000000000000000",
                                "name": "T1",
                                "symbol": "T1",
                                "decimals": "0"
                              },
                              "balance": *F0,
                              "vaultId": "0",
                              "owner": "0x0000000000000000000000000000000000000000",
                              "ordersAsOutput": [],
                              "ordersAsInput": [],
                              "balanceChanges": [],
                              "orderbook": {
                                "id": "0x0000000000000000000000000000000000000000"
                              }
                            }
                          ],
                          "inputs": [
                            {
                              "id": "0x0000000000000000000000000000000000000000",
                              "token": {
                                "id": "0x0000000000000000000000000000000000000000",
                                "address": "0x0000000000000000000000000000000000000000",
                                "name": "T2",
                                "symbol": "T2",
                                "decimals": "0"
                              },
                              "balance": *F0,
                              "vaultId": "0",
                              "owner": "0x0000000000000000000000000000000000000000",
                              "ordersAsOutput": [],
                              "ordersAsInput": [],
                              "balanceChanges": [],
                              "orderbook": {
                                "id": "0x0000000000000000000000000000000000000000"
                              }
                            }
                          ],
                          "active": true,
                          "addEvents": [
                            {
                              "transaction": {
                                "blockNumber": "0",
                                "timestamp": "0",
                                "id": "0x0000000000000000000000000000000000000000",
                                "from": "0x0000000000000000000000000000000000000000"
                              }
                            }
                          ],
                          "meta": null,
                          "timestampAdded": "0",
                          "orderbook": {
                            "id": "0x0000000000000000000000000000000000000000"
                          },
                          "trades": [],
                          "removeEvents": []
                        }
                      ]
                    }
                  }));
            });

            let filter_args = GetOrdersFilters {
                owners: vec![],
                active: None,
                order_hash: None,
                tokens: None,
            };
            let raindex_client = RaindexClient::new(
                vec![get_test_yaml(
                    &sg_server.url("/sg1"),
                    &sg_server.url("/sg2"),
                    // not used
                    &sg_server.url("/rpc1"),
                    &sg_server.url("/rpc2"),
                )],
                None,
            )
            .unwrap();
            let result = raindex_client
                .get_orders(None, Some(filter_args), Some(1))
                .await
                .unwrap();

            assert_eq!(result.len(), 2);

            let expected_order1 = RaindexOrder::try_from_sg_order(
                Arc::new(RwLock::new(raindex_client.clone())),
                1,
                get_order1(),
                None,
            )
            .unwrap();

            let order1 = result[0].clone();
            assert_eq!(order1.chain_id, expected_order1.chain_id);
            assert_eq!(order1.id, expected_order1.id);
            assert_eq!(order1.order_bytes, expected_order1.order_bytes);
            assert_eq!(order1.order_hash, expected_order1.order_hash);
            assert_eq!(order1.owner, expected_order1.owner);
            assert_eq!(order1.outputs.len(), expected_order1.outputs.len());
            for (order1_output, expected_output) in
                order1.outputs.iter().zip(expected_order1.outputs.iter())
            {
                assert_eq!(order1_output.id(), expected_output.id());
                assert_eq!(order1_output.owner(), expected_output.owner());
                assert_eq!(order1_output.vault_id(), expected_output.vault_id());
                assert_eq!(order1_output.token().id(), expected_output.token().id());
                assert_eq!(
                    order1_output.token().address(),
                    expected_output.token().address()
                );
                assert_eq!(order1_output.token().name(), expected_output.token().name());
                assert_eq!(
                    order1_output.token().symbol(),
                    expected_output.token().symbol()
                );
                assert_eq!(
                    order1_output.token().decimals().unwrap(),
                    expected_output.token().decimals().unwrap()
                );
                assert_eq!(order1_output.orderbook(), expected_output.orderbook());
            }
            assert_eq!(order1.inputs.len(), expected_order1.inputs.len());
            for (order1_input, expected_input) in
                order1.inputs.iter().zip(expected_order1.inputs.iter())
            {
                assert_eq!(order1_input.id(), expected_input.id());
                assert_eq!(order1_input.owner(), expected_input.owner());
                assert_eq!(order1_input.vault_id(), expected_input.vault_id());
                assert_eq!(order1_input.token().id(), expected_input.token().id());
                assert_eq!(
                    order1_input.token().address(),
                    expected_input.token().address()
                );
                assert_eq!(order1_input.token().name(), expected_input.token().name());
                assert_eq!(
                    order1_input.token().symbol(),
                    expected_input.token().symbol()
                );
                assert_eq!(
                    order1_input.token().decimals().unwrap(),
                    expected_input.token().decimals().unwrap()
                );
                assert_eq!(order1_input.orderbook(), expected_input.orderbook());
            }

            assert_eq!(order1.orderbook(), expected_order1.orderbook());
            assert_eq!(order1.timestamp_added(), expected_order1.timestamp_added());

            let order2 = result[1].clone();
            assert_eq!(order2.chain_id, 137);
            assert_eq!(order2.id, Bytes::from_str("0x0234").unwrap());
            assert_eq!(order2.order_bytes, Bytes::from_str("0x0000000000000000000000000000000000000000000000000000000000000020000000000000000000000000000000000000000000000000000000000000000000000000000000000000000000000000000000000000000000000000000000a0000000000000000000000000000000000000000000000000000000000000012000000000000000000000000000000000000000000000000000000000000001a00000000000000000000000000000000000000000000000000000000000000000000000000000000000000000000000000000000000000000000000000000000000000000000000000000000000000000000000000000000000000000000000000000000000000000000000000000000000000000000000000000000000000060000000000000000000000000000000000000000000000000000000000000000000000000000000000000000000000000000000000000000000000000000000010000000000000000000000000000000000000000000000000000000000000000000000000000000000000000000000000000000000000000000000000000000000000000000000000000000000000000000000000000000000000000000000000000000000000000000000000000000000000000000000000000000000000001000000000000000000000000000000000000000000000000000000000000000000000000000000000000000000000000000000000000000000000000000000000000000000000000000000000000000000000000000000000000000000000000").unwrap());
            assert_eq!(order2.order_hash, Bytes::from_str("0x2345").unwrap());
            assert_eq!(
                order2.owner,
                Address::from_str("0x0000000000000000000000000000000000000000").unwrap()
            );
            assert_eq!(order2.outputs.len(), 1);
            let order2_outputs = order2.outputs[0].clone();
            assert_eq!(
                order2_outputs.id(),
                Bytes::from_str("0x0000000000000000000000000000000000000000").unwrap()
            );
            assert_eq!(
                order2_outputs.owner(),
                Address::from_str("0x0000000000000000000000000000000000000000").unwrap()
            );
            assert_eq!(order2_outputs.vault_id(), U256::from(0));
            assert_eq!(
                order2_outputs.token().id(),
                "0x0000000000000000000000000000000000000000".to_string()
            );
            assert_eq!(
                order2_outputs.token().address(),
                Address::from_str("0x0000000000000000000000000000000000000000").unwrap()
            );
            assert_eq!(order2_outputs.token().name(), Some("T1".to_string()));
            assert_eq!(order2_outputs.token().symbol(), Some("T1".to_string()));
            assert_eq!(order2_outputs.token().decimals(), Some(U256::from(0)));
            assert_eq!(
                order2_outputs.orderbook(),
                Address::from_str("0x0000000000000000000000000000000000000000").unwrap()
            );

            assert_eq!(order2.inputs.len(), 1);
            let order2_inputs = order2.inputs[0].clone();
            assert_eq!(
                order2_inputs.id(),
                Bytes::from_str("0x0000000000000000000000000000000000000000").unwrap()
            );
            assert_eq!(
                order2_inputs.owner(),
                Address::from_str("0x0000000000000000000000000000000000000000").unwrap()
            );
            assert_eq!(order2_inputs.vault_id(), U256::from(0));
            assert_eq!(
                order2_inputs.token().id(),
                "0x0000000000000000000000000000000000000000".to_string()
            );
            assert_eq!(
                order2_inputs.token().address(),
                Address::from_str("0x0000000000000000000000000000000000000000").unwrap()
            );
            assert_eq!(order2_inputs.token().name(), Some("T2".to_string()));
            assert_eq!(order2_inputs.token().symbol(), Some("T2".to_string()));
            assert_eq!(order2_inputs.token().decimals(), Some(U256::from(0)));
            assert_eq!(
                order2_inputs.orderbook(),
                Address::from_str("0x0000000000000000000000000000000000000000").unwrap()
            );
            assert_eq!(
                order2.orderbook(),
                Address::from_str("0x0000000000000000000000000000000000000000").unwrap()
            );
            assert_eq!(order2.timestamp_added(), U256::from(0));
        }

        #[tokio::test]
        async fn test_get_order_by_hash() {
            let sg_server = MockServer::start_async().await;
            sg_server.mock(|when, then| {
                when.path("/sg1");
                then.status(200).json_body_obj(&json!({
                    "data": {
                        "orders": [get_order1_json()]
                    }
                }));
            });

            let raindex_client = RaindexClient::new(
                vec![get_test_yaml(
                    &sg_server.url("/sg1"),
                    &sg_server.url("/sg2"),
                    // not used
                    &sg_server.url("/rpc1"),
                    &sg_server.url("/rpc2"),
                )],
                None,
            )
            .unwrap();
            let res = raindex_client
                .get_order_by_hash(
                    1,
                    Address::from_str(CHAIN_ID_1_ORDERBOOK_ADDRESS).unwrap(),
                    Bytes::from_str("0x0123").unwrap(),
                )
                .await
                .unwrap();

            let expected_order = RaindexOrder::try_from_sg_order(
                Arc::new(RwLock::new(raindex_client.clone())),
                1,
                get_order1(),
                None,
            )
            .unwrap();
            assert_eq!(res.id, expected_order.id);
            assert_eq!(res.order_bytes, expected_order.order_bytes);
            assert_eq!(res.order_hash, expected_order.order_hash);
            assert_eq!(res.owner, expected_order.owner);
            assert_eq!(res.outputs.len(), 2);
            assert_eq!(res.inputs.len(), 2);

            assert_eq!(res.outputs[0].id(), expected_order.outputs[0].id());
            assert_eq!(res.inputs[0].id(), expected_order.inputs[0].id());
            assert_eq!(res.inputs[1].id(), expected_order.inputs[1].id());
            assert_eq!(res.outputs[1].id(), expected_order.outputs[1].id());

            assert_eq!(res.vaults().len(), 3);
            assert_eq!(res.vaults()[0].id(), expected_order.inputs[0].id());
            assert_eq!(res.vaults()[1].id(), expected_order.outputs[0].id());
            assert_eq!(res.vaults()[2].id(), expected_order.inputs[1].id());
        }

        #[tokio::test]
        async fn test_order_detail_extended() {
            let sg_server = MockServer::start_async().await;
            sg_server.mock(|when, then| {
                when.path("/sg1");
                then.status(200).json_body_obj(&json!({
                    "data": {
                        "orders": [get_order1_json()]
                    }
                }));
            });

            let raindex_client = RaindexClient::new(
                vec![get_test_yaml(
                    &sg_server.url("/sg1"),
                    &sg_server.url("/sg2"),
                    // not used
                    &sg_server.url("/rpc1"),
                    &sg_server.url("/rpc2"),
                )],
                None,
            )
            .unwrap();
            let res = raindex_client
                .get_order_by_hash(
                    1,
                    Address::from_str(CHAIN_ID_1_ORDERBOOK_ADDRESS).unwrap(),
                    Bytes::from_str("0x0123").unwrap(),
                )
                .await
                .unwrap();

            assert!(res.rainlang.is_some());
            assert_eq!(res.rainlang, Some("/* 0. calculate-io */ \nusing-words-from 0xFe2411CDa193D9E4e83A5c234C7Fd320101883aC\namt: 100,\nio: call<2>();\n\n/* 1. handle-io */ \n:call<3>(),\n:ensure(equal-to(output-vault-decrease() 100) \"must take full amount\");\n\n/* 2. get-io-ratio-now */ \nelapsed: call<4>(),\nio: saturating-sub(0.0177356 div(mul(elapsed sub(0.0177356 0.0173844)) 60));\n\n/* 3. one-shot */ \n:ensure(is-zero(get(hash(order-hash() \"has-executed\"))) \"has executed\"),\n:set(hash(order-hash() \"has-executed\") 1);\n\n/* 4. get-elapsed */ \n_: sub(now() get(hash(order-hash() \"deploy-time\")));".to_string()));
        }

        // #[tokio::test]
        // async fn test_order_vaults_volume() {
        //     let sg_server = MockServer::start_async().await;
        //     sg_server.mock(|when, then| {
        //         when.path("/sg1")
        //             .body_contains("\"first\":200")
        //             .body_contains("\"skip\":0");
        //         then.status(200).json_body_obj(&json!({
        //           "data": {
        //             "trades": get_trades_json()
        //           }
        //         }));
        //     });
        //     sg_server.mock(|when, then| {
        //         when.path("/sg1")
        //             .body_contains("\"first\":200")
        //             .body_contains("\"skip\":200");
        //         then.status(200).json_body_obj(&json!({
        //             "data": { "trades": [] }
        //         }));
        //     });
        //     sg_server.mock(|when, then| {
        //         when.path("/sg1");
        //         then.status(200).json_body_obj(&json!({
        //             "data": {
        //                 "orders": [get_order1_json()]
        //             }
        //         }));
        //     });

        //     let raindex_client = RaindexClient::new(
        //         vec![get_test_yaml(
        //             &sg_server.url("/sg1"),
        //             &sg_server.url("/sg2"),
        //             // not used
        //             &sg_server.url("/rpc1"),
        //             &sg_server.url("/rpc2"),
        //         )],
        //         None,
        //     )
        //     .unwrap();
        //     let order = raindex_client
        //         .get_order_by_hash(
        //             1,
        //             Address::from_str(CHAIN_ID_1_ORDERBOOK_ADDRESS).unwrap(),
        //             Bytes::from_str("0x0123").unwrap(),
        //         )
        //         .await
        //         .unwrap();
        //     let res = order.get_vaults_volume(None, None).await.unwrap();

        //     assert_eq!(res.len(), 4);

        //     let volume1 = res[0].clone();
        //     assert_eq!(volume1.id, "1");
        //     assert_eq!(
        //         volume1.token.address.0,
        //         "0x1d80c49bbbcd1c0911346656b529df9e5c2f783d"
        //     );
        //     assert_eq!(volume1.token.name, Some("Wrapped Flare".to_string()));
        //     assert_eq!(volume1.token.symbol, Some("WFLR".to_string()));
        //     assert_eq!(volume1.token.decimals, Some(SgBigInt("18".to_string())));
        //     assert_eq!(
        //         volume1.vol_details,
        //         VolumeDetails {
        //             total_in: U256::from(1),
        //             total_out: U256::from(0),
        //             total_vol: U256::from(1),
        //             net_vol: U256::from(1),
        //         }
        //     );

        //     let volume2 = res[1].clone();
        //     assert_eq!(volume2.id, "1");
        //     assert_eq!(
        //         volume2.token.address.0,
        //         "0x12e605bc104e93b45e1ad99f9e555f659051c2bb"
        //     );
        //     assert_eq!(volume2.token.name, Some("Staked FLR".to_string()));
        //     assert_eq!(volume2.token.symbol, Some("sFLR".to_string()));
        //     assert_eq!(volume2.token.decimals, Some(SgBigInt("18".to_string())));
        //     assert_eq!(
        //         volume2.vol_details,
        //         VolumeDetails {
        //             total_in: U256::from(0),
        //             total_out: U256::from(2),
        //             total_vol: U256::from(2),
        //             net_vol: U256::from(2),
        //         }
        //     );

        //     let volume3 = res[2].clone();
        //     assert_eq!(volume3.id, "2");
        //     assert_eq!(
        //         volume3.token.address.0,
        //         "0x1d80c49bbbcd1c0911346656b529df9e5c2f783d"
        //     );
        //     assert_eq!(volume3.token.name, Some("Wrapped Flare".to_string()));
        //     assert_eq!(volume3.token.symbol, Some("WFLR".to_string()));
        //     assert_eq!(volume3.token.decimals, Some(SgBigInt("18".to_string())));
        //     assert_eq!(
        //         volume3.vol_details,
        //         VolumeDetails {
        //             total_in: U256::from(2),
        //             total_out: U256::from(0),
        //             total_vol: U256::from(2),
        //             net_vol: U256::from(2),
        //         }
        //     );

        //     let volume4 = res[3].clone();
        //     assert_eq!(volume4.id, "2");
        //     assert_eq!(
        //         volume4.token.address.0,
        //         "0x12e605bc104e93b45e1ad99f9e555f659051c2bb"
        //     );
        //     assert_eq!(volume4.token.name, Some("Staked FLR".to_string()));
        //     assert_eq!(volume4.token.symbol, Some("sFLR".to_string()));
        //     assert_eq!(volume4.token.decimals, Some(SgBigInt("18".to_string())));
        //     assert_eq!(
        //         volume4.vol_details,
        //         VolumeDetails {
        //             total_in: U256::from(0),
        //             total_out: U256::from(5),
        //             total_vol: U256::from(5),
        //             net_vol: U256::from(5),
        //         }
        //     );
        // }

        // #[tokio::test]
        // async fn test_order_performance() {
        //     let sg_server = MockServer::start_async().await;
        //     sg_server.mock(|when, then| {
        //         when.path("/sg1").body_contains("SgOrderDetailByIdQuery");
        //         then.status(200).json_body_obj(&json!({
        //           "data": {
        //             "order": {
        //               "id": "order1",
        //               "orderBytes": "0x0000000000000000000000000000000000000000000000000000000000000020000000000000000000000000000000000000000000000000000000000000000000000000000000000000000000000000000000000000000000000000000000a0000000000000000000000000000000000000000000000000000000000000012000000000000000000000000000000000000000000000000000000000000001a0000000000000000000000000000000000000000000000000000000000000000000000000000000000000000000000000000000000000000000000000000000000000000000000000000000000000000000000000000000000000000000000000000000000000000000000000000000000000000000000000000000000000006000000000000000000000000000000000000000000000000000000000000000000000000000000000000000000000000000000000000000000000000000000010000000000000000000000000000000000000000000000000000000000000000000000000000000000000000000000000000000000000000000000000000000000000000000000000000000000000000000000000000000000000000000000000000000000000000000000000000000000000000000000000000000000000001000000000000000000000000000000000000000000000000000000000000000000000000000000000000000000000000000000000000000000000000000000000000000000000000000000000000000000000000000000000000000000000000",
        //               "orderHash": "0x1",
        //               "owner": "0x0000000000000000000000000000000000000000",
        //               "outputs": [
        //                 {
        //                   "id": "0x0000000000000000000000000000000000000000",
        //                   "token": {
        //                     "id": "token-1",
        //                     "address": "0x1111111111111111111111111111111111111111",
        //                     "name": "Token One",
        //                     "symbol": "TK1",
        //                     "decimals": "18"
        //                   },
        //                   "balance": "0",
        //                   "vaultId": "1",
        //                   "owner": "0x0000000000000000000000000000000000000000",
        //                   "ordersAsOutput": [],
        //                   "ordersAsInput": [],
        //                   "balanceChanges": [],
        //                   "orderbook": {
        //                     "id": "0x0000000000000000000000000000000000000000"
        //                   }
        //                 }
        //               ],
        //               "inputs": [
        //                 {
        //                   "id": "0x0000000000000000000000000000000000000000",
        //                   "token": {
        //                     "id": "token-2",
        //                     "address": "0x2222222222222222222222222222222222222222",
        //                     "name": "Token Two",
        //                     "symbol": "TK2",
        //                     "decimals": "18"
        //                   },
        //                   "balance": "0",
        //                   "vaultId": "2",
        //                   "owner": "0x0000000000000000000000000000000000000000",
        //                   "ordersAsOutput": [],
        //                   "ordersAsInput": [],
        //                   "balanceChanges": [],
        //                   "orderbook": {
        //                     "id": "0x0000000000000000000000000000000000000000"
        //                   }
        //                 }
        //               ],
        //               "active": true,
        //               "addEvents": [
        //                 {
        //                   "transaction": {
        //                     "blockNumber": "0",
        //                     "timestamp": "0",
        //                     "id": "0x0000000000000000000000000000000000000000",
        //                     "from": "0x0000000000000000000000000000000000000000"
        //                   }
        //                 }
        //               ],
        //               "meta": null,
        //               "timestampAdded": "0",
        //               "orderbook": {
        //                 "id": "0x0000000000000000000000000000000000000000"
        //               },
        //               "trades": [],
        //               "removeEvents": []
        //             }
        //           }
        //         }));
        //     });
        //     sg_server.mock(|when, then| {
        //         when.path("/sg1")
        //             .body_contains("\"first\":200")
        //             .body_contains("\"skip\":0");
        //         then.status(200).json_body_obj(&json!({
        //           "data": {
        //             "trades": [
        //               {
        //                 "id": "0x07db8b3f3e7498f9d4d0e40b98f57c020d3d277516e86023a8200a20464d4894",
        //                 "timestamp": "1632000000",
        //                 "tradeEvent": {
        //                   "sender": "0x0000000000000000000000000000000000000000",
        //                   "transaction": {
        //                     "id": "0x0000000000000000000000000000000000000000",
        //                     "from": "0x0000000000000000000000000000000000000000",
        //                     "timestamp": "1632000000",
        //                     "blockNumber": "0"
        //                   }
        //                 },
        //                 "outputVaultBalanceChange": {
        //                   "amount": "-100000000000000000000",
        //                   "vault": {
        //                     "id": "vault-1",
        //                     "vaultId": "1",
        //                     "token": {
        //                       "id": "token-1",
        //                       "address": "0x1111111111111111111111111111111111111111",
        //                       "name": "Token One",
        //                       "symbol": "TK1",
        //                       "decimals": "18"
        //                     }
        //                   },
        //                   "id": "output-change-1",
        //                   "__typename": "TradeVaultBalanceChange",
        //                   "newVaultBalance": "900",
        //                   "oldVaultBalance": "1000",
        //                   "timestamp": "1632000000",
        //                   "transaction": {
        //                     "id": "0x0000000000000000000000000000000000000000",
        //                     "from": "0x0000000000000000000000000000000000000000",
        //                     "timestamp": "1632000000",
        //                     "blockNumber": "0"
        //                   },
        //                   "orderbook": {
        //                     "id": "orderbook-1"
        //                   }
        //                 },
        //                 "order": {
        //                   "id": "order1.id",
        //                   "orderHash": "0x1234567890abcdef1234567890abcdef1234567890abcdef1234567890abcdef"
        //                 },
        //                 "inputVaultBalanceChange": {
        //                   "amount": "50000000000000000000",
        //                   "vault": {
        //                     "id": "vault-2",
        //                     "vaultId": "2",
        //                     "token": {
        //                       "id": "token-2",
        //                       "address": "0x2222222222222222222222222222222222222222",
        //                       "name": "Token Two",
        //                       "symbol": "TK2",
        //                       "decimals": "18"
        //                     }
        //                   },
        //                   "id": "input-change-1",
        //                   "__typename": "TradeVaultBalanceChange",
        //                   "newVaultBalance": "150",
        //                   "oldVaultBalance": "100",
        //                   "timestamp": "1632000000",
        //                   "transaction": {
        //                     "id": "0x0000000000000000000000000000000000000000",
        //                     "from": "0x0000000000000000000000000000000000000000",
        //                     "timestamp": "1632000000",
        //                     "blockNumber": "0"
        //                   },
        //                   "orderbook": {
        //                     "id": "orderbook-1"
        //                   }
        //                 },
        //                 "orderbook": {
        //                   "id": "orderbook-1"
        //                 }
        //               }
        //             ]
        //           }
        //         }));
        //     });
        //     sg_server.mock(|when, then| {
        //         when.path("/sg1")
        //             .body_contains("\"first\":200")
        //             .body_contains("\"skip\":200");
        //         then.status(200).json_body_obj(&json!({
        //             "data": { "trades": [] }
        //         }));
        //     });
        //     sg_server.mock(|when, then| {
        //         when.path("/sg1");
        //         then.status(200).json_body_obj(&json!({
        //             "data": {
        //                 "orders": [get_order1_json()]
        //             }
        //         }));
        //     });

        //     let raindex_client = RaindexClient::new(
        //         vec![get_test_yaml(
        //             &sg_server.url("/sg1"),
        //             &sg_server.url("/sg2"),
        //             // not used
        //             &sg_server.url("/rpc1"),
        //             &sg_server.url("/rpc2"),
        //         )],
        //         None,
        //     )
        //     .unwrap();
        //     let order = raindex_client
        //         .get_order_by_hash(
        //             1,
        //             Address::from_str(CHAIN_ID_1_ORDERBOOK_ADDRESS).unwrap(),
        //             Bytes::from_str("0x0123").unwrap(),
        //         )
        //         .await
        //         .unwrap();
        //     let res = order
        //         .get_performance(Some(1632000000), Some(1734571449))
        //         .await
        //         .unwrap();

<<<<<<< HEAD
        //     assert_eq!(res.order_id, "order1");
        //     assert_eq!(res.order_hash, "0x1");
        //     assert_eq!(res.orderbook, "0x0000000000000000000000000000000000000000");
        //     assert_eq!(
        //         res.denominated_performance,
        //         Some(DenominatedPerformance {
        //             token: SgErc20 {
        //                 id: SgBytes("token-2".to_string()),
        //                 address: SgBytes("0x2222222222222222222222222222222222222222".to_string()),
        //                 name: Some("Token Two".to_string()),
        //                 symbol: Some("TK2".to_string()),
        //                 decimals: Some(SgBigInt("18".to_string())),
        //             },
        //             apy: U256::from(0),
        //             apy_is_neg: false,
        //             net_vol: U256::from(0),
        //             net_vol_is_neg: false,
        //             starting_capital: U256::from(600),
        //         })
        //     );
        //     assert_eq!(res.start_time, 1632000000);
        //     assert_eq!(res.end_time, 1734571449);
        //     assert_eq!(res.inputs_vaults.len(), 1);
        //     assert_eq!(
        //         res.inputs_vaults[0],
        //         VaultPerformance {
        //             id: "2".to_string(),
        //             token: SgErc20 {
        //                 id: SgBytes("token-2".to_string()),
        //                 address: SgBytes("0x2222222222222222222222222222222222222222".to_string()),
        //                 name: Some("Token Two".to_string()),
        //                 symbol: Some("TK2".to_string()),
        //                 decimals: Some(SgBigInt("18".to_string())),
        //             },
        //             vol_details: VolumeDetails {
        //                 total_in: U256::from(50000000000000000000u128),
        //                 total_out: U256::from(0u8),
        //                 total_vol: U256::from(50000000000000000000u128),
        //                 net_vol: U256::from(50000000000000000000u128),
        //             },
        //             apy_details: Some(APYDetails {
        //                 start_time: 1632000000,
        //                 end_time: 1734571449,
        //                 net_vol: U256::from(50000000000000000000u128),
        //                 capital: U256::from(150u8),
        //                 apy: Some(U256::from(102484659254448087225972733172491493u128)),
        //                 is_neg: false,
        //             }),
        //         }
        //     );
        //     assert_eq!(res.outputs_vaults.len(), 1);
        //     assert_eq!(
        //         res.outputs_vaults[0],
        //         VaultPerformance {
        //             id: "1".to_string(),
        //             token: SgErc20 {
        //                 id: SgBytes("token-1".to_string()),
        //                 address: SgBytes("0x1111111111111111111111111111111111111111".to_string()),
        //                 name: Some("Token One".to_string()),
        //                 symbol: Some("TK1".to_string()),
        //                 decimals: Some(SgBigInt("18".to_string())),
        //             },
        //             vol_details: VolumeDetails {
        //                 total_in: U256::from(0),
        //                 total_out: U256::from(100000000000000000000u128),
        //                 total_vol: U256::from(100000000000000000000u128),
        //                 net_vol: U256::from(100000000000000000000u128),
        //             },
        //             apy_details: Some(APYDetails {
        //                 start_time: 1632000000,
        //                 end_time: 1734571449,
        //                 net_vol: U256::from(100000000000000000000u128),
        //                 capital: U256::from(900u16),
        //                 apy: Some(U256::from(34161553084816029075324244390830497u128)),
        //                 is_neg: true,
        //             }),
        //         }
        //     );
        // }
=======
            assert_eq!(res.order_id, "order1");
            assert_eq!(res.order_hash, "0x1");
            assert_eq!(res.orderbook, "0x0000000000000000000000000000000000000000");
            assert_eq!(
                res.denominated_performance,
                Some(DenominatedPerformance {
                    token: SgErc20 {
                        id: SgBytes("token-2".to_string()),
                        address: SgBytes("0x2222222222222222222222222222222222222222".to_string()),
                        name: Some("Token Two".to_string()),
                        symbol: Some("TK2".to_string()),
                        decimals: Some(SgBigInt("18".to_string())),
                    },
                    apy: U256::from(0),
                    apy_is_neg: false,
                    net_vol: U256::from(0),
                    net_vol_is_neg: false,
                    starting_capital: U256::from(600),
                })
            );
            assert_eq!(res.start_time, 1632000000);
            assert_eq!(res.end_time, 1734571449);
            assert_eq!(res.inputs_vaults.len(), 1);
            assert_eq!(
                res.inputs_vaults[0],
                VaultPerformance {
                    id: "2".to_string(),
                    token: SgErc20 {
                        id: SgBytes("token-2".to_string()),
                        address: SgBytes("0x2222222222222222222222222222222222222222".to_string()),
                        name: Some("Token Two".to_string()),
                        symbol: Some("TK2".to_string()),
                        decimals: Some(SgBigInt("18".to_string())),
                    },
                    vol_details: VolumeDetails {
                        total_in: U256::from(50000000000000000000u128),
                        total_out: U256::from(0u8),
                        total_vol: U256::from(50000000000000000000u128),
                        net_vol: U256::from(50000000000000000000u128),
                    },
                    apy_details: Some(APYDetails {
                        start_time: 1632000000,
                        end_time: 1734571449,
                        net_vol: U256::from(50000000000000000000u128),
                        capital: U256::from(150u8),
                        apy: Some(U256::from(102484659254448087225972733172491493u128)),
                        is_neg: false,
                    }),
                }
            );
            assert_eq!(res.outputs_vaults.len(), 1);
            assert_eq!(
                res.outputs_vaults[0],
                VaultPerformance {
                    id: "1".to_string(),
                    token: SgErc20 {
                        id: SgBytes("token-1".to_string()),
                        address: SgBytes("0x1111111111111111111111111111111111111111".to_string()),
                        name: Some("Token One".to_string()),
                        symbol: Some("TK1".to_string()),
                        decimals: Some(SgBigInt("18".to_string())),
                    },
                    vol_details: VolumeDetails {
                        total_in: U256::from(0),
                        total_out: U256::from(100000000000000000000u128),
                        total_vol: U256::from(100000000000000000000u128),
                        net_vol: U256::from(100000000000000000000u128),
                    },
                    apy_details: Some(APYDetails {
                        start_time: 1632000000,
                        end_time: 1734571449,
                        net_vol: U256::from(100000000000000000000u128),
                        capital: U256::from(900u16),
                        apy: Some(U256::from(34161553084816029075324244390830497u128)),
                        is_neg: true,
                    }),
                }
            );
        }

        #[tokio::test]
        async fn test_get_orders_with_token_filter() {
            let sg_server = MockServer::start_async().await;

            sg_server.mock(|when, then| {
                when.path("/sg1")
                    .body_contains("\"token_in\":[\"0x1d80c49bbbcd1c0911346656b529df9e5c2f783d\"]");
                then.status(200).json_body_obj(&json!({
                    "data": {
                        "orders": [get_order1_json()]
                    }
                }));
            });
            sg_server.mock(|when, then| {
                when.path("/sg2")
                    .body_contains("\"token_in\":[\"0x1d80c49bbbcd1c0911346656b529df9e5c2f783d\"]");
                then.status(200).json_body_obj(&json!({
                    "data": {
                        "orders": []
                    }
                }));
            });

            let raindex_client = RaindexClient::new(
                vec![get_test_yaml(
                    &sg_server.url("/sg1"),
                    &sg_server.url("/sg2"),
                    &sg_server.url("/rpc1"),
                    &sg_server.url("/rpc2"),
                )],
                None,
            )
            .unwrap();

            let filters = GetOrdersFilters {
                owners: vec![],
                active: None,
                order_hash: None,
                tokens: Some(vec![Address::from_str(
                    "0x1d80c49bbbcd1c0911346656b529df9e5c2f783d",
                )
                .unwrap()]),
            };

            let result = raindex_client
                .get_orders(None, Some(filters), None)
                .await
                .unwrap();

            assert_eq!(result.len(), 1);
            assert_eq!(
                result[0].id,
                Bytes::from_str(
                    "0x1a69eeb7970d3c8d5776493327fb262e31fc880c9cc4a951607418a7963d9fa1"
                )
                .unwrap()
            );
        }

        #[tokio::test]
        async fn test_get_orders_with_multiple_token_filters() {
            let sg_server = MockServer::start_async().await;

            sg_server.mock(|when, then| {
                when.path("/sg1")
                    .body_contains("\"token_in\":[\"0x1d80c49bbbcd1c0911346656b529df9e5c2f783d\",\"0x12e605bc104e93b45e1ad99f9e555f659051c2bb\"]");
                then.status(200).json_body_obj(&json!({
                    "data": {
                        "orders": [get_order1_json()]
                    }
                }));
            });
            sg_server.mock(|when, then| {
                when.path("/sg2");
                then.status(200).json_body_obj(&json!({
                    "data": {
                        "orders": []
                    }
                }));
            });

            let raindex_client = RaindexClient::new(
                vec![get_test_yaml(
                    &sg_server.url("/sg1"),
                    &sg_server.url("/sg2"),
                    &sg_server.url("/rpc1"),
                    &sg_server.url("/rpc2"),
                )],
                None,
            )
            .unwrap();

            let filters = GetOrdersFilters {
                owners: vec![],
                active: None,
                order_hash: None,
                tokens: Some(vec![
                    Address::from_str("0x1d80c49bbbcd1c0911346656b529df9e5c2f783d").unwrap(),
                    Address::from_str("0x12e605bc104e93b45e1ad99f9e555f659051c2bb").unwrap(),
                ]),
            };

            let result = raindex_client
                .get_orders(None, Some(filters), None)
                .await
                .unwrap();

            assert_eq!(result.len(), 1);
        }
>>>>>>> 4549bd1e
    }
}<|MERGE_RESOLUTION|>--- conflicted
+++ resolved
@@ -1262,6 +1262,7 @@
             assert_eq!(res.rainlang, Some("/* 0. calculate-io */ \nusing-words-from 0xFe2411CDa193D9E4e83A5c234C7Fd320101883aC\namt: 100,\nio: call<2>();\n\n/* 1. handle-io */ \n:call<3>(),\n:ensure(equal-to(output-vault-decrease() 100) \"must take full amount\");\n\n/* 2. get-io-ratio-now */ \nelapsed: call<4>(),\nio: saturating-sub(0.0177356 div(mul(elapsed sub(0.0177356 0.0173844)) 60));\n\n/* 3. one-shot */ \n:ensure(is-zero(get(hash(order-hash() \"has-executed\"))) \"has executed\"),\n:set(hash(order-hash() \"has-executed\") 1);\n\n/* 4. get-elapsed */ \n_: sub(now() get(hash(order-hash() \"deploy-time\")));".to_string()));
         }
 
+        // TODO: Issue #1989
         // #[tokio::test]
         // async fn test_order_vaults_volume() {
         //     let sg_server = MockServer::start_async().await;
@@ -1392,6 +1393,7 @@
         //     );
         // }
 
+        // TODO: Issue #1989
         // #[tokio::test]
         // async fn test_order_performance() {
         //     let sg_server = MockServer::start_async().await;
@@ -1596,7 +1598,6 @@
         //         .await
         //         .unwrap();
 
-<<<<<<< HEAD
         //     assert_eq!(res.order_id, "order1");
         //     assert_eq!(res.order_hash, "0x1");
         //     assert_eq!(res.orderbook, "0x0000000000000000000000000000000000000000");
@@ -1676,196 +1677,117 @@
         //         }
         //     );
         // }
-=======
-            assert_eq!(res.order_id, "order1");
-            assert_eq!(res.order_hash, "0x1");
-            assert_eq!(res.orderbook, "0x0000000000000000000000000000000000000000");
-            assert_eq!(
-                res.denominated_performance,
-                Some(DenominatedPerformance {
-                    token: SgErc20 {
-                        id: SgBytes("token-2".to_string()),
-                        address: SgBytes("0x2222222222222222222222222222222222222222".to_string()),
-                        name: Some("Token Two".to_string()),
-                        symbol: Some("TK2".to_string()),
-                        decimals: Some(SgBigInt("18".to_string())),
-                    },
-                    apy: U256::from(0),
-                    apy_is_neg: false,
-                    net_vol: U256::from(0),
-                    net_vol_is_neg: false,
-                    starting_capital: U256::from(600),
-                })
-            );
-            assert_eq!(res.start_time, 1632000000);
-            assert_eq!(res.end_time, 1734571449);
-            assert_eq!(res.inputs_vaults.len(), 1);
-            assert_eq!(
-                res.inputs_vaults[0],
-                VaultPerformance {
-                    id: "2".to_string(),
-                    token: SgErc20 {
-                        id: SgBytes("token-2".to_string()),
-                        address: SgBytes("0x2222222222222222222222222222222222222222".to_string()),
-                        name: Some("Token Two".to_string()),
-                        symbol: Some("TK2".to_string()),
-                        decimals: Some(SgBigInt("18".to_string())),
-                    },
-                    vol_details: VolumeDetails {
-                        total_in: U256::from(50000000000000000000u128),
-                        total_out: U256::from(0u8),
-                        total_vol: U256::from(50000000000000000000u128),
-                        net_vol: U256::from(50000000000000000000u128),
-                    },
-                    apy_details: Some(APYDetails {
-                        start_time: 1632000000,
-                        end_time: 1734571449,
-                        net_vol: U256::from(50000000000000000000u128),
-                        capital: U256::from(150u8),
-                        apy: Some(U256::from(102484659254448087225972733172491493u128)),
-                        is_neg: false,
-                    }),
-                }
-            );
-            assert_eq!(res.outputs_vaults.len(), 1);
-            assert_eq!(
-                res.outputs_vaults[0],
-                VaultPerformance {
-                    id: "1".to_string(),
-                    token: SgErc20 {
-                        id: SgBytes("token-1".to_string()),
-                        address: SgBytes("0x1111111111111111111111111111111111111111".to_string()),
-                        name: Some("Token One".to_string()),
-                        symbol: Some("TK1".to_string()),
-                        decimals: Some(SgBigInt("18".to_string())),
-                    },
-                    vol_details: VolumeDetails {
-                        total_in: U256::from(0),
-                        total_out: U256::from(100000000000000000000u128),
-                        total_vol: U256::from(100000000000000000000u128),
-                        net_vol: U256::from(100000000000000000000u128),
-                    },
-                    apy_details: Some(APYDetails {
-                        start_time: 1632000000,
-                        end_time: 1734571449,
-                        net_vol: U256::from(100000000000000000000u128),
-                        capital: U256::from(900u16),
-                        apy: Some(U256::from(34161553084816029075324244390830497u128)),
-                        is_neg: true,
-                    }),
-                }
-            );
-        }
-
-        #[tokio::test]
-        async fn test_get_orders_with_token_filter() {
-            let sg_server = MockServer::start_async().await;
-
-            sg_server.mock(|when, then| {
-                when.path("/sg1")
-                    .body_contains("\"token_in\":[\"0x1d80c49bbbcd1c0911346656b529df9e5c2f783d\"]");
-                then.status(200).json_body_obj(&json!({
-                    "data": {
-                        "orders": [get_order1_json()]
-                    }
-                }));
-            });
-            sg_server.mock(|when, then| {
-                when.path("/sg2")
-                    .body_contains("\"token_in\":[\"0x1d80c49bbbcd1c0911346656b529df9e5c2f783d\"]");
-                then.status(200).json_body_obj(&json!({
-                    "data": {
-                        "orders": []
-                    }
-                }));
-            });
-
-            let raindex_client = RaindexClient::new(
-                vec![get_test_yaml(
-                    &sg_server.url("/sg1"),
-                    &sg_server.url("/sg2"),
-                    &sg_server.url("/rpc1"),
-                    &sg_server.url("/rpc2"),
-                )],
-                None,
-            )
-            .unwrap();
-
-            let filters = GetOrdersFilters {
-                owners: vec![],
-                active: None,
-                order_hash: None,
-                tokens: Some(vec![Address::from_str(
-                    "0x1d80c49bbbcd1c0911346656b529df9e5c2f783d",
-                )
-                .unwrap()]),
-            };
-
-            let result = raindex_client
-                .get_orders(None, Some(filters), None)
-                .await
-                .unwrap();
-
-            assert_eq!(result.len(), 1);
-            assert_eq!(
-                result[0].id,
-                Bytes::from_str(
-                    "0x1a69eeb7970d3c8d5776493327fb262e31fc880c9cc4a951607418a7963d9fa1"
-                )
-                .unwrap()
-            );
-        }
-
-        #[tokio::test]
-        async fn test_get_orders_with_multiple_token_filters() {
-            let sg_server = MockServer::start_async().await;
-
-            sg_server.mock(|when, then| {
-                when.path("/sg1")
-                    .body_contains("\"token_in\":[\"0x1d80c49bbbcd1c0911346656b529df9e5c2f783d\",\"0x12e605bc104e93b45e1ad99f9e555f659051c2bb\"]");
-                then.status(200).json_body_obj(&json!({
-                    "data": {
-                        "orders": [get_order1_json()]
-                    }
-                }));
-            });
-            sg_server.mock(|when, then| {
-                when.path("/sg2");
-                then.status(200).json_body_obj(&json!({
-                    "data": {
-                        "orders": []
-                    }
-                }));
-            });
-
-            let raindex_client = RaindexClient::new(
-                vec![get_test_yaml(
-                    &sg_server.url("/sg1"),
-                    &sg_server.url("/sg2"),
-                    &sg_server.url("/rpc1"),
-                    &sg_server.url("/rpc2"),
-                )],
-                None,
-            )
-            .unwrap();
-
-            let filters = GetOrdersFilters {
-                owners: vec![],
-                active: None,
-                order_hash: None,
-                tokens: Some(vec![
-                    Address::from_str("0x1d80c49bbbcd1c0911346656b529df9e5c2f783d").unwrap(),
-                    Address::from_str("0x12e605bc104e93b45e1ad99f9e555f659051c2bb").unwrap(),
-                ]),
-            };
-
-            let result = raindex_client
-                .get_orders(None, Some(filters), None)
-                .await
-                .unwrap();
-
-            assert_eq!(result.len(), 1);
-        }
->>>>>>> 4549bd1e
+
+        // TODO: Issue #1989
+        // #[tokio::test]
+        // async fn test_get_orders_with_token_filter() {
+        //     let sg_server = MockServer::start_async().await;
+
+        //     sg_server.mock(|when, then| {
+        //         when.path("/sg1")
+        //             .body_contains("\"token_in\":[\"0x1d80c49bbbcd1c0911346656b529df9e5c2f783d\"]");
+        //         then.status(200).json_body_obj(&json!({
+        //             "data": {
+        //                 "orders": [get_order1_json()]
+        //             }
+        //         }));
+        //     });
+        //     sg_server.mock(|when, then| {
+        //         when.path("/sg2")
+        //             .body_contains("\"token_in\":[\"0x1d80c49bbbcd1c0911346656b529df9e5c2f783d\"]");
+        //         then.status(200).json_body_obj(&json!({
+        //             "data": {
+        //                 "orders": []
+        //             }
+        //         }));
+        //     });
+
+        //     let raindex_client = RaindexClient::new(
+        //         vec![get_test_yaml(
+        //             &sg_server.url("/sg1"),
+        //             &sg_server.url("/sg2"),
+        //             &sg_server.url("/rpc1"),
+        //             &sg_server.url("/rpc2"),
+        //         )],
+        //         None,
+        //     )
+        //     .unwrap();
+
+        //     let filters = GetOrdersFilters {
+        //         owners: vec![],
+        //         active: None,
+        //         order_hash: None,
+        //         tokens: Some(vec![Address::from_str(
+        //             "0x1d80c49bbbcd1c0911346656b529df9e5c2f783d",
+        //         )
+        //         .unwrap()]),
+        //     };
+
+        //     let result = raindex_client
+        //         .get_orders(None, Some(filters), None)
+        //         .await
+        //         .unwrap();
+
+        //     assert_eq!(result.len(), 1);
+        //     assert_eq!(
+        //         result[0].id,
+        //         Bytes::from_str(
+        //             "0x1a69eeb7970d3c8d5776493327fb262e31fc880c9cc4a951607418a7963d9fa1"
+        //         )
+        //         .unwrap()
+        //     );
+        // }
+
+		// TODO: Issue #1989
+        // #[tokio::test]
+        // async fn test_get_orders_with_multiple_token_filters() {
+        //     let sg_server = MockServer::start_async().await;
+
+        //     sg_server.mock(|when, then| {
+        //         when.path("/sg1")
+        //             .body_contains("\"token_in\":[\"0x1d80c49bbbcd1c0911346656b529df9e5c2f783d\",\"0x12e605bc104e93b45e1ad99f9e555f659051c2bb\"]");
+        //         then.status(200).json_body_obj(&json!({
+        //             "data": {
+        //                 "orders": [get_order1_json()]
+        //             }
+        //         }));
+        //     });
+        //     sg_server.mock(|when, then| {
+        //         when.path("/sg2");
+        //         then.status(200).json_body_obj(&json!({
+        //             "data": {
+        //                 "orders": []
+        //             }
+        //         }));
+        //     });
+
+        //     let raindex_client = RaindexClient::new(
+        //         vec![get_test_yaml(
+        //             &sg_server.url("/sg1"),
+        //             &sg_server.url("/sg2"),
+        //             &sg_server.url("/rpc1"),
+        //             &sg_server.url("/rpc2"),
+        //         )],
+        //         None,
+        //     )
+        //     .unwrap();
+
+        //     let filters = GetOrdersFilters {
+        //         owners: vec![],
+        //         active: None,
+        //         order_hash: None,
+        //         tokens: Some(vec![
+        //             Address::from_str("0x1d80c49bbbcd1c0911346656b529df9e5c2f783d").unwrap(),
+        //             Address::from_str("0x12e605bc104e93b45e1ad99f9e555f659051c2bb").unwrap(),
+        //         ]),
+        //     };
+
+        //     let result = raindex_client
+        //         .get_orders(None, Some(filters), None)
+        //         .await
+        //         .unwrap();
+
+        //     assert_eq!(result.len(), 1);
+        // }
     }
 }