<<<<<<< HEAD
use super::{local_db::executor::JsCallbackExecutor, *};
use crate::local_db::query::fetch_vaults::LocalDbVault;
=======
use super::*;
>>>>>>> f04c84cf
use crate::local_db::{
    is_chain_supported_local_db, query::fetch_vault_balance_changes::LocalDbVaultBalanceChange,
    OrderbookIdentifier,
};
use crate::raindex_client::local_db::query::fetch_vault_balance_changes::fetch_vault_balance_changes;
<<<<<<< HEAD
=======
use crate::raindex_client::local_db::query::fetch_vaults::fetch_vaults;
use crate::raindex_client::local_db::LocalDb;
>>>>>>> f04c84cf
use crate::{
    deposit::DepositArgs,
    erc20::ERC20,
    raindex_client::{
        orders::RaindexOrderAsIO, transactions::RaindexTransaction, vaults_list::RaindexVaultsList,
    },
    transaction::TransactionArgs,
    withdraw::WithdrawArgs,
};
use alloy::sol_types::SolCall;
use alloy::{
    hex,
    primitives::{Address, Bytes, B256, U256},
};
use rain_math_float::Float;
use rain_orderbook_bindings::{IOrderBookV5::deposit3Call, IERC20::approveCall};
use rain_orderbook_subgraph_client::{
    // TODO: Issue 1989 - performance modules are temporarily noop
    // performance::vol::{VaultVolume, VolumeDetails},
    types::{
        common::{
            SgBigInt, SgBytes, SgErc20, SgOrderAsIO, SgOrderbook, SgTradeVaultBalanceChange,
            SgVault, SgVaultBalanceChangeUnwrapped, SgVaultsListFilterArgs,
        },
        Id,
    },
    MultiOrderbookSubgraphClient,
    OrderbookSubgraphClient,
    SgPaginationArgs,
};
use std::{rc::Rc, str::FromStr};
#[cfg(target_family = "wasm")]
use wasm_bindgen_utils::prelude::js_sys::BigInt;

const DEFAULT_PAGE_SIZE: u16 = 100;

#[derive(Serialize, Deserialize, Debug, Clone, PartialEq, Tsify)]
#[serde(rename_all = "camelCase")]
pub enum RaindexVaultType {
    Input,
    Output,
    InputOutput,
}
impl_wasm_traits!(RaindexVaultType);

/// Represents a vault with balance and token information within a given orderbook.
///
/// A vault is a fundamental component that holds tokens and participates in order execution.
/// Each vault has a unique identifier, current balance, associated token metadata, and
/// belongs to a specific orderbook contract on the blockchain.
///
/// Vaults can serve different roles in relation to orders - they can provide tokens (input),
/// receive tokens (output), or both (input/output), depending on the trading algorithm.
#[derive(Serialize, Deserialize, Debug, Clone)]
#[serde(rename_all = "camelCase")]
#[wasm_bindgen]
pub struct RaindexVault {
    raindex_client: Rc<RaindexClient>,
    chain_id: u32,
    vault_type: Option<RaindexVaultType>,
    id: Bytes,
    owner: Address,
    vault_id: U256,
    balance: Float,
    formatted_balance: String,
    token: RaindexVaultToken,
    orderbook: Address,
    orders_as_inputs: Vec<RaindexOrderAsIO>,
    orders_as_outputs: Vec<RaindexOrderAsIO>,
}

#[cfg(target_family = "wasm")]
#[wasm_bindgen]
impl RaindexVault {
    fn u256_to_bigint(value: U256) -> Result<BigInt, RaindexError> {
        BigInt::from_str(&value.to_string())
            .map_err(|e| RaindexError::JsError(e.to_string().into()))
    }

    #[wasm_bindgen(getter = chainId)]
    pub fn chain_id(&self) -> u32 {
        self.chain_id
    }
    #[wasm_bindgen(getter = vaultType)]
    pub fn vault_type(&self) -> Option<RaindexVaultType> {
        self.vault_type.clone()
    }
    #[wasm_bindgen(getter, unchecked_return_type = "Hex")]
    pub fn id(&self) -> String {
        self.id.to_string()
    }
    #[wasm_bindgen(getter, unchecked_return_type = "Address")]
    pub fn owner(&self) -> String {
        self.owner.to_string()
    }
    #[wasm_bindgen(getter = vaultId)]
    pub fn vault_id(&self) -> Result<BigInt, RaindexError> {
        Self::u256_to_bigint(self.vault_id)
    }
    #[wasm_bindgen(getter)]
    pub fn balance(&self) -> Float {
        self.balance
    }
    #[wasm_bindgen(getter = formattedBalance)]
    pub fn formatted_balance(&self) -> String {
        self.formatted_balance.clone()
    }
    #[wasm_bindgen(getter)]
    pub fn token(&self) -> RaindexVaultToken {
        self.token.clone()
    }
    #[wasm_bindgen(getter, unchecked_return_type = "Address")]
    pub fn orderbook(&self) -> String {
        self.orderbook.to_string()
    }
    #[wasm_bindgen(getter = ordersAsInput)]
    pub fn orders_as_inputs(&self) -> Vec<RaindexOrderAsIO> {
        self.orders_as_inputs.clone()
    }
    #[wasm_bindgen(getter = ordersAsOutput)]
    pub fn orders_as_outputs(&self) -> Vec<RaindexOrderAsIO> {
        self.orders_as_outputs.clone()
    }
}

#[cfg(not(target_family = "wasm"))]
impl RaindexVault {
    pub fn chain_id(&self) -> u32 {
        self.chain_id
    }
    pub fn vault_type(&self) -> Option<RaindexVaultType> {
        self.vault_type.clone()
    }
    pub fn id(&self) -> Bytes {
        self.id.clone()
    }
    pub fn owner(&self) -> Address {
        self.owner
    }
    pub fn vault_id(&self) -> U256 {
        self.vault_id
    }
    pub fn balance(&self) -> Float {
        self.balance
    }
    pub fn formatted_balance(&self) -> String {
        self.formatted_balance.clone()
    }
    pub fn token(&self) -> RaindexVaultToken {
        self.token.clone()
    }
    pub fn orderbook(&self) -> Address {
        self.orderbook
    }
    pub fn orders_as_inputs(&self) -> Vec<RaindexOrderAsIO> {
        self.orders_as_inputs.clone()
    }
    pub fn orders_as_outputs(&self) -> Vec<RaindexOrderAsIO> {
        self.orders_as_outputs.clone()
    }
}

#[derive(Serialize, Deserialize, Debug, Clone)]
#[serde(rename_all = "camelCase")]
#[wasm_bindgen]
pub struct AccountBalance {
    balance: Float,
    formatted_balance: String,
}
impl AccountBalance {
    pub fn new(balance: Float, formatted_balance: String) -> Self {
        Self {
            balance,
            formatted_balance,
        }
    }
}
#[cfg(target_family = "wasm")]
#[wasm_bindgen]
impl AccountBalance {
    #[wasm_bindgen(getter)]
    pub fn balance(&self) -> Float {
        self.balance
    }
    #[wasm_bindgen(getter = formattedBalance)]
    pub fn formatted_balance(&self) -> String {
        self.formatted_balance.clone()
    }
}
#[cfg(not(target_family = "wasm"))]
impl AccountBalance {
    pub fn balance(&self) -> Float {
        self.balance
    }
    pub fn formatted_balance(&self) -> String {
        self.formatted_balance.clone()
    }
}

/// Token metadata associated with a vault in the Raindex system.
///
/// Contains comprehensive information about the ERC20 token held within a vault,
/// including contract address, human-readable identifiers, and decimal precision.
/// Some fields may be optional as they depend on the token's implementation and
/// whether the metadata has been successfully retrieved from the blockchain.
#[derive(Serialize, Deserialize, Debug, Clone)]
#[serde(rename_all = "camelCase")]
#[wasm_bindgen]
pub struct RaindexVaultToken {
    chain_id: u32,
    id: String,
    address: Address,
    name: Option<String>,
    symbol: Option<String>,
    decimals: u8,
}

#[cfg(target_family = "wasm")]
#[wasm_bindgen]
impl RaindexVaultToken {
    #[wasm_bindgen(getter = chainId)]
    pub fn chain_id(&self) -> u32 {
        self.chain_id
    }
    #[wasm_bindgen(getter)]
    pub fn id(&self) -> String {
        self.id.clone()
    }
    #[wasm_bindgen(getter, unchecked_return_type = "Address")]
    pub fn address(&self) -> String {
        self.address.to_string()
    }
    #[wasm_bindgen(getter)]
    pub fn name(&self) -> Option<String> {
        self.name.clone()
    }
    #[wasm_bindgen(getter)]
    pub fn symbol(&self) -> Option<String> {
        self.symbol.clone()
    }
    #[wasm_bindgen(getter)]
    pub fn decimals(&self) -> u8 {
        self.decimals
    }
}

#[cfg(not(target_family = "wasm"))]
impl RaindexVaultToken {
    pub fn chain_id(&self) -> u32 {
        self.chain_id
    }
    pub fn id(&self) -> String {
        self.id.clone()
    }
    pub fn address(&self) -> Address {
        self.address
    }
    pub fn name(&self) -> Option<String> {
        self.name.clone()
    }
    pub fn symbol(&self) -> Option<String> {
        self.symbol.clone()
    }
    pub fn decimals(&self) -> u8 {
        self.decimals
    }
}

#[wasm_export]
impl RaindexVault {
    #[wasm_export(skip)]
    pub fn get_orderbook_client(&self) -> Result<OrderbookSubgraphClient, RaindexError> {
        self.raindex_client.get_orderbook_client(self.orderbook)
    }

    /// Fetches balance change history for a vault
    ///
    /// Retrieves chronological list of deposits, withdrawals, and trades affecting
    /// a vault's balance.
    ///
    /// ## Examples
    ///
    /// ```javascript
    /// const result = await vault.getBalanceChanges();
    /// if (result.error) {
    ///   console.error("Error fetching history:", result.error.readableMsg);
    ///   return;
    /// }
    /// const changes = result.value;
    /// // Do something with the changes
    /// ```
    #[wasm_export(
        js_name = "getBalanceChanges",
        return_description = "Array of balance change events",
        unchecked_return_type = "RaindexVaultBalanceChange[]",
        preserve_js_class
    )]
    pub async fn get_balance_changes(
        &self,
        #[wasm_export(param_description = "Optional page number (default to 1)")] page: Option<u16>,
    ) -> Result<Vec<RaindexVaultBalanceChange>, RaindexError> {
        if is_chain_supported_local_db(self.chain_id) {
            if let Some(local_db) = self.raindex_client.local_db() {
                let local_changes = fetch_vault_balance_changes(
                    &local_db,
                    &OrderbookIdentifier::new(self.chain_id, self.orderbook),
                    self.vault_id,
                    self.token.address,
                )
                .await?;

                if !local_changes.is_empty() {
                    return local_changes
                        .into_iter()
                        .map(|change| RaindexVaultBalanceChange::try_from_local_db(self, change))
                        .collect::<Result<Vec<_>, _>>();
                }
            }
        }

        let client = self.get_orderbook_client()?;
        let balance_changes = client
            .vault_balance_changes_list(
                Id::new(self.id.to_string()),
                SgPaginationArgs {
                    page: page.unwrap_or(1),
                    page_size: 1000,
                },
            )
            .await?;

        let balance_changes = balance_changes
            .into_iter()
            .map(|balance_change| {
                RaindexVaultBalanceChange::try_from_sg_balance_change(self.chain_id, balance_change)
            })
            .collect::<Result<Vec<RaindexVaultBalanceChange>, RaindexError>>()?;
        Ok(balance_changes)
    }

    fn validate_amount(&self, amount: &Float) -> Result<(), RaindexError> {
        let zero_float = Float::parse("0".to_string())?;
        if amount.is_zero()? {
            return Err(RaindexError::ZeroAmount);
        }
        if amount.lt(zero_float)? {
            return Err(RaindexError::NegativeAmount);
        }
        Ok(())
    }

    /// Generates transaction calldata for depositing tokens into a vault
    ///
    /// Creates the contract calldata needed to deposit a specified amount of tokens
    /// into a vault.
    ///
    /// ## Examples
    ///
    /// ```javascript
    /// const result = await vault.getDepositCalldata(vault, "10.5");
    /// if (result.error) {
    ///   console.error("Cannot generate deposit:", result.error.readableMsg);
    ///   return;
    /// }
    /// const calldata = result.value;
    /// // Do something with the calldata
    /// ```
    #[wasm_export(
        js_name = "getDepositCalldata",
        return_description = "Encoded transaction calldata as hex string",
        unchecked_return_type = "Hex"
    )]
    pub async fn get_deposit_calldata(
        &self,
        #[wasm_export(param_description = "Amount to deposit in Float value")] amount: &Float,
    ) -> Result<Bytes, RaindexError> {
        self.validate_amount(amount)?;
        let (deposit_args, _) = self.get_deposit_and_transaction_args(amount).await?;
        let call = deposit3Call::try_from(deposit_args)?;
        Ok(Bytes::copy_from_slice(&call.abi_encode()))
    }

    /// Generates transaction calldata for withdrawing tokens from a vault
    ///
    /// Creates the contract calldata needed to withdraw a specified amount of tokens
    /// from a vault.
    ///
    /// ## Examples
    ///
    /// ```javascript
    /// const result = await vault.getWithdrawCalldata("55.2");
    /// if (result.error) {
    ///   console.error("Cannot generate withdrawal:", result.error.readableMsg);
    ///   return;
    /// }
    /// const calldata = result.value;
    /// // Do something with the calldata
    /// ```
    #[wasm_export(
        js_name = "getWithdrawCalldata",
        return_description = "Encoded transaction calldata as hex string",
        unchecked_return_type = "Hex"
    )]
    pub async fn get_withdraw_calldata(
        &self,
        #[wasm_export(param_description = "Amount to withdraw in Float value")] amount: &Float,
    ) -> Result<Bytes, RaindexError> {
        self.validate_amount(amount)?;
        Ok(Bytes::copy_from_slice(
            &WithdrawArgs {
                token: self.token.address,
                vault_id: B256::from(self.vault_id),
                target_amount: *amount,
            }
            .get_withdraw_calldata()
            .await?,
        ))
    }

    async fn get_deposit_and_transaction_args(
        &self,
        amount: &Float,
    ) -> Result<(DepositArgs, TransactionArgs), RaindexError> {
        let rpcs = self.raindex_client.get_rpc_urls_for_chain(self.chain_id)?;

        let deposit_args = DepositArgs {
            token: self.token.address,
            vault_id: B256::from(self.vault_id),
            amount: *amount,
            decimals: self.token.decimals,
        };

        let transaction_args = TransactionArgs {
            orderbook_address: self.orderbook,
            rpcs: rpcs.iter().map(|rpc| rpc.to_string()).collect(),
            ..Default::default()
        };

        Ok((deposit_args, transaction_args))
    }

    /// Generates ERC20 approval calldata for vault deposits
    ///
    /// Creates the contract calldata needed to approve the orderbook contract to spend
    /// tokens for a vault deposit, but only if additional approval is needed.
    ///
    /// ## Examples
    ///
    /// ```javascript
    /// const result = await vault.getApprovalCalldata("20.75");
    /// if (result.error) {
    ///   console.error("Approval error:", result.error.readableMsg);
    ///   return;
    /// }
    /// const calldata = result.value;
    /// // Do something with the calldata
    /// ```
    #[wasm_export(
        js_name = "getApprovalCalldata",
        return_description = "Encoded approval calldata as hex string",
        unchecked_return_type = "Hex"
    )]
    pub async fn get_approval_calldata(
        &self,
        #[wasm_export(param_description = "Amount requiring approval in Float value")]
        amount: &Float,
    ) -> Result<Bytes, RaindexError> {
        self.validate_amount(amount)?;

        let (deposit_args, transaction_args) =
            self.get_deposit_and_transaction_args(amount).await?;

        let allowance = deposit_args
            .read_allowance(self.owner, transaction_args.clone())
            .await?;
        let allowance_float = Float::from_fixed_decimal(allowance, self.token.decimals)?;

        if allowance_float.gte(*amount)? {
            return Err(RaindexError::ExistingAllowance);
        }

        let calldata = approveCall {
            spender: transaction_args.orderbook_address,
            amount: amount.to_fixed_decimal(self.token.decimals)?,
        }
        .abi_encode();

        Ok(Bytes::copy_from_slice(&calldata))
    }

    /// Gets the current ERC20 allowance for a vault
    ///
    /// Determines how much the orderbook contract is currently approved to spend
    /// on behalf of the vault owner.
    ///
    /// ## Examples
    ///
    /// ```javascript
    /// const result = await vault.getAllowance();
    /// if (result.error) {
    ///   console.error("Cannot check allowance:", result.error.readableMsg);
    ///   return;
    /// }
    /// const allowance = result.value;
    /// // Do something with the allowance
    /// ```
    #[wasm_export(
        js_name = "getAllowance",
        return_description = "Current allowance amount in token's smallest unit (e.g., \"1000000000000000000\" for 1 token with 18 decimals)"
    )]
    pub async fn get_allowance(&self) -> Result<RaindexVaultAllowance, RaindexError> {
        let (deposit_args, transaction_args) = self
            .get_deposit_and_transaction_args(&Float::parse("0".to_string())?)
            .await?;
        let allowance = deposit_args
            .read_allowance(self.owner, transaction_args.clone())
            .await?;
        Ok(RaindexVaultAllowance(allowance))
    }

    /// Fetches the balance of the owner for this vault
    ///
    /// Retrieves the current balance of the vault owner.
    /// The returned balance is an object containing both raw and formatted values.
    ///
    /// ## Examples
    ///
    /// ```javascript
    /// const result = await vault.getOwnerBalance();
    /// if (result.error) {
    ///  console.error("Error fetching balance:", result.error.readableMsg);
    /// return;
    /// }
    /// const accountBalance = result.value;
    /// console.log("Raw balance:", accountBalance.balance);
    /// console.log("Formatted balance:", accountBalance.formattedBalance);
    /// ```
    #[wasm_export(
        js_name = "getOwnerBalance",
        return_description = "Owner balance in both raw and human-readable format",
        unchecked_return_type = "AccountBalance",
        preserve_js_class
    )]
    pub async fn get_owner_balance_wasm_binding(&self) -> Result<AccountBalance, RaindexError> {
        let balance = self.get_owner_balance(self.owner).await?;
        let decimals = self.token.decimals;
        let float_balance = Float::from_fixed_decimal(balance, decimals)?;
        let account_balance = AccountBalance {
            balance: float_balance,
            formatted_balance: float_balance.format()?,
        };
        Ok(account_balance)
    }
}
impl RaindexVault {
    pub async fn get_owner_balance(&self, owner: Address) -> Result<U256, RaindexError> {
        let rpcs = self.raindex_client.get_rpc_urls_for_chain(self.chain_id)?;
        let erc20 = ERC20::new(rpcs, self.token.address);
        Ok(erc20.get_account_balance(owner).await?)
    }
}

#[derive(Serialize, Deserialize, Debug, Clone, PartialEq, Tsify)]
#[serde(rename_all = "camelCase")]
pub enum RaindexVaultBalanceChangeType {
    Deposit,
    Withdrawal,
    TradeVaultBalanceChange,
    ClearBounty,
    Unknown,
}
impl_wasm_traits!(RaindexVaultBalanceChangeType);
impl TryFrom<String> for RaindexVaultBalanceChangeType {
    type Error = RaindexError;
    fn try_from(value: String) -> Result<Self, Self::Error> {
        if value.starts_with("CLEAR_") {
            return Ok(RaindexVaultBalanceChangeType::ClearBounty);
        }
        match value.as_str() {
            "Deposit" | "DEPOSIT" => Ok(RaindexVaultBalanceChangeType::Deposit),
            "Withdrawal" | "WITHDRAWAL" | "WITHDRAW" => {
                Ok(RaindexVaultBalanceChangeType::Withdrawal)
            }
            "TradeVaultBalanceChange" | "TAKE_INPUT" | "TAKE_OUTPUT" => {
                Ok(RaindexVaultBalanceChangeType::TradeVaultBalanceChange)
            }
            "ClearBounty" | "CLEARBounty" => Ok(RaindexVaultBalanceChangeType::ClearBounty),
            "Unknown" | "UNKNOWN" => Ok(RaindexVaultBalanceChangeType::Unknown),
            _ => Err(RaindexError::InvalidVaultBalanceChangeType(value)),
        }
    }
}
impl RaindexVaultBalanceChangeType {}

#[derive(Serialize, Deserialize, Debug, Clone)]
#[serde(rename_all = "camelCase")]
#[wasm_bindgen]
pub struct RaindexVaultBalanceChange {
    r#type: RaindexVaultBalanceChangeType,
    vault_id: U256,
    token: RaindexVaultToken,
    amount: Float,
    formatted_amount: String,
    new_balance: Float,
    formatted_new_balance: String,
    old_balance: Float,
    formatted_old_balance: String,
    timestamp: U256,
    transaction: RaindexTransaction,
    orderbook: Address,
}
#[cfg(target_family = "wasm")]
#[wasm_bindgen]
impl RaindexVaultBalanceChange {
    #[wasm_bindgen(getter = type)]
    pub fn type_getter(&self) -> RaindexVaultBalanceChangeType {
        self.r#type.clone()
    }
    #[wasm_bindgen(getter = vaultId)]
    pub fn vault_id(&self) -> Result<BigInt, RaindexError> {
        BigInt::from_str(&self.vault_id.to_string())
            .map_err(|e| RaindexError::JsError(e.to_string().into()))
    }
    #[wasm_bindgen(getter)]
    pub fn token(&self) -> RaindexVaultToken {
        self.token.clone()
    }
    #[wasm_bindgen(getter)]
    pub fn amount(&self) -> Float {
        self.amount
    }
    #[wasm_bindgen(getter = formattedAmount)]
    pub fn formatted_amount(&self) -> String {
        self.formatted_amount.clone()
    }
    #[wasm_bindgen(getter = newBalance)]
    pub fn new_balance(&self) -> Float {
        self.new_balance
    }
    #[wasm_bindgen(getter = formattedNewBalance)]
    pub fn formatted_new_balance(&self) -> String {
        self.formatted_new_balance.clone()
    }
    #[wasm_bindgen(getter = oldBalance)]
    pub fn old_balance(&self) -> Float {
        self.old_balance
    }
    #[wasm_bindgen(getter = formattedOldBalance)]
    pub fn formatted_old_balance(&self) -> String {
        self.formatted_old_balance.clone()
    }
    #[wasm_bindgen(getter)]
    pub fn timestamp(&self) -> Result<BigInt, RaindexError> {
        BigInt::from_str(&self.timestamp.to_string())
            .map_err(|e| RaindexError::JsError(e.to_string().into()))
    }
    #[wasm_bindgen(getter)]
    pub fn transaction(&self) -> RaindexTransaction {
        self.transaction.clone()
    }
    #[wasm_bindgen(getter, unchecked_return_type = "Address")]
    pub fn orderbook(&self) -> String {
        self.orderbook.to_string()
    }
}
#[cfg(not(target_family = "wasm"))]
impl RaindexVaultBalanceChange {
    pub fn r#type(&self) -> RaindexVaultBalanceChangeType {
        self.r#type.clone()
    }
    pub fn vault_id(&self) -> U256 {
        self.vault_id
    }
    pub fn token(&self) -> RaindexVaultToken {
        self.token.clone()
    }
    pub fn amount(&self) -> Float {
        self.amount
    }
    pub fn formatted_amount(&self) -> String {
        self.formatted_amount.clone()
    }
    pub fn new_balance(&self) -> Float {
        self.new_balance
    }
    pub fn formatted_new_balance(&self) -> String {
        self.formatted_new_balance.clone()
    }
    pub fn old_balance(&self) -> Float {
        self.old_balance
    }
    pub fn formatted_old_balance(&self) -> String {
        self.formatted_old_balance.clone()
    }
    pub fn timestamp(&self) -> U256 {
        self.timestamp
    }
    pub fn transaction(&self) -> RaindexTransaction {
        self.transaction.clone()
    }
    pub fn orderbook(&self) -> Address {
        self.orderbook
    }
}

#[derive(Clone)]
pub(crate) struct LocalTradeTokenInfo {
    pub address: Address,
    pub name: Option<String>,
    pub symbol: Option<String>,
    pub decimals: Option<u8>,
}

#[derive(Clone)]
pub(crate) struct LocalTradeBalanceInfo {
    pub delta: String,
    pub running_balance: Option<String>,
}

#[derive(Serialize, Deserialize, Debug, Clone, PartialEq, Tsify)]
pub struct RaindexVaultAllowance(#[tsify(type = "string")] U256);
impl_wasm_traits!(RaindexVaultAllowance);

impl RaindexVaultBalanceChange {
    pub fn try_from_sg_balance_change(
        chain_id: u32,
        balance_change: SgVaultBalanceChangeUnwrapped,
    ) -> Result<Self, RaindexError> {
        let token = RaindexVaultToken::try_from_sg_erc20(chain_id, balance_change.vault.token)?;

        let amount = Float::from_hex(&balance_change.amount.0)?;
        let new_balance = Float::from_hex(&balance_change.new_vault_balance.0)?;
        let old_balance = Float::from_hex(&balance_change.old_vault_balance.0)?;

        let formatted_amount = amount.format()?;
        let formatted_new_balance = new_balance.format()?;
        let formatted_old_balance = old_balance.format()?;

        Ok(Self {
            r#type: balance_change.__typename.try_into()?,
            vault_id: U256::from_str(&balance_change.vault.vault_id.0)?,
            token,
            amount,
            formatted_amount,
            new_balance,
            formatted_new_balance,
            old_balance,
            formatted_old_balance,
            timestamp: U256::from_str(&balance_change.timestamp.0)?,
            transaction: RaindexTransaction::try_from(balance_change.transaction)?,
            orderbook: Address::from_str(&balance_change.orderbook.id.0)?,
        })
    }
}

impl RaindexVaultBalanceChange {
    pub fn try_from_sg_trade_balance_change(
        chain_id: u32,
        balance_change: SgTradeVaultBalanceChange,
    ) -> Result<Self, RaindexError> {
        let token = RaindexVaultToken::try_from_sg_erc20(chain_id, balance_change.vault.token)?;

        let amount = Float::from_hex(&balance_change.amount.0)?;
        let new_balance = Float::from_hex(&balance_change.new_vault_balance.0)?;
        let old_balance = Float::from_hex(&balance_change.old_vault_balance.0)?;

        let formatted_amount = amount.format()?;
        let formatted_new_balance = new_balance.format()?;
        let formatted_old_balance = old_balance.format()?;

        Ok(Self {
            r#type: balance_change.__typename.try_into()?,
            vault_id: U256::from_str(&balance_change.vault.vault_id.0)?,
            token,
            amount,
            formatted_amount,
            new_balance,
            formatted_new_balance,
            old_balance,
            formatted_old_balance,
            timestamp: U256::from_str(&balance_change.timestamp.0)?,
            transaction: RaindexTransaction::try_from(balance_change.transaction)?,
            orderbook: Address::from_str(&balance_change.orderbook.id.0)?,
        })
    }
}

impl RaindexVaultBalanceChange {
    pub fn try_from_local_db(
        vault: &RaindexVault,
        change: LocalDbVaultBalanceChange,
    ) -> Result<Self, RaindexError> {
        let amount = Float::from_hex(&change.delta)?;
        let new_balance = Float::from_hex(&change.running_balance)?;
        let old_balance = (new_balance - amount)?;

        let formatted_amount = amount.format()?;
        let formatted_new_balance = new_balance.format()?;
        let formatted_old_balance = old_balance.format()?;

        let transaction = RaindexTransaction::from_local_parts(
            change.transaction_hash,
            change.owner,
            change.block_number,
            change.block_timestamp,
        )?;

        let change_type = RaindexVaultBalanceChangeType::try_from(change.change_type)?;

        Ok(Self {
            r#type: change_type,
            vault_id: vault.vault_id,
            token: vault.token.clone(),
            amount,
            formatted_amount,
            new_balance,
            formatted_new_balance,
            old_balance,
            formatted_old_balance,
            timestamp: U256::from(change.block_timestamp),
            transaction,
            orderbook: vault.orderbook,
        })
    }

    pub(crate) fn try_from_local_trade_side(
        chain_id: u32,
        orderbook: Address,
        transaction: &RaindexTransaction,
        vault_id: U256,
        token: LocalTradeTokenInfo,
        balance: LocalTradeBalanceInfo,
        block_timestamp: u64,
    ) -> Result<Self, RaindexError> {
        let amount = Float::from_hex(&balance.delta)?;
        let new_balance = match balance.running_balance.as_ref() {
            Some(balance) => Float::from_hex(balance)?,
            None => amount,
        };
        let old_balance = (new_balance - amount)?;

        let formatted_amount = amount.format()?;
        let formatted_new_balance = new_balance.format()?;
        let formatted_old_balance = old_balance.format()?;

        let LocalTradeTokenInfo {
            address,
            name,
            symbol,
            decimals,
        } = token;
        let decimals = decimals.unwrap_or(18);
        let token = RaindexVaultToken {
            chain_id,
            id: hex::encode_prefixed(address),
            address,
            name,
            symbol,
            decimals,
        };

        Ok(Self {
            r#type: RaindexVaultBalanceChangeType::TradeVaultBalanceChange,
            vault_id,
            token,
            amount,
            formatted_amount,
            new_balance,
            formatted_new_balance,
            old_balance,
            formatted_old_balance,
            timestamp: U256::from(block_timestamp),
            transaction: transaction.clone(),
            orderbook,
        })
    }
}

#[derive(Serialize, Deserialize, Debug, Clone)]
#[serde(rename_all = "camelCase")]
#[wasm_bindgen]
pub struct RaindexVaultVolume {
    id: U256,
    token: RaindexVaultToken,
    details: RaindexVaultVolumeDetails,
}
#[cfg(target_family = "wasm")]
#[wasm_bindgen]
impl RaindexVaultVolume {
    #[wasm_bindgen(getter)]
    pub fn id(&self) -> Result<BigInt, RaindexError> {
        BigInt::from_str(&self.id.to_string())
            .map_err(|e| RaindexError::JsError(e.to_string().into()))
    }
    #[wasm_bindgen(getter)]
    pub fn token(&self) -> RaindexVaultToken {
        self.token.clone()
    }
    #[wasm_bindgen(getter)]
    pub fn details(&self) -> RaindexVaultVolumeDetails {
        self.details.clone()
    }
}
#[cfg(not(target_family = "wasm"))]
impl RaindexVaultVolume {
    pub fn id(&self) -> U256 {
        self.id
    }
    pub fn token(&self) -> RaindexVaultToken {
        self.token.clone()
    }
    pub fn details(&self) -> RaindexVaultVolumeDetails {
        self.details.clone()
    }
}
impl RaindexVaultVolume {
    // TODO: Issue 1989 - performance modules are temporarily noop
    /*
    pub fn try_from_vault_volume(
        chain_id: u32,
        vault_volume: VaultVolume,
    ) -> Result<Self, RaindexError> {
        let token = RaindexVaultToken::try_from_sg_erc20(chain_id, vault_volume.token)?;
        let details = RaindexVaultVolumeDetails::try_from_volume_details(
            token.clone(),
            vault_volume.vol_details,
        )?;
        Ok(Self {
            id: U256::from_str(&vault_volume.id)?,
            token,
            details,
        })
    }
    */
}

#[derive(Serialize, Deserialize, Debug, Clone)]
#[serde(rename_all = "camelCase")]
#[wasm_bindgen]
pub struct RaindexVaultVolumeDetails {
    total_in: U256,
    formatted_total_in: String,
    total_out: U256,
    formatted_total_out: String,
    total_vol: U256,
    formatted_total_vol: String,
    net_vol: U256,
    formatted_net_vol: String,
}
#[cfg(target_family = "wasm")]
#[wasm_bindgen]
impl RaindexVaultVolumeDetails {
    #[wasm_bindgen(getter = totalIn)]
    pub fn total_in(&self) -> Result<BigInt, RaindexError> {
        BigInt::from_str(&self.total_in.to_string())
            .map_err(|e| RaindexError::JsError(e.to_string().into()))
    }
    #[wasm_bindgen(getter = formattedTotalIn)]
    pub fn formatted_total_in(&self) -> String {
        self.formatted_total_in.clone()
    }
    #[wasm_bindgen(getter = totalOut)]
    pub fn total_out(&self) -> Result<BigInt, RaindexError> {
        BigInt::from_str(&self.total_out.to_string())
            .map_err(|e| RaindexError::JsError(e.to_string().into()))
    }
    #[wasm_bindgen(getter = formattedTotalOut)]
    pub fn formatted_total_out(&self) -> String {
        self.formatted_total_out.clone()
    }
    #[wasm_bindgen(getter = totalVol)]
    pub fn total_vol(&self) -> Result<BigInt, RaindexError> {
        BigInt::from_str(&self.total_vol.to_string())
            .map_err(|e| RaindexError::JsError(e.to_string().into()))
    }
    #[wasm_bindgen(getter = formattedTotalVol)]
    pub fn formatted_total_vol(&self) -> String {
        self.formatted_total_vol.clone()
    }
    #[wasm_bindgen(getter = netVol)]
    pub fn net_vol(&self) -> Result<BigInt, RaindexError> {
        BigInt::from_str(&self.net_vol.to_string())
            .map_err(|e| RaindexError::JsError(e.to_string().into()))
    }
    #[wasm_bindgen(getter = formattedNetVol)]
    pub fn formatted_net_vol(&self) -> String {
        self.formatted_net_vol.clone()
    }
}
#[cfg(not(target_family = "wasm"))]
impl RaindexVaultVolumeDetails {
    pub fn total_in(&self) -> U256 {
        self.total_in
    }
    pub fn formatted_total_in(&self) -> String {
        self.formatted_total_in.clone()
    }
    pub fn total_out(&self) -> U256 {
        self.total_out
    }
    pub fn formatted_total_out(&self) -> String {
        self.formatted_total_out.clone()
    }
    pub fn total_vol(&self) -> U256 {
        self.total_vol
    }
    pub fn formatted_total_vol(&self) -> String {
        self.formatted_total_vol.clone()
    }
    pub fn net_vol(&self) -> U256 {
        self.net_vol
    }
    pub fn formatted_net_vol(&self) -> String {
        self.formatted_net_vol.clone()
    }
}
impl RaindexVaultVolumeDetails {
    // TODO: Issue 1989 - performance modules are temporarily noop
    /*
    pub fn try_from_volume_details(
        token: RaindexVaultToken,
        volume_details: VolumeDetails,
    ) -> Result<Self, RaindexError> {
        let decimals: u8 = token.decimals.try_into()?;
        let formatted_total_in = format_amount_u256(volume_details.total_in, decimals)?;
        let formatted_total_out = format_amount_u256(volume_details.total_out, decimals)?;
        let formatted_total_vol = format_amount_u256(volume_details.total_vol, decimals)?;
        let formatted_net_vol = format_amount_u256(volume_details.net_vol, decimals)?;

        Ok(Self {
            total_in: volume_details.total_in,
            formatted_total_in,
            total_out: volume_details.total_out,
            formatted_total_out,
            total_vol: volume_details.total_vol,
            formatted_total_vol,
            net_vol: volume_details.net_vol,
            formatted_net_vol,
        })
    }
    */
}

#[wasm_export]
impl RaindexClient {
    /// Fetches vault data from multiple subgraphs across different networks
    ///
    /// Queries multiple subgraphs simultaneously to retrieve vault information
    /// across different networks.
    ///
    /// ## Examples
    ///
    /// ```javascript
    /// const result = await client.getVaults(
    ///   {
    ///     owners: ["0x1234567890abcdef1234567890abcdef12345678"],
    ///     hide_zero_balance: true
    ///   },
    /// );
    /// if (result.error) {
    ///   console.error("Error fetching vaults:", result.error.readableMsg);
    ///   return;
    /// }
    /// const vaults = result.value;
    /// // Do something with the vaults
    /// ```
    #[wasm_export(
        js_name = "getVaults",
        return_description = "Array of raindex vault instances",
        preserve_js_class
    )]
    pub async fn get_vaults(
        &self,
        #[wasm_export(
            js_name = "chainIds",
            param_description = "Specific networks to query (optional)"
        )]
        chain_ids: Option<ChainIds>,
        #[wasm_export(
            param_description = "Optional filtering options including owners and hide_zero_balance"
        )]
        filters: Option<GetVaultsFilters>,
        #[wasm_export(param_description = "Optional page number (defaults to 1)")] page: Option<
            u16,
        >,
    ) -> Result<RaindexVaultsList, RaindexError> {
        let Some(mut ids) = chain_ids.map(|ChainIds(ids)| ids) else {
            let vaults = self.get_vaults_sg(None, filters, page).await?;
            return Ok(RaindexVaultsList::new(vaults));
        };

        if ids.is_empty() {
            let vaults = self.get_vaults_sg(None, filters, page).await?;
            return Ok(RaindexVaultsList::new(vaults));
        };

        let mut local_ids = Vec::new();
        let mut sg_ids = Vec::new();

        for id in ids.drain(..) {
            if is_chain_supported_local_db(id) {
                local_ids.push(id);
            } else {
                sg_ids.push(id);
            }
        }

        let mut vaults: Vec<RaindexVault> = Vec::new();

        if self.local_db().is_none() {
            sg_ids.append(&mut local_ids);
        }

<<<<<<< HEAD
        if !local_ids.is_empty() {
            let exec = JsCallbackExecutor::from_ref(&db_cb);
            let mut local_vaults = self
                .get_vaults_local_db(exec, local_ids, filters.clone())
                .await?;
            vaults.append(&mut local_vaults);
=======
        if let Some(local_db) = self.local_db() {
            if !local_ids.is_empty() {
                let client = self.clone();
                let locals = futures::future::try_join_all(local_ids.into_iter().map(|id| {
                    let local_db = local_db.clone();
                    let filters = filters.clone();
                    let client = client.clone();
                    async move { client.get_vaults_local_db(local_db, id, filters).await }
                }))
                .await?;
                for mut chunk in locals {
                    vaults.append(&mut chunk);
                }
            }
>>>>>>> f04c84cf
        }

        if !sg_ids.is_empty() {
            let sg_vaults = self.get_vaults_sg(Some(sg_ids), filters, page).await?;
            vaults.extend(sg_vaults);
        }

        Ok(RaindexVaultsList::new(vaults))
    }

    async fn get_vaults_sg(
        &self,
        chain_ids: Option<Vec<u32>>,
        filters: Option<GetVaultsFilters>,
        page: Option<u16>,
    ) -> Result<Vec<RaindexVault>, RaindexError> {
        let raindex_client = Rc::new(self.clone());
        let multi_subgraph_args = self.get_multi_subgraph_args(chain_ids)?;
        let client = MultiOrderbookSubgraphClient::new(
            multi_subgraph_args.values().flatten().cloned().collect(),
        );

        let vaults = client
            .vaults_list(
                filters
                    .unwrap_or(GetVaultsFilters {
                        owners: vec![],
                        hide_zero_balance: false,
                        tokens: None,
                    })
                    .try_into()?,
                SgPaginationArgs {
                    page: page.unwrap_or(1),
                    page_size: DEFAULT_PAGE_SIZE,
                },
            )
            .await;

        let vaults = vaults
            .iter()
            .map(|vault| {
                let chain_id = multi_subgraph_args
                    .iter()
                    .find(|(_, args)| args.iter().any(|arg| arg.name == vault.subgraph_name))
                    .map(|(chain_id, _)| *chain_id)
                    .ok_or_else(|| {
                        RaindexError::SubgraphNotFound(
                            vault.subgraph_name.clone(),
                            vault.vault.vault_id.0.clone(),
                        )
                    })?;
                let vault = RaindexVault::try_from_sg_vault(
                    raindex_client.clone(),
                    chain_id,
                    vault.vault.clone(),
                    None,
                )?;
                Ok(vault)
            })
            .collect::<Result<Vec<RaindexVault>, RaindexError>>()?;

        Ok(vaults)
    }

<<<<<<< HEAD
=======
    async fn get_vaults_local_db(
        &self,
        executor: LocalDb,
        chain_id: u32,
        filters: Option<GetVaultsFilters>,
    ) -> Result<Vec<RaindexVault>, RaindexError> {
        let fetch_args_template = filters
            .clone()
            .map(FetchVaultsArgs::from_filters)
            .unwrap_or_default();

        let mut vaults = Vec::new();
        let orderbooks = self.get_orderbooks_by_chain_id(chain_id)?;
        let raindex_client = Rc::new(self.clone());

        for orderbook_cfg in orderbooks {
            let local_vaults = fetch_vaults(
                &executor,
                &OrderbookIdentifier::new(chain_id, orderbook_cfg.address),
                fetch_args_template.clone(),
            )
            .await?;

            for local_vault in local_vaults {
                let vault = RaindexVault::try_from_local_db(
                    Rc::clone(&raindex_client),
                    chain_id,
                    local_vault,
                    None,
                )?;

                vaults.push(vault);
            }
        }

        Ok(vaults)
    }

>>>>>>> f04c84cf
    /// Fetches detailed information for a specific vault
    ///
    /// Retrieves complete vault information including token details, balance, etc.
    ///
    /// ## Examples
    ///
    /// ```javascript
    /// const result = await client.getVault(
    ///   137, // Polygon network
    ///   "0x1234567890abcdef1234567890abcdef12345678"
    /// );
    /// if (result.error) {
    ///   console.error("Vault not found:", result.error.readableMsg);
    ///   return;
    /// }
    /// const vault = result.value;
    /// // Do something with the vault
    /// ```
    #[wasm_export(
        js_name = "getVault",
        return_description = "Complete vault information",
        unchecked_return_type = "RaindexVault",
        preserve_js_class
    )]
    pub async fn get_vault_wasm_binding(
        &self,
        #[wasm_export(
            js_name = "chainId",
            param_description = "Chain ID of the network the vault is on"
        )]
        chain_id: u32,
        #[wasm_export(
            js_name = "orderbookAddress",
            param_description = "Orderbook contract address",
            unchecked_param_type = "Address"
        )]
        orderbook_address: String,
        #[wasm_export(
            js_name = "vaultId",
            param_description = "Unique vault identifier",
            unchecked_param_type = "Hex"
        )]
        vault_id: String,
    ) -> Result<RaindexVault, RaindexError> {
        let orderbook_address = Address::from_str(&orderbook_address)?;
        let vault_id = Bytes::from_str(&vault_id)?;
        self.get_vault(
            &OrderbookIdentifier::new(chain_id, orderbook_address),
            vault_id,
        )
        .await
    }

    /// Fetches all unique tokens that exist in vaults.
    ///
    /// Retrieves all unique ERC20 tokens that have associated vaults by querying
    /// all vaults and extracting their token information, removing duplicates.
    ///
    /// ## Examples
    ///
    /// ```javascript
    /// const result = await client.getAllVaultTokens();
    /// if (result.error) {
    ///   console.error("Error fetching tokens:", result.error.readableMsg);
    ///   return;
    /// }
    /// const tokens = result.value;
    /// console.log(`Found ${tokens.length} unique tokens`);
    /// console.log(`Token ${tokens[0].name} in ${tokens[0].chainId}`);
    /// ```
    #[wasm_export(
        js_name = "getAllVaultTokens",
        return_description = "Array of raindex vault token instances",
        unchecked_return_type = "RaindexVaultToken[]"
    )]
    pub async fn get_all_vault_tokens(
        &self,
        #[wasm_export(
            js_name = "chainIds",
            param_description = "Specific networks to query (optional)"
        )]
        chain_ids: Option<ChainIds>,
    ) -> Result<Vec<RaindexVaultToken>, RaindexError> {
        let multi_subgraph_args =
            self.get_multi_subgraph_args(chain_ids.map(|ids| ids.0.to_vec()))?;
        let client = MultiOrderbookSubgraphClient::new(
            multi_subgraph_args.values().flatten().cloned().collect(),
        );

        let token_list = client.tokens_list().await;
        let tokens = token_list
            .iter()
            .map(|v| {
                let chain_id = multi_subgraph_args
                    .iter()
                    .find(|(_, args)| args.iter().any(|arg| arg.name == v.subgraph_name))
                    .map(|(chain_id, _)| *chain_id)
                    .ok_or(RaindexError::SubgraphNotFound(
                        v.subgraph_name.clone(),
                        v.token.address.0.clone(),
                    ))?;
                let token = RaindexVaultToken::try_from_sg_erc20(chain_id, v.token.clone())?;
                Ok(token)
            })
            .collect::<Result<Vec<RaindexVaultToken>, RaindexError>>()?;

        Ok(tokens)
    }
}
impl RaindexClient {
    pub async fn get_vault(
        &self,
        ob_id: &OrderbookIdentifier,
        vault_id: Bytes,
    ) -> Result<RaindexVault, RaindexError> {
        let orderbook_cfg = self.get_orderbook_by_address(ob_id.orderbook_address)?;
        if orderbook_cfg.network.chain_id != ob_id.chain_id {
            return Err(RaindexError::OrderbookNotFound(
                ob_id.orderbook_address.to_string(),
                ob_id.chain_id,
            ));
        }

        if is_chain_supported_local_db(ob_id.chain_id) {
            if let Some(local_db) = self.local_db() {
                if let Some(vault) = self.get_vault_local_db(&local_db, ob_id, &vault_id).await? {
                    return Ok(vault);
                }
            }
        }

        let client = OrderbookSubgraphClient::new(orderbook_cfg.subgraph.url.clone());
        let vault = RaindexVault::try_from_sg_vault(
            Rc::new(self.clone()),
            ob_id.chain_id,
            client.vault_detail(Id::new(vault_id.to_string())).await?,
            None,
        )?;
        Ok(vault)
    }
}

#[derive(Serialize, Deserialize, Debug, Clone, Tsify)]
#[serde(rename_all = "camelCase")]
pub struct GetVaultsFilters {
    #[tsify(type = "Address[]")]
    pub owners: Vec<Address>,
    pub hide_zero_balance: bool,
    #[tsify(optional, type = "Address[]")]
    pub tokens: Option<Vec<Address>>,
}
impl_wasm_traits!(GetVaultsFilters);

impl TryFrom<GetVaultsFilters> for SgVaultsListFilterArgs {
    type Error = RaindexError;
    fn try_from(filters: GetVaultsFilters) -> Result<Self, Self::Error> {
        Ok(Self {
            owners: filters
                .owners
                .into_iter()
                .map(|owner| SgBytes(owner.to_string()))
                .collect(),
            hide_zero_balance: filters.hide_zero_balance,
            tokens: filters
                .tokens
                .map(|tokens| {
                    tokens
                        .into_iter()
                        .map(|token| token.to_string().to_lowercase())
                        .collect()
                })
                .unwrap_or_default(),
        })
    }
}

impl RaindexVault {
    pub fn try_from_sg_vault(
        raindex_client: Rc<RaindexClient>,
        chain_id: u32,
        vault: SgVault,
        vault_type: Option<RaindexVaultType>,
    ) -> Result<Self, RaindexError> {
        let token = RaindexVaultToken::try_from_sg_erc20(chain_id, vault.token)?;

        let balance = Float::from_hex(&vault.balance.0)?;
        let formatted_balance = balance.format()?;

        Ok(Self {
            raindex_client,
            chain_id,
            vault_type,
            id: Bytes::from_str(&vault.id.0)?,
            owner: Address::from_str(&vault.owner.0)?,
            vault_id: U256::from_str(&vault.vault_id.0)?,
            balance,
            formatted_balance,
            token,
            orderbook: Address::from_str(&vault.orderbook.id.0)?,
            orders_as_inputs: vault
                .orders_as_input
                .iter()
                .map(|order| RaindexOrderAsIO::try_from(order.clone()))
                .collect::<Result<Vec<RaindexOrderAsIO>, RaindexError>>()?,
            orders_as_outputs: vault
                .orders_as_output
                .iter()
                .map(|order| RaindexOrderAsIO::try_from(order.clone()))
                .collect::<Result<Vec<RaindexOrderAsIO>, RaindexError>>()?,
        })
    }

    pub fn with_vault_type(&self, vault_type: RaindexVaultType) -> Self {
        Self {
            raindex_client: Rc::clone(&self.raindex_client),
            chain_id: self.chain_id,
            vault_type: Some(vault_type),
            id: self.id.clone(),
            owner: self.owner,
            vault_id: self.vault_id,
            balance: self.balance,
            formatted_balance: self.formatted_balance.clone(),
            token: self.token.clone(),
            orderbook: self.orderbook,
            orders_as_inputs: self.orders_as_inputs.clone(),
            orders_as_outputs: self.orders_as_outputs.clone(),
        }
    }

    pub fn into_sg_vault(self) -> Result<SgVault, RaindexError> {
        Ok(SgVault {
            id: SgBytes(self.id.to_string()),
            vault_id: SgBytes(self.vault_id.to_string()),
            balance: SgBytes(self.balance.as_hex()),
            owner: SgBytes(self.owner.to_string()),
            token: self.token.try_into()?,
            orderbook: SgOrderbook {
                id: SgBytes(self.orderbook.to_string()),
            },
            orders_as_input: self
                .orders_as_inputs
                .into_iter()
                .map(|v| v.try_into())
                .collect::<Result<Vec<SgOrderAsIO>, RaindexError>>()?,
            orders_as_output: self
                .orders_as_outputs
                .into_iter()
                .map(|v| v.try_into())
                .collect::<Result<Vec<SgOrderAsIO>, RaindexError>>()?,
            balance_changes: vec![],
        })
    }

    pub fn try_from_local_db(
        raindex_client: Rc<RaindexClient>,
        vault: LocalDbVault,
        vault_type: Option<RaindexVaultType>,
    ) -> Result<Self, RaindexError> {
        let balance = Float::from_hex(&vault.balance)?;
        let formatted_balance = balance.format()?;

        let mut id = Vec::from(vault.orderbook_address.as_slice());
        id.extend_from_slice(vault.owner.as_slice());
        id.extend_from_slice(vault.token.as_slice());
        id.extend_from_slice(&vault.vault_id.to_le_bytes::<32>());

        Ok(Self {
            raindex_client,
            chain_id: vault.chain_id,
            vault_type,
            id: Bytes::from(id),
            owner: vault.owner,
            vault_id: vault.vault_id,
            balance,
            formatted_balance,
            token: RaindexVaultToken {
                chain_id: vault.chain_id,
                id: vault.token.to_string(),
                address: vault.token,
                name: Some(vault.token_name),
                symbol: Some(vault.token_symbol),
                decimals: vault.token_decimals,
            },
            orderbook: vault.orderbook_address,
            orders_as_inputs: RaindexOrderAsIO::try_from_local_db_orders_csv(
                "inputOrders",
                &vault.input_orders,
            )?,
            orders_as_outputs: RaindexOrderAsIO::try_from_local_db_orders_csv(
                "outputOrders",
                &vault.output_orders,
            )?,
        })
    }
}

impl RaindexVaultToken {
    fn try_from_sg_erc20(chain_id: u32, erc20: SgErc20) -> Result<Self, RaindexError> {
        let address = Address::from_str(&erc20.address.0)?;
        let decimals = erc20
            .decimals
            .ok_or(RaindexError::MissingErc20Decimals(address.to_string()))?
            .0
            .parse::<u8>()?;
        Ok(Self {
            chain_id,
            id: erc20.id.0,
            address,
            name: erc20.name,
            symbol: erc20.symbol,
            decimals,
        })
    }
}
impl TryFrom<RaindexVaultToken> for SgErc20 {
    type Error = RaindexError;
    fn try_from(token: RaindexVaultToken) -> Result<Self, Self::Error> {
        Ok(Self {
            id: SgBytes(token.id),
            address: SgBytes(token.address.to_string()),
            name: token.name,
            symbol: token.symbol,
            decimals: Some(SgBigInt(token.decimals.to_string())),
        })
    }
}

#[cfg(test)]
mod tests {

    use super::*;

    #[cfg(target_family = "wasm")]
    mod wasm_tests {
        use super::*;
        use crate::local_db::query::fetch_vault_balance_changes::LocalDbVaultBalanceChange;
        use crate::raindex_client::local_db::executor::tests::create_sql_capturing_callback;
        use crate::raindex_client::tests::{
            get_local_db_test_yaml, new_test_client_with_db_callback,
        };
        use alloy::primitives::{address, b256, Address, Bytes};
        use rain_math_float::Float;
        use serde_json;
        use std::cell::RefCell;
        use std::rc::Rc;
        use std::str::FromStr;
        use wasm_bindgen::{prelude::Closure, JsCast, JsValue};
        use wasm_bindgen_test::wasm_bindgen_test;
        use wasm_bindgen_utils::prelude::WasmEncodedResult;
        use LocalDbVault;

        fn make_local_db_vaults_callback(vaults: Vec<LocalDbVault>) -> js_sys::Function {
            let json = serde_json::to_string(&vaults).unwrap();
            let result = WasmEncodedResult::Success::<String> {
                value: json,
                error: None,
            };
            let payload = js_sys::JSON::stringify(&serde_wasm_bindgen::to_value(&result).unwrap())
                .unwrap()
                .as_string()
                .unwrap();

            let callback = Closure::wrap(Box::new(move |_sql: String| -> JsValue {
                js_sys::JSON::parse(&payload).unwrap()
            }) as Box<dyn Fn(String) -> JsValue>);

            callback.into_js_value().dyn_into().unwrap()
        }

        fn make_local_db_vaults_with_balance_changes_callback(
            vaults: Vec<LocalDbVault>,
            balance_changes: Vec<LocalDbVaultBalanceChange>,
        ) -> js_sys::Function {
            let vaults_json = serde_json::to_string(&vaults).unwrap();
            let vaults_result = WasmEncodedResult::Success::<String> {
                value: vaults_json,
                error: None,
            };
            let vaults_payload =
                js_sys::JSON::stringify(&serde_wasm_bindgen::to_value(&vaults_result).unwrap())
                    .unwrap()
                    .as_string()
                    .unwrap();

            let balance_json = serde_json::to_string(&balance_changes).unwrap();
            let balance_result = WasmEncodedResult::Success::<String> {
                value: balance_json,
                error: None,
            };
            let balance_payload =
                js_sys::JSON::stringify(&serde_wasm_bindgen::to_value(&balance_result).unwrap())
                    .unwrap()
                    .as_string()
                    .unwrap();

            let callback = Closure::wrap(Box::new(move |sql: String| -> JsValue {
                if sql.contains("running_balance") {
                    js_sys::JSON::parse(&balance_payload).unwrap()
                } else {
                    js_sys::JSON::parse(&vaults_payload).unwrap()
                }
            }) as Box<dyn Fn(String) -> JsValue>);

            callback.into_js_value().dyn_into().unwrap()
        }

        fn make_local_vault(
            vault_id: &str,
            token: &str,
            owner: &str,
            balance: Float,
        ) -> LocalDbVault {
            LocalDbVault {
                chain_id: 42161,
                vault_id: U256::from_str(vault_id).unwrap(),
                token: Address::from_str(token).unwrap(),
                owner: Address::from_str(owner).unwrap(),
                orderbook_address: address!("0x2f209e5b67A33B8fE96E28f24628dF6Da301c8eB"),
                token_name: "Token".to_string(),
                token_symbol: "TKN".to_string(),
                token_decimals: 18,
                balance: balance.as_hex(),
                input_orders: None,
                output_orders: None,
            }
        }

        #[wasm_bindgen_test]
        async fn test_get_vaults_local_db_path() {
            let owner = "0xaaaaaaaaaaaaaaaaaaaaaaaaaaaaaaaaaaaaaaaa";
            let token = "0x00000000000000000000000000000000000000aa";
            let vault =
                make_local_vault("0x01", token, owner, Float::parse("1".to_string()).unwrap());

            let callback = make_local_db_vaults_callback(vec![vault]);

            let client = RaindexClient::new(vec![get_local_db_test_yaml()], None).unwrap();
            client
                .set_local_db_callback(callback)
                .expect("setting callback succeeds");

            let vaults = client
                .get_vaults(Some(ChainIds(vec![42161])), None, None)
                .await
                .expect("local db vaults should load");

            let items = vaults.items();
            assert_eq!(items.len(), 1);
            let result_vault = &items[0];
            assert_eq!(result_vault.chain_id(), 42161);
            assert_eq!(result_vault.owner().to_lowercase(), owner.to_string());
            assert_eq!(
                result_vault.orderbook().to_lowercase(),
                "0x2f209e5b67a33b8fe96e28f24628df6da301c8eb".to_string()
            );
            assert_eq!(result_vault.formatted_balance(), "1".to_string());
            let token_meta = result_vault.token();
            assert_eq!(token_meta.address().to_lowercase(), token.to_string());
        }

        #[wasm_bindgen_test]
        async fn test_get_vault_local_db_path() {
            let owner = "0xaaaaaaaaaaaaaaaaaaaaaaaaaaaaaaaaaaaaaaaa";
            let token = "0x00000000000000000000000000000000000000aa";
            let local_vault =
                make_local_vault("0x02", token, owner, Float::parse("5".to_string()).unwrap());

            let callback = make_local_db_vaults_callback(vec![local_vault.clone()]);

            let client = new_test_client_with_db_callback(vec![get_local_db_test_yaml()], callback);

            let rc_client = Rc::new(client.clone());
            let derived_vault =
                RaindexVault::try_from_local_db(Rc::clone(&rc_client), local_vault, None)
                    .expect("local vault should convert");

            let vault_id_hex = derived_vault.id();
            let vault_id_bytes = Bytes::from_str(&vault_id_hex).expect("valid vault id");

            let orderbook =
                Address::from_str("0x2f209e5b67A33B8fE96E28f24628dF6Da301c8eB").unwrap();
            let retrieved = client
                .get_vault(&OrderbookIdentifier::new(42161, orderbook), vault_id_bytes)
                .await
                .expect("local vault retrieval should succeed");

            assert_eq!(retrieved.chain_id(), 42161);
            assert_eq!(retrieved.owner().to_lowercase(), owner.to_string());
            assert_eq!(retrieved.formatted_balance(), "5".to_string());
            assert_eq!(
                retrieved.token().address().to_lowercase(),
                token.to_string()
            );
            assert_eq!(retrieved.id(), vault_id_hex);
        }

        #[wasm_bindgen_test]
        async fn test_get_balance_changes_local_db_path() {
            let owner = address!("0xaaaaaaaaaaaaaaaaaaaaaaaaaaaaaaaaaaaaaaaa");
            let token = address!("0x00000000000000000000000000000000000000aa");
            let owner_str = owner.to_string();
            let token_str = token.to_string();
            let local_vault = make_local_vault(
                "0x02",
                &token_str,
                &owner_str,
                Float::parse("5".to_string()).unwrap(),
            );

            let amount = Float::parse("1".to_string()).unwrap();
            let running_balance = Float::parse("5".to_string()).unwrap();

            let balance_change = LocalDbVaultBalanceChange {
                transaction_hash: b256!(
                    "0x00000000000000000000000000000000000000000000000000000000deadbeef"
                ),
                log_index: 1,
                block_number: 1234,
                block_timestamp: 5678,
                owner,
                change_type: "DEPOSIT".to_string(),
                token,
                vault_id: local_vault.vault_id.clone(),
                delta: amount.as_hex(),
                running_balance: running_balance.as_hex(),
            };

            let callback = make_local_db_vaults_with_balance_changes_callback(
                vec![local_vault.clone()],
                vec![balance_change],
            );

            let client = new_test_client_with_db_callback(vec![get_local_db_test_yaml()], callback);

            let rc_client = Rc::new(client.clone());
            let derived_vault =
                RaindexVault::try_from_local_db(Rc::clone(&rc_client), local_vault, None)
                    .expect("local vault should convert");

            let vault_id_bytes = Bytes::from_str(&derived_vault.id()).expect("valid vault id");

            let orderbook =
                Address::from_str("0x2f209e5b67A33B8fE96E28f24628dF6Da301c8eB").unwrap();
            let vault = client
                .get_vault(&OrderbookIdentifier::new(42161, orderbook), vault_id_bytes)
                .await
                .expect("local vault retrieval should succeed");

            let changes = vault
                .get_balance_changes(None)
                .await
                .expect("balance changes should load from local db");

            assert_eq!(changes.len(), 1);
            let change = &changes[0];
            assert_eq!(change.type_getter(), RaindexVaultBalanceChangeType::Deposit);
            assert_eq!(change.formatted_amount(), "1");
            assert_eq!(change.formatted_new_balance(), "5");
            assert_eq!(change.formatted_old_balance(), "4");
            assert_eq!(
                change.transaction().id(),
                "0x00000000000000000000000000000000000000000000000000000000deadbeef"
            );
        }

        #[wasm_bindgen_test]
        async fn test_get_vaults_local_db_filters() {
            use wasm_bindgen::JsCast;
            use wasm_bindgen_utils::prelude::JsValue;
            let owner_kept = "0xaaaaaaaaaaaaaaaaaaaaaaaaaaaaaaaaaaaaaaaa";
            let token_kept = "0x00000000000000000000000000000000000000aa";

            let keep_vault = make_local_vault(
                "0x01",
                token_kept,
                owner_kept,
                Float::parse("2".to_string()).unwrap(),
            );
            let captured_sql = Rc::new(RefCell::new((String::new(), JsValue::UNDEFINED)));
            let json = serde_json::to_string(&vec![keep_vault]).unwrap();
            let callback = create_sql_capturing_callback(&json, captured_sql.clone());

            let client = RaindexClient::new(vec![get_local_db_test_yaml()], None).unwrap();
            client
                .set_local_db_callback(callback)
                .expect("setting callback succeeds");

            let filters = GetVaultsFilters {
                owners: vec![Address::from_str(owner_kept).unwrap()],
                hide_zero_balance: true,
                tokens: Some(vec![Address::from_str(token_kept).unwrap()]),
            };

            let vaults = client
                .get_vaults(Some(ChainIds(vec![42161])), Some(filters), None)
                .await
                .expect("filtered vaults should load");

            let items = vaults.items();
            assert_eq!(items.len(), 1);
            let vault = &items[0];
            assert_eq!(vault.owner().to_lowercase(), owner_kept.to_string());
            let token_meta = vault.token();
            assert_eq!(token_meta.address().to_lowercase(), token_kept.to_string());
            assert_eq!(vault.formatted_balance(), "2".to_string());

            let sql = captured_sql.borrow();
            // SQL should contain parameterized IN-clauses and hide-zero filter body
            assert!(sql.0.contains("o.owner IN ("));
            assert!(sql.0.contains("o.token IN ("));
            assert!(sql.0.contains("AND NOT FLOAT_IS_ZERO("));

            // Params should include chain id, owner and token values bound in order
            let params_js = sql.1.clone();
            assert!(
                js_sys::Array::is_array(&params_js),
                "expected array params from callback"
            );
            let params_array = js_sys::Array::from(&params_js);
            assert!(
                params_array.length() >= 3,
                "expected at least three params (chain id, owner, token)"
            );

            // Expect first param to be chain id (U64 encoded as BigInt)
            let chain_id = params_array.get(0);
            let chain_id_bigint = chain_id
                .dyn_into::<js_sys::BigInt>()
                .expect("chain id should be BigInt");
            let chain_id_str = chain_id_bigint.to_string(10).unwrap().as_string().unwrap();
            assert_eq!(chain_id_str, "42161");

            // Expect owner and token to be present among text params
            let mut has_owner = false;
            let mut has_token = false;
            for value in params_array.iter() {
                if let Some(text) = value.as_string() {
                    if text == owner_kept {
                        has_owner = true;
                    }
                    if text == token_kept {
                        has_token = true;
                    }
                }
            }
            assert!(has_owner, "owner missing in params");
            assert!(has_token, "token missing in params");
        }
    }

    #[cfg(not(target_family = "wasm"))]
    mod non_wasm {
        use super::*;
        use crate::raindex_client::tests::get_test_yaml;
        use crate::raindex_client::tests::CHAIN_ID_1_ORDERBOOK_ADDRESS;
        use alloy::hex::encode_prefixed;
        use alloy::primitives::{address, b256};
        use alloy::sol_types::SolCall;
        use httpmock::MockServer;
        use rain_orderbook_bindings::IERC20::decimalsCall;
        use rain_orderbook_bindings::{
            IOrderBookV5::{deposit3Call, withdraw3Call},
            IERC20::approveCall,
        };
        use rain_orderbook_subgraph_client::utils::float::*;
        use serde_json::{json, Value};
        use LocalDbVault;

        #[test]
        fn test_try_from_local_trade_side_with_running_balance() {
            let chain_id = 42161;
            let orderbook = address!("0x0000000000000000000000000000000000000001");
            let transaction = RaindexTransaction::from_local_parts(
                b256!("0x00000000000000000000000000000000000000000000000000000000deadbeef"),
                address!("0x0000000000000000000000000000000000000002"),
                123,
                456,
            )
            .unwrap();

            let amount = Float::parse("1".to_string()).unwrap();
            let amount_hex = amount.as_hex();
            let new_balance = Float::parse("5".to_string()).unwrap();
            let new_balance_hex = new_balance.as_hex();
            let expected_old_balance = Float::parse("4".to_string()).unwrap();

            let change = RaindexVaultBalanceChange::try_from_local_trade_side(
                chain_id,
                orderbook,
                &transaction,
                U256::from(16),
                LocalTradeTokenInfo {
                    address: address!("0x0000000000000000000000000000000000000003"),
                    name: Some("Token In".to_string()),
                    symbol: Some("TIN".to_string()),
                    decimals: Some(6),
                },
                LocalTradeBalanceInfo {
                    delta: amount_hex.clone(),
                    running_balance: Some(new_balance_hex.clone()),
                },
                789,
            )
            .unwrap();

            assert_eq!(
                change.r#type(),
                RaindexVaultBalanceChangeType::TradeVaultBalanceChange
            );
            assert_eq!(change.vault_id(), U256::from_str("0x10").unwrap());
            assert!(change.amount().eq(amount).unwrap());
            assert!(change.new_balance().eq(new_balance).unwrap());
            assert_eq!(change.formatted_amount(), amount.format().unwrap());
            assert_eq!(
                change.formatted_new_balance(),
                new_balance.format().unwrap()
            );
            assert_eq!(
                change.formatted_old_balance(),
                expected_old_balance.format().unwrap()
            );
            assert_eq!(change.timestamp(), U256::from(789));
            assert_eq!(change.orderbook(), orderbook);
            assert_eq!(change.transaction().id(), transaction.id());

            let token = change.token();
            assert_eq!(token.chain_id(), chain_id);
            assert_eq!(
                token.address(),
                Address::from_str("0x0000000000000000000000000000000000000003").unwrap()
            );
            assert_eq!(token.decimals(), 6);
            assert_eq!(token.name(), Some("Token In".to_string()));
            assert_eq!(token.symbol(), Some("TIN".to_string()));
            assert_eq!(
                token.id(),
                "0x0000000000000000000000000000000000000003".to_string()
            );
        }

        #[test]
        fn test_try_from_local_trade_side_defaults() {
            let chain_id = 1;
            let orderbook = address!("0x0000000000000000000000000000000000000004");
            let transaction = RaindexTransaction::from_local_parts(
                b256!("0x00000000000000000000000000000000000000000000000000000000feedface"),
                address!("0x0000000000000000000000000000000000000005"),
                111,
                222,
            )
            .unwrap();

            let amount = Float::parse("2".to_string()).unwrap();
            let amount_hex = amount.as_hex();
            let zero = Float::parse("0".to_string()).unwrap();

            let change = RaindexVaultBalanceChange::try_from_local_trade_side(
                chain_id,
                orderbook,
                &transaction,
                U256::from(2),
                LocalTradeTokenInfo {
                    address: address!("0x0000000000000000000000000000000000000006"),
                    name: None,
                    symbol: None,
                    decimals: None,
                },
                LocalTradeBalanceInfo {
                    delta: amount_hex.clone(),
                    running_balance: None,
                },
                333,
            )
            .unwrap();

            assert!(change.amount().eq(amount).unwrap());
            assert!(change.new_balance().eq(amount).unwrap());
            assert!(change.old_balance().eq(zero).unwrap());
            assert_eq!(change.formatted_amount(), amount.format().unwrap());
            assert_eq!(change.formatted_new_balance(), amount.format().unwrap());
            assert_eq!(change.formatted_old_balance(), zero.format().unwrap());

            let token = change.token();
            assert_eq!(token.decimals(), 18);
            assert!(token.name().is_none());
            assert!(token.symbol().is_none());
            assert_eq!(
                token.address(),
                Address::from_str("0x0000000000000000000000000000000000000006").unwrap()
            );
            assert_eq!(
                token.id(),
                "0x0000000000000000000000000000000000000006".to_string()
            );
        }

        #[tokio::test]
        async fn test_try_from_local_db_maps_token_metadata() {
            // Build a minimal client; it won't be used in mapping
            let raindex_client = RaindexClient::new(
                vec![get_test_yaml(
                    "http://sg1",
                    "http://sg2",
                    "http://rpc1",
                    "http://rpc2",
                )],
                None,
            )
            .unwrap();

            let local_vault = LocalDbVault {
                chain_id: 1,
                vault_id: U256::from(1),
                token: address!("0x0000000000000000000000000000000000000000"),
                owner: address!("0x0000000000000000000000000000000000000000"),
                orderbook_address: Address::from_str(CHAIN_ID_1_ORDERBOOK_ADDRESS).unwrap(),
                token_name: "Test Token".to_string(),
                token_symbol: "TST".to_string(),
                token_decimals: 6,
                balance: Float::parse("0".to_string()).unwrap().as_hex(),
                input_orders: None,
                output_orders: None,
            };

            let rv = RaindexVault::try_from_local_db(
                Rc::new(raindex_client),
                local_vault,
                Some(RaindexVaultType::Input),
            )
            .unwrap();

            assert_eq!(rv.token.name(), Some("Test Token".to_string()));
            assert_eq!(rv.token.symbol(), Some("TST".to_string()));
            assert_eq!(rv.token.decimals(), 6);
        }

        fn get_vault1_json() -> Value {
            json!({
              "id": "0x0123",
              "owner": "0x0000000000000000000000000000000000000000",
              "vaultId": "0x0123",
              "balance": F1,
              "token": {
                "id": "token1",
                "address": "0x1d80c49bbbcd1c0911346656b529df9e5c2f783d",
                "name": "Token 1",
                "symbol": "TKN1",
                "decimals": "18"
              },
              "orderbook": {
                "id": CHAIN_ID_1_ORDERBOOK_ADDRESS
              },
              "ordersAsOutput": [],
              "ordersAsInput": [],
              "balanceChanges": []
            })
        }

        fn get_vault2_json() -> Value {
            json!({
                "id": "0x0234",
                "owner": "0x0000000000000000000000000000000000000000",
                "vaultId": "0x0234",
                "balance": F2,
                "token": {
                    "id": "token2",
                    "address": "0x12e605bc104e93b45e1ad99f9e555f659051c2bb",
                    "name": "Token 2",
                    "symbol": "TKN2",
                    "decimals": "18"
                },
                "orderbook": {
                    "id": "0x0000000000000000000000000000000000000000"
                },
                "ordersAsOutput": [],
                "ordersAsInput": [],
                "balanceChanges": []
            })
        }

        #[tokio::test]
        async fn test_get_vaults() {
            let sg_server = MockServer::start_async().await;
            sg_server.mock(|when, then| {
                when.path("/sg1");
                then.status(200).json_body_obj(&json!({
                    "data": {
                        "vaults": [get_vault1_json()]
                    }
                }));
            });
            sg_server.mock(|when, then| {
                when.path("/sg2");
                then.status(200).json_body_obj(&json!({
                    "data": {
                        "vaults": [get_vault2_json()]
                    }
                }));
            });

            let raindex_client = RaindexClient::new(
                vec![get_test_yaml(
                    &sg_server.url("/sg1"),
                    &sg_server.url("/sg2"),
                    // not used
                    &sg_server.url("/rpc1"),
                    &sg_server.url("/rpc2"),
                )],
                None,
            )
            .unwrap();

            let result = raindex_client
                .get_vaults(None, None, None)
                .await
                .unwrap()
                .items();
            assert_eq!(result.len(), 2);

            let vault1 = result[0].clone();
            assert_eq!(vault1.chain_id, 1);
            assert_eq!(vault1.id, Bytes::from_str("0x0123").unwrap());
            assert_eq!(
                vault1.owner,
                Address::from_str("0x0000000000000000000000000000000000000000").unwrap()
            );
            assert_eq!(vault1.vault_id, U256::from_str("0x0123").unwrap());
            assert!(vault1.balance.eq(F1).unwrap());
            assert_eq!(vault1.formatted_balance, "1");
            assert_eq!(vault1.token.id, "token1");
            assert_eq!(
                vault1.orderbook,
                Address::from_str(CHAIN_ID_1_ORDERBOOK_ADDRESS).unwrap()
            );

            let vault2 = result[1].clone();
            assert_eq!(vault2.chain_id, 137);
            assert_eq!(vault2.id, Bytes::from_str("0x0234").unwrap());
            assert_eq!(
                vault2.owner,
                Address::from_str("0x0000000000000000000000000000000000000000").unwrap()
            );
            assert_eq!(vault2.vault_id, U256::from_str("0x0234").unwrap());
            assert!(vault2.balance.eq(F2).unwrap());
            assert_eq!(vault2.formatted_balance, "2");
            assert_eq!(vault2.token.id, "token2");
            assert_eq!(
                vault2.orderbook,
                Address::from_str("0x0000000000000000000000000000000000000000").unwrap()
            );
        }

        #[tokio::test]
        async fn test_get_vault() {
            let sg_server = MockServer::start_async().await;
            sg_server.mock(|when, then| {
                when.path("/sg1");
                then.status(200).json_body_obj(&json!({
                    "data": {
                        "vault": get_vault1_json()
                    }
                }));
            });

            let raindex_client = RaindexClient::new(
                vec![get_test_yaml(
                    &sg_server.url("/sg1"),
                    &sg_server.url("/sg2"),
                    // not used
                    &sg_server.url("/rpc1"),
                    &sg_server.url("/rpc2"),
                )],
                None,
            )
            .unwrap();

            let vault = raindex_client
                .get_vault(
                    &OrderbookIdentifier::new(
                        1,
                        Address::from_str(CHAIN_ID_1_ORDERBOOK_ADDRESS).unwrap(),
                    ),
                    Bytes::from_str("0x10").unwrap(),
                )
                .await
                .unwrap();

            assert_eq!(vault.chain_id, 1);
            assert_eq!(vault.id, Bytes::from_str("0x0123").unwrap());
            assert_eq!(
                vault.owner,
                Address::from_str("0x0000000000000000000000000000000000000000").unwrap()
            );
            assert_eq!(vault.vault_id, U256::from_str("0x0123").unwrap());

            assert!(
                vault.balance.eq(F1).unwrap(),
                "unexpected balance: {}",
                vault.balance.format().unwrap()
            );
            assert_eq!(vault.formatted_balance, "1");

            assert_eq!(vault.token.id, "token1");
            assert_eq!(
                vault.orderbook,
                Address::from_str(CHAIN_ID_1_ORDERBOOK_ADDRESS).unwrap()
            );
        }

        #[tokio::test]
        async fn test_get_vault_missing_decimals() {
            let sg_server = MockServer::start_async().await;
            sg_server.mock(|when, then| {
                when.path("/sg1");
                then.status(200).json_body_obj(&json!({
                    "data": {
                        "vault": json!({
                            "id": "0x0123",
                            "owner": "0x0000000000000000000000000000000000000000",
                            "vaultId": "0x10",
                            "balance": "69862789",
                            "token": {
                                "id": "token1",
                                "address": "0x1d80c49bbbcd1c0911346656b529df9e5c2f783d",
                                "name": "Token 1",
                                "symbol": "TKN1",
                                "decimals": null // Missing decimals
                            },
                            "orderbook": {
                                "id": CHAIN_ID_1_ORDERBOOK_ADDRESS
                            },
                            "ordersAsOutput": [],
                            "ordersAsInput": [],
                            "balanceChanges": []
                        })
                    }
                }));
            });
            // 6 decimals token info
            sg_server.mock(|when, then| {
                when.method("POST")
                    .path("/rpc1")
                    .body_contains("0x313ce567");
                then.body(
                    json!({
                        "jsonrpc": "2.0",
                        "id": 1,
                        "result": "0x0000000000000000000000000000000000000000000000000000000000000006"
                    })
                    .to_string(),
                );
            });

            let raindex_client = RaindexClient::new(
                vec![get_test_yaml(
                    &sg_server.url("/sg1"),
                    &sg_server.url("/sg2"),
                    // not used
                    &sg_server.url("/rpc1"),
                    &sg_server.url("/rpc2"),
                )],
                None,
            )
            .unwrap();
            let err = raindex_client
                .get_vault(
                    &OrderbookIdentifier::new(
                        1,
                        Address::from_str(CHAIN_ID_1_ORDERBOOK_ADDRESS).unwrap(),
                    ),
                    Bytes::from_str("0x0123").unwrap(),
                )
                .await
                .unwrap_err();
            assert!(matches!(
                err,
                RaindexError::MissingErc20Decimals(token)
                if token == "0x1D80c49BbBCd1C0911346656B529DF9E5c2F783d"
            ));
        }

        #[tokio::test]
        async fn test_get_vault_balance_changes() {
            let sg_server = MockServer::start_async().await;
            sg_server.mock(|when, then| {
                when.path("/sg1")
                .body_contains("\"first\":200")
                .body_contains("\"skip\":0");
                then.status(200).json_body_obj(&json!({
                    "data": {
                        "vaultBalanceChanges": [
                            {
                                "__typename": "Deposit",
                                "amount": F5,
                                "newVaultBalance": F5,
                                "oldVaultBalance": F0,
                                "vault": {
                                    "id": "0x166aeed725f0f3ef9fe62f2a9054035756d55e5560b17afa1ae439e9cd362902",
                                    "vaultId": "1",
                                    "token": {
                                        "id": "0x1d80c49bbbcd1c0911346656b529df9e5c2f783d",
                                        "address": "0x1d80c49bbbcd1c0911346656b529df9e5c2f783d",
                                        "name": "Wrapped Flare",
                                        "symbol": "WFLR",
                                        "decimals": "18"
                                    }
                                },
                                "timestamp": "1734054063",
                                "transaction": {
                                    "id": "0x85857b5c6d0b277f9e971b6b45cab98720f90b8f24d65df020776d675b71fc22",
                                    "from": "0x7177b9d00bb5dbcaaf069cc63190902763783b09",
                                    "blockNumber": "34407047",
                                    "timestamp": "1734054063"
                                },
                                "orderbook": {
                                    "id": "0xcee8cd002f151a536394e564b84076c41bbbcd4d"
                                }
                            }
                        ]
                    }
                }));
            });
            sg_server.mock(|when, then| {
                when.path("/sg1")
                    .body_contains("\"first\":200")
                    .body_contains("\"skip\":200");
                then.status(200).json_body_obj(&json!({
                    "data": { "vaultBalanceChanges": [] }
                }));
            });
            sg_server.mock(|when, then| {
                when.path("/sg1");
                then.status(200).json_body_obj(&json!({
                    "data": {
                        "vault": get_vault1_json()
                    }
                }));
            });

            let raindex_client = RaindexClient::new(
                vec![get_test_yaml(
                    &sg_server.url("/sg1"),
                    &sg_server.url("/sg2"),
                    // not used
                    &sg_server.url("/rpc1"),
                    &sg_server.url("/rpc2"),
                )],
                None,
            )
            .unwrap();
            let vault = raindex_client
                .get_vault(
                    &OrderbookIdentifier::new(
                        1,
                        Address::from_str(CHAIN_ID_1_ORDERBOOK_ADDRESS).unwrap(),
                    ),
                    Bytes::from_str("0x0123").unwrap(),
                )
                .await
                .unwrap();
            let result = vault.get_balance_changes(None).await.unwrap();
            assert_eq!(result.len(), 1);
            assert_eq!(result[0].r#type, RaindexVaultBalanceChangeType::Deposit);
            assert_eq!(result[0].vault_id, U256::from_str("1").unwrap());
            assert_eq!(
                result[0].token.id,
                "0x1d80c49bbbcd1c0911346656b529df9e5c2f783d"
            );
            assert_eq!(
                result[0].token.address,
                Address::from_str("0x1d80c49bbbcd1c0911346656b529df9e5c2f783d").unwrap()
            );
            assert_eq!(result[0].token.name, Some("Wrapped Flare".to_string()));
            assert_eq!(result[0].token.symbol, Some("WFLR".to_string()));
            assert_eq!(result[0].token.decimals, 18);
            assert!(result[0].amount.eq(F5).unwrap());
            assert_eq!(result[0].formatted_amount, "5");
            assert!(result[0].new_balance.eq(F5).unwrap());
            assert_eq!(result[0].formatted_new_balance, "5");
            assert!(result[0].old_balance.eq(F0).unwrap());
            assert_eq!(result[0].formatted_old_balance, "0");
            assert_eq!(result[0].timestamp, U256::from_str("1734054063").unwrap());
            assert_eq!(
                result[0].transaction.id(),
                b256!("0x85857b5c6d0b277f9e971b6b45cab98720f90b8f24d65df020776d675b71fc22")
            );
            assert_eq!(
                result[0].transaction.from(),
                Address::from_str("0x7177b9d00bB5dbcaaF069CC63190902763783b09").unwrap()
            );
            assert_eq!(result[0].transaction.block_number(), U256::from(34407047));
            assert_eq!(result[0].transaction.timestamp(), U256::from(1734054063));
            assert_eq!(
                result[0].orderbook,
                Address::from_str("0xcee8cd002f151a536394e564b84076c41bbbcd4d").unwrap()
            );
        }

        #[tokio::test]
        async fn test_formatted_balance_with_different_decimals() {
            let vault_6_decimals_json = json!({
                "id": "0x0456",
                "owner": "0x0000000000000000000000000000000000000000",
                "vaultId": "0x30",
                "balance": F1_5,
                "token": {
                    "id": "token_usdc",
                    "address": "0xa0b86a33e6c3a0e4e8c7b6c6b0c2f6a3b7e8d9e0",
                    "name": "USD Coin",
                    "symbol": "USDC",
                    "decimals": "6"
                },
                "orderbook": {
                    "id": CHAIN_ID_1_ORDERBOOK_ADDRESS
                },
                "ordersAsOutput": [],
                "ordersAsInput": [],
                "balanceChanges": []
            });

            let sg_server = MockServer::start_async().await;
            sg_server.mock(|when, then| {
                when.path("/sg1");
                then.status(200).json_body_obj(&json!({
                    "data": {
                        "vault": vault_6_decimals_json
                    }
                }));
            });

            let raindex_client = RaindexClient::new(
                vec![get_test_yaml(
                    &sg_server.url("/sg1"),
                    &sg_server.url("/sg2"),
                    &sg_server.url("/rpc1"),
                    &sg_server.url("/rpc2"),
                )],
                None,
            )
            .unwrap();

            let vault = raindex_client
                .get_vault(
                    &OrderbookIdentifier::new(
                        1,
                        Address::from_str(CHAIN_ID_1_ORDERBOOK_ADDRESS).unwrap(),
                    ),
                    Bytes::from_str("0x0456").unwrap(),
                )
                .await
                .unwrap();

            assert_eq!(vault.formatted_balance, "1.5");
            assert!(vault.balance.eq(F1_5).unwrap());
        }

        #[tokio::test]
        async fn test_formatted_balance_change_with_negative_amount() {
            let sg_server = MockServer::start_async().await;
            sg_server.mock(|when, then| {
                when.path("/sg1")
                .body_contains("\"first\":200")
                .body_contains("\"skip\":0");
                then.status(200).json_body_obj(&json!({
                    "data": {
                        "vaultBalanceChanges": [
                            {
                                "__typename": "Withdrawal",
                                "amount": NEG2,
                                "newVaultBalance": F3,
                                "oldVaultBalance": F5,
                                "vault": {
                                    "id": "0x166aeed725f0f3ef9fe62f2a9054035756d55e5560b17afa1ae439e9cd362902",
                                    "vaultId": "1",
                                    "token": {
                                        "id": "0x1d80c49bbbcd1c0911346656b529df9e5c2f783d",
                                        "address": "0x1d80c49bbbcd1c0911346656b529df9e5c2f783d",
                                        "name": "Wrapped Ether",
                                        "symbol": "WETH",
                                        "decimals": "18"
                                    }
                                },
                                "timestamp": "1734054063",
                                "transaction": {
                                    "id": "0x85857b5c6d0b277f9e971b6b45cab98720f90b8f24d65df020776d675b71fc22",
                                    "from": "0x7177b9d00bb5dbcaaf069cc63190902763783b09",
                                    "blockNumber": "34407047",
                                    "timestamp": "1734054063"
                                },
                                "orderbook": {
                                    "id": "0xcee8cd002f151a536394e564b84076c41bbbcd4d"
                                }
                            }
                        ]
                    }
                }));
            });
            sg_server.mock(|when, then| {
                when.path("/sg1")
                    .body_contains("\"first\":200")
                    .body_contains("\"skip\":200");
                then.status(200).json_body_obj(&json!({
                    "data": { "vaultBalanceChanges": [] }
                }));
            });
            sg_server.mock(|when, then| {
                when.path("/sg1");
                then.status(200).json_body_obj(&json!({
                    "data": {
                        "vault": get_vault1_json()
                    }
                }));
            });

            let raindex_client = RaindexClient::new(
                vec![get_test_yaml(
                    &sg_server.url("/sg1"),
                    &sg_server.url("/sg2"),
                    &sg_server.url("/rpc1"),
                    &sg_server.url("/rpc2"),
                )],
                None,
            )
            .unwrap();
            let vault = raindex_client
                .get_vault(
                    &OrderbookIdentifier::new(
                        1,
                        Address::from_str(CHAIN_ID_1_ORDERBOOK_ADDRESS).unwrap(),
                    ),
                    Bytes::from_str("0x0123").unwrap(),
                )
                .await
                .unwrap();
            let result = vault.get_balance_changes(None).await.unwrap();

            assert_eq!(result.len(), 1);
            assert_eq!(result[0].r#type, RaindexVaultBalanceChangeType::Withdrawal);

            assert!(result[0].amount.eq(NEG2).unwrap());
            assert_eq!(result[0].formatted_amount, "-2");

            assert!(result[0].old_balance.eq(F5).unwrap());
            assert_eq!(result[0].formatted_old_balance, "5");

            assert!(result[0].new_balance.eq(F3).unwrap());
            assert_eq!(result[0].formatted_new_balance, "3");
        }

        #[tokio::test]
        async fn test_missing_decimals_formatted_balance() {
            let sg_server = MockServer::start_async().await;
            sg_server.mock(|when, then| {
                when.path("/sg1")
                .body_contains("\"first\":200")
                .body_contains("\"skip\":0");
                then.status(200).json_body_obj(&json!({
                    "data": {
                        "vaultBalanceChanges": [
                            {
                                "__typename": "Withdrawal",
                                "amount": "-25354",
                                "newVaultBalance": "3378982",
                                "oldVaultBalance": "50008796",
                                "vault": {
                                    "id": "0x166aeed725f0f3ef9fe62f2a9054035756d55e5560b17afa1ae439e9cd362902",
                                    "vaultId": "1",
                                    "token": {
                                        "id": "0x1d80c49bbbcd1c0911346656b529df9e5c2f783d",
                                        "address": "0x1d80c49bbbcd1c0911346656b529df9e5c2f783d",
                                        "name": "Wrapped Ether",
                                        "symbol": "WETH",
                                        "decimals": null // Missing decimals
                                    }
                                },
                                "timestamp": "1734054063",
                                "transaction": {
                                    "id": "0x85857b5c6d0b277f9e971b6b45cab98720f90b8f24d65df020776d675b71fc22",
                                    "from": "0x7177b9d00bb5dbcaaf069cc63190902763783b09",
                                    "blockNumber": "34407047",
                                    "timestamp": "1734054063"
                                },
                                "orderbook": {
                                    "id": "0xcee8cd002f151a536394e564b84076c41bbbcd4d"
                                }
                            }
                        ]
                    }
                }));
            });
            sg_server.mock(|when, then| {
                when.path("/sg1")
                    .body_contains("\"first\":200")
                    .body_contains("\"skip\":200");
                then.status(200).json_body_obj(&json!({
                    "data": { "vaultBalanceChanges": [] }
                }));
            });
            sg_server.mock(|when, then| {
                when.path("/sg1").body_contains("SgVaultDetailQuery");
                then.status(200).json_body_obj(&json!({
                    "data": {
                        "vault": get_vault1_json()
                    }
                }));
            });
            // 6 decimals token info
            sg_server.mock(|when, then| {
                when.method("POST")
                    .path("/rpc1")
                    .body_contains("0x313ce567");
                then.body(
                    json!({
                        "jsonrpc": "2.0",
                        "id": 1,
                        "result": "0x0000000000000000000000000000000000000000000000000000000000000006"
                    })
                    .to_string(),
                );
            });

            let raindex_client = RaindexClient::new(
                vec![get_test_yaml(
                    &sg_server.url("/sg1"),
                    &sg_server.url("/sg2"),
                    &sg_server.url("/rpc1"),
                    &sg_server.url("/rpc2"),
                )],
                None,
            )
            .unwrap();
            let vault = raindex_client
                .get_vault(
                    &OrderbookIdentifier::new(
                        1,
                        Address::from_str(CHAIN_ID_1_ORDERBOOK_ADDRESS).unwrap(),
                    ),
                    Bytes::from_str("0x0123").unwrap(),
                )
                .await
                .unwrap();
            let err = vault.get_balance_changes(None).await.unwrap_err();
            assert!(matches!(
                err,
                RaindexError::MissingErc20Decimals(token)
                if token == "0x1D80c49BbBCd1C0911346656B529DF9E5c2F783d"
            ));
        }

        #[tokio::test]
        async fn test_get_vault_deposit_calldata() {
            let server = MockServer::start_async().await;
            server.mock(|when, then| {
                when.path("/sg1");
                then.status(200).json_body_obj(&json!({
                    "data": {
                        "vault": get_vault1_json()
                    }
                }));
            });

            server.mock(|when, then| {
                when.path("/rpc1");
                then.status(200).json_body(json!({
                    "jsonrpc": "2.0",
                    "id": 1,
                    "result": encode_prefixed(decimalsCall::abi_encode_returns(&18))
                }));
            });

            let raindex_client = RaindexClient::new(
                vec![get_test_yaml(
                    &server.url("/sg1"),
                    &server.url("/sg2"),
                    &server.url("/rpc1"),
                    // not used
                    &server.url("/rpc2"),
                )],
                None,
            )
            .unwrap();
            let vault = raindex_client
                .get_vault(
                    &OrderbookIdentifier::new(
                        1,
                        Address::from_str(CHAIN_ID_1_ORDERBOOK_ADDRESS).unwrap(),
                    ),
                    Bytes::from_str("0x0123").unwrap(),
                )
                .await
                .unwrap();
            let result = vault
                .get_deposit_calldata(&Float::parse("500".to_string()).unwrap())
                .await
                .unwrap();
            assert_eq!(
                result,
                Bytes::copy_from_slice(
                    &deposit3Call {
                        token: Address::from_str("0x1d80c49bbbcd1c0911346656b529df9e5c2f783d")
                            .unwrap(),
                        vaultId: B256::from(U256::from_str("0x0123").unwrap()),
                        depositAmount: Float::parse("500".to_string()).unwrap().get_inner(),
                        tasks: vec![],
                    }
                    .abi_encode()
                )
            );

            let err = vault
                .get_deposit_calldata(&Float::parse("0".to_string()).unwrap())
                .await
                .unwrap_err();
            assert_eq!(err.to_string(), RaindexError::ZeroAmount.to_string());
        }

        #[tokio::test]
        async fn test_get_vault_withdraw_calldata() {
            let server = MockServer::start_async().await;
            server.mock(|when, then| {
                when.path("/sg1");
                then.status(200).json_body_obj(&json!({
                    "data": {
                        "vault": get_vault1_json()
                    }
                }));
            });

            server.mock(|when, then| {
                when.path("/rpc1");
                then.status(200).json_body(json!({
                    "jsonrpc": "2.0",
                    "id": 1,
                    "result": encode_prefixed(decimalsCall::abi_encode_returns(&18))
                }));
            });

            let raindex_client = RaindexClient::new(
                vec![get_test_yaml(
                    &server.url("/sg1"),
                    &server.url("/sg2"),
                    &server.url("/rpc1"),
                    // not used
                    &server.url("/rpc2"),
                )],
                None,
            )
            .unwrap();
            let vault = raindex_client
                .get_vault(
                    &OrderbookIdentifier::new(
                        1,
                        Address::from_str(CHAIN_ID_1_ORDERBOOK_ADDRESS).unwrap(),
                    ),
                    Bytes::from_str("0x0123").unwrap(),
                )
                .await
                .unwrap();
            let amount: Float = Float::parse("0.0000000000000005".to_string()).unwrap();
            let result = vault.get_withdraw_calldata(&amount).await.unwrap();
            assert_eq!(
                result,
                Bytes::copy_from_slice(
                    &withdraw3Call {
                        token: Address::from_str("0x1d80c49bbbcd1c0911346656b529df9e5c2f783d")
                            .unwrap(),
                        vaultId: B256::from(U256::from_str("0x0123").unwrap()),
                        targetAmount: amount.get_inner(),
                        tasks: vec![],
                    }
                    .abi_encode()
                )
            );

            let err = vault
                .get_withdraw_calldata(&Float::parse("0".to_string()).unwrap())
                .await
                .unwrap_err();
            assert_eq!(err.to_string(), RaindexError::ZeroAmount.to_string());
        }

        #[tokio::test]
        async fn test_get_vault_approval_calldata() {
            let rpc_server = MockServer::start_async().await;
            rpc_server.mock(|when, then| {
                when.path("/rpc1");
                then.status(200).json_body(json!({
                    "jsonrpc": "2.0",
                    "id": 1,
                    "result": "0x0000000000000000000000000000000000000000000000056BC75E2D63100000",
                }));
            });

            let sg_server = MockServer::start_async().await;
            sg_server.mock(|when, then| {
                when.path("/sg1");
                then.status(200).json_body_obj(&json!({
                    "data": {
                        "vault": get_vault1_json()
                    }
                }));
            });

            let raindex_client = RaindexClient::new(
                vec![get_test_yaml(
                    &sg_server.url("/sg1"),
                    &sg_server.url("/sg2"),
                    &rpc_server.url("/rpc1"),
                    &rpc_server.url("/rpc2"),
                )],
                None,
            )
            .unwrap();
            let vault = raindex_client
                .get_vault(
                    &OrderbookIdentifier::new(
                        1,
                        Address::from_str(CHAIN_ID_1_ORDERBOOK_ADDRESS).unwrap(),
                    ),
                    Bytes::from_str("0x0123").unwrap(),
                )
                .await
                .unwrap();
            let result = vault
                .get_approval_calldata(&Float::parse("600".to_string()).unwrap())
                .await
                .unwrap();
            assert_eq!(
                result,
                Bytes::copy_from_slice(
                    &approveCall {
                        spender: Address::from_str(CHAIN_ID_1_ORDERBOOK_ADDRESS).unwrap(),
                        amount: U256::from(600000000000000000000u128),
                    }
                    .abi_encode(),
                )
            );

            let err = vault
                .get_approval_calldata(&Float::parse("0".to_string()).unwrap())
                .await
                .unwrap_err();
            assert_eq!(err.to_string(), RaindexError::ZeroAmount.to_string());

            let err = vault
                .get_approval_calldata(&Float::parse("90".to_string()).unwrap())
                .await
                .unwrap_err();
            assert_eq!(err.to_string(), RaindexError::ExistingAllowance.to_string());

            let err = vault
                .get_approval_calldata(&Float::parse("100".to_string()).unwrap())
                .await
                .unwrap_err();
            assert_eq!(err.to_string(), RaindexError::ExistingAllowance.to_string());
        }

        #[tokio::test]
        async fn test_check_vault_allowance() {
            let rpc_server = MockServer::start_async().await;
            rpc_server.mock(|when, then| {
                when.path("/rpc1");
                then.status(200).json_body(json!({
                    "jsonrpc": "2.0",
                    "id": 1,
                    "result": "0x0000000000000000000000000000000000000000000000000000000000000001",
                }));
            });

            let sg_server = MockServer::start_async().await;
            sg_server.mock(|when, then| {
                when.path("/sg1");
                then.status(200).json_body_obj(&json!({
                    "data": {
                        "vault": get_vault1_json()
                    }
                }));
            });

            let raindex_client = RaindexClient::new(
                vec![get_test_yaml(
                    &sg_server.url("/sg1"),
                    &sg_server.url("/sg2"),
                    &rpc_server.url("/rpc1"),
                    &rpc_server.url("/rpc2"),
                )],
                None,
            )
            .unwrap();
            let vault = raindex_client
                .get_vault(
                    &OrderbookIdentifier::new(
                        1,
                        Address::from_str(CHAIN_ID_1_ORDERBOOK_ADDRESS).unwrap(),
                    ),
                    Bytes::from_str("0x0123").unwrap(),
                )
                .await
                .unwrap();
            let result = vault.get_allowance().await.unwrap();
            assert_eq!(result.0, U256::from(1));
        }

        #[tokio::test]
        async fn test_get_vaults_with_token_filter() {
            let sg_server = MockServer::start_async().await;
            sg_server.mock(|when, then| {
                when.path("/sg1")
                    .body_contains("\"token_in\":[\"0x1d80c49bbbcd1c0911346656b529df9e5c2f783d\"]");
                then.status(200).json_body_obj(&json!({
                    "data": {
                        "vaults": [get_vault1_json()]
                    }
                }));
            });
            sg_server.mock(|when, then| {
                when.path("/sg2")
                    .body_contains("\"token_in\":[\"0x1d80c49bbbcd1c0911346656b529df9e5c2f783d\"]");
                then.status(200).json_body_obj(&json!({
                    "data": {
                        "vaults": []
                    }
                }));
            });

            let raindex_client = RaindexClient::new(
                vec![get_test_yaml(
                    &sg_server.url("/sg1"),
                    &sg_server.url("/sg2"),
                    &sg_server.url("/rpc1"),
                    &sg_server.url("/rpc2"),
                )],
                None,
            )
            .unwrap();

            let filters = GetVaultsFilters {
                owners: vec![],
                hide_zero_balance: false,
                tokens: Some(vec![Address::from_str(
                    "0x1d80c49bbbcd1c0911346656b529df9e5c2f783d",
                )
                .unwrap()]),
            };

            let result = raindex_client
                .get_vaults(None, Some(filters), None)
                .await
                .unwrap()
                .items();

            assert_eq!(result.len(), 1);
            assert_eq!(result[0].id, Bytes::from_str("0x0123").unwrap());
            assert_eq!(
                result[0].token.address,
                Address::from_str("0x1d80c49bbbcd1c0911346656b529df9e5c2f783d").unwrap()
            );
        }

        #[tokio::test]
        async fn test_get_vaults_with_multiple_token_filters() {
            let sg_server = MockServer::start_async().await;
            sg_server.mock(|when, then| {
                when.path("/sg1")
                    .body_contains("\"token_in\":[\"0x1d80c49bbbcd1c0911346656b529df9e5c2f783d\",\"0x12e605bc104e93b45e1ad99f9e555f659051c2bb\"]");
                then.status(200).json_body_obj(&json!({
                    "data": {
                        "vaults": [get_vault1_json(), get_vault2_json()]
                    }
                }));
            });
            sg_server.mock(|when, then| {
                when.path("/sg2");
                then.status(200).json_body_obj(&json!({
                    "data": {
                        "vaults": []
                    }
                }));
            });

            let raindex_client = RaindexClient::new(
                vec![get_test_yaml(
                    &sg_server.url("/sg1"),
                    &sg_server.url("/sg2"),
                    &sg_server.url("/rpc1"),
                    &sg_server.url("/rpc2"),
                )],
                None,
            )
            .unwrap();

            let filters = GetVaultsFilters {
                owners: vec![],
                hide_zero_balance: false,
                tokens: Some(vec![
                    Address::from_str("0x1d80c49bbbcd1c0911346656b529df9e5c2f783d").unwrap(),
                    Address::from_str("0x12e605bc104e93b45e1ad99f9e555f659051c2bb").unwrap(),
                ]),
            };

            let result = raindex_client
                .get_vaults(None, Some(filters), None)
                .await
                .unwrap()
                .items();

            assert_eq!(result.len(), 2);
        }

        #[tokio::test]
        async fn test_get_all_vault_tokens_without_filter() {
            let sg_server = MockServer::start_async().await;
            sg_server.mock(|when, then| {
                when.path("/sg1");
                then.status(200).json_body_obj(&json!({
                    "data": {
                        "erc20S": [
                            {
                                "id": "token1",
                                "address": "0x1d80c49bbbcd1c0911346656b529df9e5c2f783d",
                                "name": "Token 1",
                                "symbol": "TKN1",
                                "decimals": "18"
                            }
                        ]
                    }
                }));
            });

            sg_server.mock(|when, then| {
                when.path("/sg2");
                then.status(200).json_body_obj(&json!({
                    "data": {
                        "erc20S": [
                            {
                                "id": "token2",
                                "address": "0x1d80c49bbbcd1c0911346656b529df9e5c2f783f",
                                "name": "Token 2",
                                "symbol": "TKN2",
                                "decimals": "18"
                            }
                        ]
                    }
                }));
            });

            let raindex_client = RaindexClient::new(
                vec![get_test_yaml(
                    &sg_server.url("/sg1"),
                    &sg_server.url("/sg2"),
                    &sg_server.url("/rpc1"),
                    &sg_server.url("/rpc2"),
                )],
                None,
            )
            .unwrap();

            // Test with specific chain filter (only chain 1)
            let result = raindex_client.get_all_vault_tokens(None).await.unwrap();

            assert_eq!(result.len(), 2);
        }

        #[tokio::test]
        async fn test_get_all_vault_tokens_with_chain_filter() {
            let sg_server = MockServer::start_async().await;
            sg_server.mock(|when, then| {
                when.path("/sg1");
                then.status(200).json_body_obj(&json!({
                    "data": {
                        "erc20S": [
                            {
                                "id": "token1",
                                "address": "0x1d80c49bbbcd1c0911346656b529df9e5c2f783d",
                                "name": "Token 1",
                                "symbol": "TKN1",
                                "decimals": "18"
                            }
                        ]
                    }
                }));
            });

            let raindex_client = RaindexClient::new(
                vec![get_test_yaml(
                    &sg_server.url("/sg1"),
                    &sg_server.url("/sg2"),
                    &sg_server.url("/rpc1"),
                    &sg_server.url("/rpc2"),
                )],
                None,
            )
            .unwrap();

            // Test with specific chain filter (only chain 1)
            let result = raindex_client
                .get_all_vault_tokens(Some(ChainIds(vec![1])))
                .await
                .unwrap();

            assert_eq!(result.len(), 1);
            assert_eq!(result[0].id(), "token1");
            assert_eq!(result[0].chain_id(), 1);
        }

        #[tokio::test]
        async fn test_get_account_balance_from_vault() {
            let server = MockServer::start_async().await;
            server.mock(|when, then| {
                when.path("/sg1");
                then.status(200).json_body_obj(&json!({
                    "data": {
                        "vault": get_vault1_json()
                    }
                }));
            });
            server.mock(|when, then| {
                when.method("POST")
                    .path("/rpc1")
                    .body_contains("0x70a08231");
                then.body(
                    json!({
                        "jsonrpc": "2.0",
                        "id": 1,
                        "result": "0x00000000000000000000000000000000000000000000000000000000000003e8"
                    })
                    .to_string(),
                );
            });

            let raindex_client = RaindexClient::new(
                vec![get_test_yaml(
                    &server.url("/sg1"),
                    &server.url("/sg2"),
                    &server.url("/rpc1"),
                    &server.url("/rpc2"),
                )],
                None,
            )
            .unwrap();
            let vault = raindex_client
                .get_vault(
                    &OrderbookIdentifier::new(
                        1,
                        Address::from_str(CHAIN_ID_1_ORDERBOOK_ADDRESS).unwrap(),
                    ),
                    Bytes::from_str("0x0123").unwrap(),
                )
                .await
                .unwrap();

            let balance = vault.get_owner_balance(Address::random()).await.unwrap();
            assert_eq!(balance, U256::from(1000));
        }
    }
}<|MERGE_RESOLUTION|>--- conflicted
+++ resolved
@@ -1,19 +1,11 @@
-<<<<<<< HEAD
-use super::{local_db::executor::JsCallbackExecutor, *};
+use super::*;
 use crate::local_db::query::fetch_vaults::LocalDbVault;
-=======
-use super::*;
->>>>>>> f04c84cf
 use crate::local_db::{
     is_chain_supported_local_db, query::fetch_vault_balance_changes::LocalDbVaultBalanceChange,
     OrderbookIdentifier,
 };
 use crate::raindex_client::local_db::query::fetch_vault_balance_changes::fetch_vault_balance_changes;
-<<<<<<< HEAD
-=======
-use crate::raindex_client::local_db::query::fetch_vaults::fetch_vaults;
-use crate::raindex_client::local_db::LocalDb;
->>>>>>> f04c84cf
+use crate::raindex_client::local_db::vaults::LocalDbVaults;
 use crate::{
     deposit::DepositArgs,
     erc20::ERC20,
@@ -28,6 +20,7 @@
     hex,
     primitives::{Address, Bytes, B256, U256},
 };
+use async_trait::async_trait;
 use rain_math_float::Float;
 use rain_orderbook_bindings::{IOrderBookV5::deposit3Call, IERC20::approveCall};
 use rain_orderbook_subgraph_client::{
@@ -42,6 +35,7 @@
     },
     MultiOrderbookSubgraphClient,
     OrderbookSubgraphClient,
+    OrderbookSubgraphClientError,
     SgPaginationArgs,
 };
 use std::{rc::Rc, str::FromStr};
@@ -49,6 +43,31 @@
 use wasm_bindgen_utils::prelude::js_sys::BigInt;
 
 const DEFAULT_PAGE_SIZE: u16 = 100;
+
+pub(crate) struct SubgraphVaults<'a> {
+    client: &'a RaindexClient,
+}
+impl<'a> SubgraphVaults<'a> {
+    pub(crate) fn new(client: &'a RaindexClient) -> Self {
+        Self { client }
+    }
+}
+
+#[async_trait(?Send)]
+pub(crate) trait VaultsDataSource {
+    async fn list(
+        &self,
+        chain_ids: Option<Vec<u32>>,
+        filters: &GetVaultsFilters,
+        page: Option<u16>,
+    ) -> Result<Vec<RaindexVault>, RaindexError>;
+
+    async fn get_by_id(
+        &self,
+        ob_id: &OrderbookIdentifier,
+        vault_id: &Bytes,
+    ) -> Result<Option<RaindexVault>, RaindexError>;
+}
 
 #[derive(Serialize, Deserialize, Debug, Clone, PartialEq, Tsify)]
 #[serde(rename_all = "camelCase")]
@@ -1100,13 +1119,21 @@
             u16,
         >,
     ) -> Result<RaindexVaultsList, RaindexError> {
+        let filters = filters.unwrap_or_default();
+        let page_number = page.unwrap_or(1);
+        let subgraph_source = SubgraphVaults::new(self);
+
         let Some(mut ids) = chain_ids.map(|ChainIds(ids)| ids) else {
-            let vaults = self.get_vaults_sg(None, filters, page).await?;
+            let vaults = subgraph_source
+                .list(None, &filters, Some(page_number))
+                .await?;
             return Ok(RaindexVaultsList::new(vaults));
         };
 
         if ids.is_empty() {
-            let vaults = self.get_vaults_sg(None, filters, page).await?;
+            let vaults = subgraph_source
+                .list(None, &filters, Some(page_number))
+                .await?;
             return Ok(RaindexVaultsList::new(vaults));
         };
 
@@ -1127,134 +1154,26 @@
             sg_ids.append(&mut local_ids);
         }
 
-<<<<<<< HEAD
-        if !local_ids.is_empty() {
-            let exec = JsCallbackExecutor::from_ref(&db_cb);
-            let mut local_vaults = self
-                .get_vaults_local_db(exec, local_ids, filters.clone())
-                .await?;
-            vaults.append(&mut local_vaults);
-=======
         if let Some(local_db) = self.local_db() {
             if !local_ids.is_empty() {
-                let client = self.clone();
-                let locals = futures::future::try_join_all(local_ids.into_iter().map(|id| {
-                    let local_db = local_db.clone();
-                    let filters = filters.clone();
-                    let client = client.clone();
-                    async move { client.get_vaults_local_db(local_db, id, filters).await }
-                }))
+                let local_source = LocalDbVaults::new(&local_db, Rc::new(self.clone()));
+                let local_vaults = local_source
+                    .list(Some(local_ids.clone()), &filters, None)
+                    .await?;
+                vaults.extend(local_vaults);
+            }
+        }
+
+        if !sg_ids.is_empty() {
+            let sg_vaults = subgraph_source
+                .list(Some(sg_ids), &filters, Some(page_number))
                 .await?;
-                for mut chunk in locals {
-                    vaults.append(&mut chunk);
-                }
-            }
->>>>>>> f04c84cf
-        }
-
-        if !sg_ids.is_empty() {
-            let sg_vaults = self.get_vaults_sg(Some(sg_ids), filters, page).await?;
             vaults.extend(sg_vaults);
         }
 
         Ok(RaindexVaultsList::new(vaults))
     }
 
-    async fn get_vaults_sg(
-        &self,
-        chain_ids: Option<Vec<u32>>,
-        filters: Option<GetVaultsFilters>,
-        page: Option<u16>,
-    ) -> Result<Vec<RaindexVault>, RaindexError> {
-        let raindex_client = Rc::new(self.clone());
-        let multi_subgraph_args = self.get_multi_subgraph_args(chain_ids)?;
-        let client = MultiOrderbookSubgraphClient::new(
-            multi_subgraph_args.values().flatten().cloned().collect(),
-        );
-
-        let vaults = client
-            .vaults_list(
-                filters
-                    .unwrap_or(GetVaultsFilters {
-                        owners: vec![],
-                        hide_zero_balance: false,
-                        tokens: None,
-                    })
-                    .try_into()?,
-                SgPaginationArgs {
-                    page: page.unwrap_or(1),
-                    page_size: DEFAULT_PAGE_SIZE,
-                },
-            )
-            .await;
-
-        let vaults = vaults
-            .iter()
-            .map(|vault| {
-                let chain_id = multi_subgraph_args
-                    .iter()
-                    .find(|(_, args)| args.iter().any(|arg| arg.name == vault.subgraph_name))
-                    .map(|(chain_id, _)| *chain_id)
-                    .ok_or_else(|| {
-                        RaindexError::SubgraphNotFound(
-                            vault.subgraph_name.clone(),
-                            vault.vault.vault_id.0.clone(),
-                        )
-                    })?;
-                let vault = RaindexVault::try_from_sg_vault(
-                    raindex_client.clone(),
-                    chain_id,
-                    vault.vault.clone(),
-                    None,
-                )?;
-                Ok(vault)
-            })
-            .collect::<Result<Vec<RaindexVault>, RaindexError>>()?;
-
-        Ok(vaults)
-    }
-
-<<<<<<< HEAD
-=======
-    async fn get_vaults_local_db(
-        &self,
-        executor: LocalDb,
-        chain_id: u32,
-        filters: Option<GetVaultsFilters>,
-    ) -> Result<Vec<RaindexVault>, RaindexError> {
-        let fetch_args_template = filters
-            .clone()
-            .map(FetchVaultsArgs::from_filters)
-            .unwrap_or_default();
-
-        let mut vaults = Vec::new();
-        let orderbooks = self.get_orderbooks_by_chain_id(chain_id)?;
-        let raindex_client = Rc::new(self.clone());
-
-        for orderbook_cfg in orderbooks {
-            let local_vaults = fetch_vaults(
-                &executor,
-                &OrderbookIdentifier::new(chain_id, orderbook_cfg.address),
-                fetch_args_template.clone(),
-            )
-            .await?;
-
-            for local_vault in local_vaults {
-                let vault = RaindexVault::try_from_local_db(
-                    Rc::clone(&raindex_client),
-                    chain_id,
-                    local_vault,
-                    None,
-                )?;
-
-                vaults.push(vault);
-            }
-        }
-
-        Ok(vaults)
-    }
-
->>>>>>> f04c84cf
     /// Fetches detailed information for a specific vault
     ///
     /// Retrieves complete vault information including token details, balance, etc.
@@ -1380,24 +1299,95 @@
 
         if is_chain_supported_local_db(ob_id.chain_id) {
             if let Some(local_db) = self.local_db() {
-                if let Some(vault) = self.get_vault_local_db(&local_db, ob_id, &vault_id).await? {
+                let local_source = LocalDbVaults::new(&local_db, Rc::new(self.clone()));
+                if let Some(vault) = local_source.get_by_id(ob_id, &vault_id).await? {
                     return Ok(vault);
                 }
             }
         }
 
-        let client = OrderbookSubgraphClient::new(orderbook_cfg.subgraph.url.clone());
-        let vault = RaindexVault::try_from_sg_vault(
-            Rc::new(self.clone()),
-            ob_id.chain_id,
-            client.vault_detail(Id::new(vault_id.to_string())).await?,
-            None,
-        )?;
-        Ok(vault)
-    }
-}
-
-#[derive(Serialize, Deserialize, Debug, Clone, Tsify)]
+        SubgraphVaults::new(self)
+            .get_by_id(ob_id, &vault_id)
+            .await?
+            .ok_or_else(|| {
+                RaindexError::VaultNotFound(
+                    ob_id.orderbook_address.to_string(),
+                    ob_id.chain_id,
+                    vault_id.to_string(),
+                )
+            })
+    }
+}
+
+#[async_trait(?Send)]
+impl VaultsDataSource for SubgraphVaults<'_> {
+    async fn list(
+        &self,
+        chain_ids: Option<Vec<u32>>,
+        filters: &GetVaultsFilters,
+        page: Option<u16>,
+    ) -> Result<Vec<RaindexVault>, RaindexError> {
+        let raindex_client = Rc::new(self.client.clone());
+        let multi_subgraph_args = self.client.get_multi_subgraph_args(chain_ids)?;
+        let client = MultiOrderbookSubgraphClient::new(
+            multi_subgraph_args.values().flatten().cloned().collect(),
+        );
+
+        let vaults = client
+            .vaults_list(
+                filters.clone().try_into()?,
+                SgPaginationArgs {
+                    page: page.unwrap_or(1),
+                    page_size: DEFAULT_PAGE_SIZE,
+                },
+            )
+            .await;
+
+        let vaults = vaults
+            .iter()
+            .map(|vault| {
+                let chain_id = multi_subgraph_args
+                    .iter()
+                    .find(|(_, args)| args.iter().any(|arg| arg.name == vault.subgraph_name))
+                    .map(|(chain_id, _)| *chain_id)
+                    .ok_or_else(|| {
+                        RaindexError::SubgraphNotFound(
+                            vault.subgraph_name.clone(),
+                            vault.vault.vault_id.0.clone(),
+                        )
+                    })?;
+                let vault = RaindexVault::try_from_sg_vault(
+                    raindex_client.clone(),
+                    chain_id,
+                    vault.vault.clone(),
+                    None,
+                )?;
+                Ok(vault)
+            })
+            .collect::<Result<Vec<RaindexVault>, RaindexError>>()?;
+
+        Ok(vaults)
+    }
+
+    async fn get_by_id(
+        &self,
+        ob_id: &OrderbookIdentifier,
+        vault_id: &Bytes,
+    ) -> Result<Option<RaindexVault>, RaindexError> {
+        let raindex_client = Rc::new(self.client.clone());
+        let client = self.client.get_orderbook_client(ob_id.orderbook_address)?;
+        let vault = match client.vault_detail(Id::new(vault_id.to_string())).await {
+            Ok(vault) => vault,
+            Err(OrderbookSubgraphClientError::Empty) => return Ok(None),
+            Err(err) => return Err(err.into()),
+        };
+
+        let vault = RaindexVault::try_from_sg_vault(raindex_client, ob_id.chain_id, vault, None)?;
+        Ok(Some(vault))
+    }
+}
+
+#[derive(Serialize, Deserialize, Debug, Clone, Tsify, Default)]
 #[serde(rename_all = "camelCase")]
 pub struct GetVaultsFilters {
     #[tsify(type = "Address[]")]
