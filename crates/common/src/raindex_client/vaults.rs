<<<<<<< HEAD
use super::RaindexClient;

// TODO: Implement vault methods
impl RaindexClient {
    // Future vault methods will be implemented here:
    // - get_vaults
    // - get_vault
    // - get_vault_balance_changes
    // - get_vault_deposit_calldata
    // - get_vault_withdraw_calldata
    // - get_vault_approval_calldata
    // - check_vault_allowance
=======
use super::*;
use alloy::primitives::{Address, U256};
use rain_orderbook_subgraph_client::types::common::{SgErc20, SgVault};
use std::str::FromStr;
#[cfg(target_family = "wasm")]
use wasm_bindgen_utils::prelude::js_sys::BigInt;

#[derive(Serialize, Deserialize, Debug, Clone, Tsify)]
#[serde(rename_all = "camelCase")]
pub enum RaindexVaultType {
    Input,
    Output,
    InputOutput,
}
impl_wasm_traits!(RaindexVaultType);

/// Represents a vault with balance and token information within a given orderbook.
///
/// A vault is a fundamental component that holds tokens and participates in order execution.
/// Each vault has a unique identifier, current balance, associated token metadata, and
/// belongs to a specific orderbook contract on the blockchain.
///
/// Vaults can serve different roles in relation to orders - they can provide tokens (input),
/// receive tokens (output), or both (input/output), depending on the trading strategy.
#[derive(Serialize, Deserialize, Debug, Clone)]
#[serde(rename_all = "camelCase")]
#[wasm_bindgen]
pub struct RaindexVault {
    vault_type: RaindexVaultType,
    id: String,
    owner: Address,
    vault_id: U256,
    balance: U256,
    token: RaindexVaultToken,
    orderbook: Address,
}

#[wasm_bindgen]
impl RaindexVault {
    #[wasm_bindgen(getter = vaultType)]
    pub fn vault_type(&self) -> RaindexVaultType {
        self.vault_type.clone()
    }
    #[wasm_bindgen(getter)]
    pub fn id(&self) -> String {
        self.id.clone()
    }
    #[wasm_bindgen(getter, unchecked_return_type = "Address")]
    pub fn owner(&self) -> String {
        self.owner.to_string()
    }
    #[cfg(target_family = "wasm")]
    #[wasm_bindgen(getter = vaultId)]
    pub fn vault_id(&self) -> Result<BigInt, RaindexError> {
        BigInt::from_str(&self.vault_id.to_string())
            .map_err(|e| RaindexError::JsError(e.to_string().into()))
    }
    #[cfg(not(target_family = "wasm"))]
    #[wasm_bindgen(getter = vaultId)]
    pub fn vault_id(&self) -> String {
        self.vault_id.to_string()
    }
    #[cfg(target_family = "wasm")]
    #[wasm_bindgen(getter)]
    pub fn balance(&self) -> Result<BigInt, RaindexError> {
        BigInt::from_str(&self.balance.to_string())
            .map_err(|e| RaindexError::JsError(e.to_string().into()))
    }
    #[cfg(not(target_family = "wasm"))]
    #[wasm_bindgen(getter)]
    pub fn balance(&self) -> String {
        self.balance.to_string()
    }
    #[wasm_bindgen(getter)]
    pub fn token(&self) -> RaindexVaultToken {
        self.token.clone()
    }
    #[wasm_bindgen(getter, unchecked_return_type = "Address")]
    pub fn orderbook(&self) -> String {
        self.orderbook.to_string()
    }
}

/// Token metadata associated with a vault in the Raindex system.
///
/// Contains comprehensive information about the ERC20 token held within a vault,
/// including contract address, human-readable identifiers, and decimal precision.
/// Some fields may be optional as they depend on the token's implementation and
/// whether the metadata has been successfully retrieved from the blockchain.
#[derive(Serialize, Deserialize, Debug, Clone)]
#[serde(rename_all = "camelCase")]
#[wasm_bindgen]
pub struct RaindexVaultToken {
    id: String,
    address: Address,
    name: Option<String>,
    symbol: Option<String>,
    decimals: Option<U256>,
}
#[wasm_bindgen]
impl RaindexVaultToken {
    #[wasm_bindgen(getter)]
    pub fn id(&self) -> String {
        self.id.clone()
    }
    #[wasm_bindgen(getter, unchecked_return_type = "Address")]
    pub fn address(&self) -> String {
        self.address.to_string()
    }
    #[wasm_bindgen(getter)]
    pub fn name(&self) -> Option<String> {
        self.name.clone()
    }
    #[wasm_bindgen(getter)]
    pub fn symbol(&self) -> Option<String> {
        self.symbol.clone()
    }
    #[cfg(target_family = "wasm")]
    #[wasm_bindgen(getter)]
    pub fn decimals(&self) -> Result<Option<BigInt>, RaindexError> {
        self.decimals
            .map(|decimals| {
                BigInt::from_str(&decimals.to_string())
                    .map_err(|e| RaindexError::JsError(e.to_string().into()))
            })
            .transpose()
    }
    #[cfg(not(target_family = "wasm"))]
    #[wasm_bindgen(getter)]
    pub fn decimals(&self) -> Option<String> {
        self.decimals.map(|decimals| decimals.to_string())
    }
}

impl RaindexVault {
    pub fn try_from_sg_vault(
        vault: SgVault,
        vault_type: RaindexVaultType,
    ) -> Result<Self, RaindexError> {
        Ok(Self {
            vault_type,
            id: vault.id.0,
            owner: Address::from_str(&vault.owner.0)?,
            vault_id: U256::from_str(&vault.vault_id.0)?,
            balance: U256::from_str(&vault.balance.0)?,
            token: vault.token.try_into()?,
            orderbook: Address::from_str(&vault.orderbook.id.0)?,
        })
    }

    pub fn with_vault_type(&self, vault_type: RaindexVaultType) -> Self {
        Self {
            vault_type,
            id: self.id.clone(),
            owner: self.owner,
            vault_id: self.vault_id,
            balance: self.balance,
            token: self.token.clone(),
            orderbook: self.orderbook,
        }
    }
}

impl TryFrom<SgErc20> for RaindexVaultToken {
    type Error = RaindexError;
    fn try_from(erc20: SgErc20) -> Result<Self, Self::Error> {
        Ok(Self {
            id: erc20.id.0,
            address: Address::from_str(&erc20.address.0)?,
            name: erc20.name,
            symbol: erc20.symbol,
            decimals: erc20
                .decimals
                .map(|decimals| U256::from_str(&decimals.0))
                .transpose()?,
        })
    }
>>>>>>> db4f117d
}<|MERGE_RESOLUTION|>--- conflicted
+++ resolved
@@ -1,17 +1,3 @@
-<<<<<<< HEAD
-use super::RaindexClient;
-
-// TODO: Implement vault methods
-impl RaindexClient {
-    // Future vault methods will be implemented here:
-    // - get_vaults
-    // - get_vault
-    // - get_vault_balance_changes
-    // - get_vault_deposit_calldata
-    // - get_vault_withdraw_calldata
-    // - get_vault_approval_calldata
-    // - check_vault_allowance
-=======
 use super::*;
 use alloy::primitives::{Address, U256};
 use rain_orderbook_subgraph_client::types::common::{SgErc20, SgVault};
@@ -189,5 +175,4 @@
                 .transpose()?,
         })
     }
->>>>>>> db4f117d
 }