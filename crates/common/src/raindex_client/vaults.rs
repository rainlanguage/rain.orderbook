--- conflicted
+++ resolved
@@ -1353,16 +1353,8 @@
 
         if is_chain_supported_local_db(ob_id.chain_id) {
             if let Some(db_cb) = self.local_db_callback() {
-<<<<<<< HEAD
                 let exec = JsCallbackExecutor::from_ref(&db_cb);
-                if let Some(vault) = self
-                    .get_vault_local_db(&exec, chain_id, orderbook_address, &vault_id)
-                    .await?
-                {
-=======
-                let exec = JsCallbackExecutor::new(&db_cb);
                 if let Some(vault) = self.get_vault_local_db(&exec, ob_id, &vault_id).await? {
->>>>>>> 0fb591d7
                     return Ok(vault);
                 }
             }
