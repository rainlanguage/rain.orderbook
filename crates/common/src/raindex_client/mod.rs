--- conflicted
+++ resolved
@@ -130,12 +130,7 @@
         }
     }
 
-<<<<<<< HEAD
-    #[cfg(all(test, target_family = "wasm"))]
-    fn get_subgraph_url_for_chain(&self, chain_id: u64) -> Result<String, RaindexError> {
-=======
     fn get_subgraph_url_for_chain(&self, chain_id: u64) -> Result<Url, RaindexError> {
->>>>>>> db4f117d
         let network = self.orderbook_yaml.get_network_by_chain_id(chain_id)?;
         let orderbook = self
             .orderbook_yaml
