--- conflicted
+++ resolved
@@ -45,11 +45,8 @@
 eyre.workspace = true
 rain-math-float.workspace = true
 tower.workspace = true
-<<<<<<< HEAD
 getrandom = { workspace = true }
-=======
 backon = "0.4.4"
->>>>>>> e06c1aa2
 
 [target.'cfg(not(target_family = "wasm"))'.dependencies]
 tokio = { workspace = true, features = ["full"] }
