--- conflicted
+++ resolved
@@ -45,11 +45,7 @@
 eyre.workspace = true
 rain-math-float.workspace = true
 tower.workspace = true
-<<<<<<< HEAD
-backon = "0.4.4"
-=======
 flate2 = "1.0.34"
->>>>>>> 5d54f7a5
 
 [target.'cfg(not(target_family = "wasm"))'.dependencies]
 tokio = { workspace = true, features = ["full"] }
