[package]
name = "rain_orderbook_common"
description = "Rain Orderbook CLI."
version.workspace = true
edition.workspace = true
license.workspace = true
homepage.workspace = true

# See more keys and their definitions at https://doc.rust-lang.org/cargo/reference/manifest.html

[lib]
crate-type = ["rlib", "cdylib"]

[dependencies]
rain_orderbook_bindings = { workspace = true }
rain_orderbook_subgraph_client = { workspace = true }
rain_orderbook_app_settings = { workspace = true }
alloy = { workspace = true, features = ["dyn-abi", "rand"] }
alloy-ethers-typecast = { workspace = true }
url = { workspace = true }
serde = { workspace = true }
serde_json = { workspace = true }
serde_yaml = { workspace = true }
thiserror = { workspace = true }
tracing = { workspace = true }
once_cell = { workspace = true }
reqwest = { workspace = true }
strict-yaml-rust = { workspace = true }
dotrain = { workspace = true }
dotrain-lsp = { workspace = true }
rain-metadata = { workspace = true }
rain-metaboard-subgraph = { workspace = true }
rain-metadata-bindings = { workspace = true }
rain_interpreter_bindings = { workspace = true }
rain_interpreter_dispair = { workspace = true }
rain_interpreter_parser = { workspace = true }
serde_bytes = { workspace = true }
csv = { workspace = true }
chrono = { workspace = true }
futures = { workspace = true }
rain-error-decoding = { workspace = true }
rain-interpreter-eval = { workspace = true }
wasm-bindgen-utils = { workspace = true }
eyre.workspace = true
rain-math-float.workspace = true
tower.workspace = true

[target.'cfg(not(target_family = "wasm"))'.dependencies]
tokio = { workspace = true, features = ["full"] }
proptest = { workspace = true }
alloy = { workspace = true, features = ["signer-ledger"] }

[target.'cfg(target_family = "wasm")'.dependencies]
<<<<<<< HEAD
tokio = { workspace = true, features = [
    "sync",
    "macros",
    "io-util",
    "rt",
    "time",
] }
=======
tokio = { workspace = true, features = ["sync", "macros", "io-util", "rt", "time"] }
wasm-bindgen-test = "0.3"
>>>>>>> 60f93f12

[target.'cfg(not(target_family = "wasm"))'.dev-dependencies]
httpmock = "0.7.0"
rain_orderbook_test_fixtures = { workspace = true }<|MERGE_RESOLUTION|>--- conflicted
+++ resolved
@@ -51,7 +51,6 @@
 alloy = { workspace = true, features = ["signer-ledger"] }
 
 [target.'cfg(target_family = "wasm")'.dependencies]
-<<<<<<< HEAD
 tokio = { workspace = true, features = [
     "sync",
     "macros",
@@ -59,10 +58,7 @@
     "rt",
     "time",
 ] }
-=======
-tokio = { workspace = true, features = ["sync", "macros", "io-util", "rt", "time"] }
 wasm-bindgen-test = "0.3"
->>>>>>> 60f93f12
 
 [target.'cfg(not(target_family = "wasm"))'.dev-dependencies]
 httpmock = "0.7.0"
