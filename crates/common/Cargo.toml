[package]
name = "rain_orderbook_common"
version = "0.0.1"
edition = "2021"
license = "CAL-1.0"
description = "Rain Orderbook CLI."
homepage = "https://github.com/rainprotocol/rain.orderbook"

# See more keys and their definitions at https://doc.rust-lang.org/cargo/reference/manifest.html

[dependencies]
rain_orderbook_bindings = { workspace = true }
rain_orderbook_subgraph_client = { workspace = true }
rain_orderbook_app_settings = { workspace = true }
alloy-primitives = { workspace = true }
alloy-ethers-typecast = { workspace = true }
alloy-sol-types = { workspace = true }
url = { workspace = true }
serde = { workspace = true }
serde_json = { workspace = true }
serde_yaml = { workspace = true }
thiserror = { workspace = true }
tracing = { workspace = true }
once_cell = { workspace = true }
alloy-json-abi = { workspace = true }
alloy-dyn-abi = { workspace = true }
reqwest = { workspace = true }
strict-yaml-rust = { workspace = true }
dotrain = { workspace = true }
dotrain-lsp = { workspace = true }
rain-metadata = { workspace = true }
rain_interpreter_bindings = { workspace = true }
rain_interpreter_dispair = { workspace = true }
rain_interpreter_parser = { workspace = true }
rain-interpreter-eval = { workspace = true }
serde_bytes = { workspace = true }
tokio = { workspace = true }
proptest = { workspace = true }
typeshare = { workspace = true }
csv = { workspace = true }
chrono = { workspace = true }
<<<<<<< HEAD
futures = { workspace = true }
=======
serde_yaml = { workspace = true }
>>>>>>> 7b7eb612
k256 = "=0.13.1"

[dev-dependencies]
tokio = { workspace = true }<|MERGE_RESOLUTION|>--- conflicted
+++ resolved
@@ -39,11 +39,7 @@
 typeshare = { workspace = true }
 csv = { workspace = true }
 chrono = { workspace = true }
-<<<<<<< HEAD
-futures = { workspace = true }
-=======
 serde_yaml = { workspace = true }
->>>>>>> 7b7eb612
 k256 = "=0.13.1"
 
 [dev-dependencies]
