[package]
name = "rain_orderbook_cli"
description = "Rain Orderbook CLI."
version.workspace = true
edition.workspace = true
license.workspace = true
homepage.workspace = true

# See more keys and their definitions at https://doc.rust-lang.org/cargo/reference/manifest.html

[dependencies]
alloy-ethers-typecast = { workspace = true }
alloy = { workspace = true }
rain_orderbook_subgraph_client = { workspace = true }
rain_orderbook_bindings = { workspace = true }
rain_orderbook_common = { workspace = true }
rain_orderbook_app_settings = { workspace = true }
rain_orderbook_quote = { workspace = true }
anyhow = { workspace = true }
clap = { workspace = true }
reqwest = { workspace = true }
rust-bigint = { workspace = true }
serde = { workspace = true }
serde_bytes = { workspace = true }
tracing = { workspace = true }
tracing-subscriber = { workspace = true, features = ['env-filter'] }
comfy-table = { workspace = true }
chrono = { workspace = true }
csv = { workspace = true }

[target.'cfg(not(target_family = "wasm"))'.dependencies]
tokio = { workspace = true, features = ["full"] }

[target.'cfg(target_family = "wasm")'.dependencies]
tokio = { workspace = true, features = ["sync", "macros", "io-util", "rt", "time"] }

[dev-dependencies]
httpmock = "0.7.0"
serde_json = { workspace = true }
rain-metadata = { workspace = true }
<<<<<<< HEAD
tempfile = "3.20.0"
=======
tempfile.workspace = true
>>>>>>> db021f9a
<|MERGE_RESOLUTION|>--- conflicted
+++ resolved
@@ -38,8 +38,4 @@
 httpmock = "0.7.0"
 serde_json = { workspace = true }
 rain-metadata = { workspace = true }
-<<<<<<< HEAD
-tempfile = "3.20.0"
-=======
-tempfile.workspace = true
->>>>>>> db021f9a
+tempfile.workspace = true