--- conflicted
+++ resolved
@@ -1,8 +1,4 @@
-<<<<<<< HEAD
-use crate::commands::{Chart, Order, OrderTake, Subgraph, Vault};
-=======
-use crate::commands::{Chart, Order, OrderTake, Vault, Words};
->>>>>>> 2aba2de5
+use crate::commands::{Chart, Order, OrderTake, Subgraph, Vault, Words};
 use crate::execute::Execute;
 use anyhow::Result;
 use clap::Subcommand;
@@ -44,11 +40,8 @@
             Orderbook::OrderTake(order_take) => (order_take).execute().await,
             Orderbook::Chart(chart) => chart.execute().await,
             Orderbook::Quote(quote) => quote.execute().await,
-<<<<<<< HEAD
             Orderbook::Subgraph(subgraph) => subgraph.execute().await,
-=======
             Orderbook::Words(words) => words.execute().await,
->>>>>>> 2aba2de5
         }
     }
 }