--- conflicted
+++ resolved
@@ -51,16 +51,9 @@
             orderbook_address: Address::ZERO,
             derivation_index: Some(1),
             chain_id: Some(2),
-<<<<<<< HEAD
-            rpc_url: "http://localhost:8545".to_string(),
-            max_priority_fee_per_gas: Some(100),
-            max_fee_per_gas: Some(1000),
-=======
             rpcs: vec!["http://localhost:8545".to_string()],
             max_priority_fee_per_gas: Some(U256::from(100)),
             max_fee_per_gas: Some(U256::from(1000)),
-            gas_fee_speed: Some(CliGasFeeSpeed::Fast),
->>>>>>> 42120069
         };
 
         let transaction_args: TransactionArgs = cli_args.into();
@@ -68,19 +61,12 @@
         assert_eq!(transaction_args.orderbook_address, Address::ZERO);
         assert_eq!(transaction_args.derivation_index, Some(1));
         assert_eq!(transaction_args.chain_id, Some(2));
-<<<<<<< HEAD
-        assert_eq!(transaction_args.rpc_url, "http://localhost:8545");
-        assert_eq!(transaction_args.max_priority_fee_per_gas, Some(100));
-        assert_eq!(transaction_args.max_fee_per_gas, Some(1000));
-=======
         assert_eq!(transaction_args.rpcs, vec!["http://localhost:8545"]);
         assert_eq!(
             transaction_args.max_priority_fee_per_gas,
             Some(U256::from(100))
         );
         assert_eq!(transaction_args.max_fee_per_gas, Some(U256::from(1000)));
-        assert_eq!(transaction_args.gas_fee_speed, Some(GasFeeSpeed::Fast));
->>>>>>> 42120069
 
         let orderbook_address = Address::random();
         let cli_args = CliTransactionArgs {
