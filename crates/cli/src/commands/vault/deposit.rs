--- conflicted
+++ resolved
@@ -8,11 +8,11 @@
 
 #[derive(Args, Clone)]
 pub struct CliVaultDepositArgs {
+    #[arg(short='i', long, help = "The ID of the vault")]
+    vault_id: U256,
+
     #[arg(short, long, help = "The token address in hex format")]
     token: Address,
-
-    #[arg(short, long, help = "The ID of the vault")]
-    vault_id: U256,
 
     #[arg(short, long, help = "The amount to deposit")]
     amount: U256,
@@ -52,29 +52,4 @@
             .await?;
         Ok(())
     }
-<<<<<<< HEAD
-=======
-}
-
-#[derive(Args, Clone)]
-pub struct CliDepositArgs {
-    #[arg(short, long, help = "The token address in hex format")]
-    token: Address,
-
-    #[arg(short='i', long, help = "The ID of the vault")]
-    vault_id: U256,
-
-    #[arg(short, long, help = "The amount to deposit")]
-    amount: U256,
-}
-
-impl From<CliDepositArgs> for DepositArgs {
-    fn from(val: CliDepositArgs) -> Self {
-        DepositArgs {
-            token: val.token,
-            vault_id: val.vault_id,
-            amount: val.amount,
-        }
-    }
->>>>>>> dd7d1cf0
 }