--- conflicted
+++ resolved
@@ -43,13 +43,4 @@
 
         Ok(())
     }
-<<<<<<< HEAD
-}
-
-#[derive(Args, Clone)]
-pub struct CliRemoveOrderArgs {
-    #[arg(short = 'i', long, help = "ID of the Order")]
-    order_id: String,
-=======
->>>>>>> a056f9a7
 }