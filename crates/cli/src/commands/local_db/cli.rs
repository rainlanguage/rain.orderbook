--- conflicted
+++ resolved
@@ -200,11 +200,8 @@
             metadata_rpcs: Vec::new(),
             cfg: sync_config,
             dump_str: None,
-<<<<<<< HEAD
+            block_number_threshold: 10000,
             manifest_end_block: 1,
-=======
-            block_number_threshold: 0,
->>>>>>> 0fb591d7
         };
         let runner_target = RunnerTarget {
             orderbook_key: "test".to_string(),
