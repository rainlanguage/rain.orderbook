use super::ProducerOutcome;
use alloy::primitives::{Address, Bytes};
use rain_orderbook_app_settings::local_db_manifest::{LocalDbManifest, ManifestOrderbook};
use rain_orderbook_common::local_db::pipeline::runner::utils::RunnerTarget;
use rain_orderbook_common::local_db::{LocalDbError, OrderbookIdentifier};
use std::collections::HashMap;
use std::path::Path;
use std::str::FromStr;
use tokio::fs;
use url::Url;

/// Builds a manifest from successful producer outcomes.
pub fn build_manifest(
    successes: &[ProducerOutcome],
    target_lookup: &HashMap<OrderbookIdentifier, RunnerTarget>,
    release_base_url: &Url,
) -> Result<LocalDbManifest, LocalDbError> {
    let mut per_network: HashMap<String, (u32, Vec<ManifestOrderbook>)> = HashMap::new();

    for outcome in successes {
        let export = match &outcome.exported_dump {
            Some(export) => export,
            None => continue,
        };
        let ob_id = &outcome.outcome.ob_id;
        let runner_target =
            target_lookup
                .get(ob_id)
                .ok_or_else(|| LocalDbError::MissingRunnerTarget {
                    chain_id: ob_id.chain_id,
                    orderbook_address: ob_id.orderbook_address,
                })?;

        let chain_id = ob_id.chain_id;
        let network_key = runner_target.network_key.clone();
        let dump_url = build_dump_url(release_base_url, chain_id, ob_id.orderbook_address)?;
        let end_block_hash = Bytes::from_str(export.end_block_hash.as_str())?;

        let manifest_orderbook = ManifestOrderbook {
            address: ob_id.orderbook_address,
            dump_url,
            end_block: export.end_block,
            end_block_hash,
            end_block_time_ms: export.end_block_time_ms,
        };

        let entry = per_network
            .entry(network_key.clone())
            .or_insert_with(|| (chain_id, Vec::new()));
        if entry.0 != chain_id {
            return Err(LocalDbError::RunnerNetworkChainIdMismatch {
                network_key,
                expected: entry.0,
                found: chain_id,
            });
        }
        entry.1.push(manifest_orderbook);
    }

    let mut manifest = LocalDbManifest::new();
    let mut network_keys: Vec<_> = per_network.keys().cloned().collect();
    network_keys.sort();

    for key in network_keys {
        if let Some((chain_id, mut orderbooks)) = per_network.remove(&key) {
            orderbooks.sort_by(|a, b| a.address.cmp(&b.address));
            manifest.add_network(&key, chain_id)?;
            for orderbook in orderbooks {
                manifest.push_orderbook(&key, orderbook)?;
            }
        }
    }

    Ok(manifest)
}

fn build_dump_url(
    base_url: &Url,
    chain_id: u32,
    orderbook_address: Address,
) -> Result<Url, LocalDbError> {
    let base = base_url.as_str().trim_end_matches('/');
    let address_str = orderbook_address.to_string();
    let url_str = format!("{}/{}-{}.sql.gz", base, chain_id, address_str);
    Url::parse(&url_str).map_err(|source| LocalDbError::DumpUrlConstructionFailed {
        url: url_str,
        source,
    })
}

/// Writes the manifest to disk, creating parent directories if necessary.
pub async fn write_manifest_to_path(
    manifest: &LocalDbManifest,
    path: &Path,
) -> Result<(), LocalDbError> {
    if let Some(parent) = path.parent() {
        fs::create_dir_all(parent).await?;
    }
    let yaml = manifest.to_yaml_string()?;
    fs::write(path, yaml).await?;
    Ok(())
}

#[cfg(test)]
mod tests {
    use super::*;
    use crate::commands::local_db::pipeline::runner::export::ExportMetadata;
    use crate::commands::local_db::pipeline::runner::ProducerOutcome;
    use alloy::primitives::address;
    use rain_orderbook_common::local_db::pipeline::engine::SyncInputs;
    use rain_orderbook_common::local_db::pipeline::{
        FinalityConfig, SyncConfig, SyncOutcome, WindowOverrides,
    };
    use rain_orderbook_common::local_db::{FetchConfig, OrderbookIdentifier};
    use std::collections::HashMap;
    use tempfile::TempDir;

    fn sample_runner_target(network_key: &str, chain_id: u32, address: Address) -> RunnerTarget {
        let fetch = FetchConfig::new(10, 5, 5, 1).unwrap();
        RunnerTarget {
            orderbook_key: format!("{}-{}", network_key, address),
            manifest_url: Url::parse("https://example.com/manifest.yaml").unwrap(),
            network_key: network_key.to_string(),
            inputs: SyncInputs {
                ob_id: OrderbookIdentifier {
                    chain_id,
                    orderbook_address: address,
                },
                metadata_rpcs: Vec::new(),
                cfg: SyncConfig {
                    deployment_block: 0,
                    fetch,
                    finality: FinalityConfig { depth: 12 },
                    window_overrides: WindowOverrides::default(),
                },
                dump_str: None,
<<<<<<< HEAD
                manifest_end_block: 1,
=======
                block_number_threshold: 0,
>>>>>>> 0fb591d7
            },
        }
    }

    fn sample_outcome(target: &OrderbookIdentifier, dump_suffix: &str) -> ProducerOutcome {
        ProducerOutcome {
            outcome: SyncOutcome {
                ob_id: target.clone(),
                start_block: 0,
                target_block: 1234,
                fetched_logs: 10,
                decoded_events: 5,
            },
            exported_dump: Some(ExportMetadata {
                dump_path: Path::new(dump_suffix).to_path_buf(),
                end_block: 1234,
                end_block_hash: "0xfeedface".to_string(),
                end_block_time_ms: 1_700_000_000,
            }),
        }
    }

    #[test]
    fn build_manifest_skips_missing_exported_dump() {
        let target_included = OrderbookIdentifier {
            chain_id: 42161,
            orderbook_address: address!("0x0000000000000000000000000000000000000aa1"),
        };
        let target_skipped = OrderbookIdentifier {
            chain_id: 10,
            orderbook_address: address!("0x0000000000000000000000000000000000000bb2"),
        };

        let mut lookup: HashMap<OrderbookIdentifier, RunnerTarget> = HashMap::new();
        lookup.insert(
            target_included.clone(),
            sample_runner_target(
                "arbitrum",
                target_included.chain_id,
                target_included.orderbook_address,
            ),
        );
        lookup.insert(
            target_skipped.clone(),
            sample_runner_target(
                "optimism",
                target_skipped.chain_id,
                target_skipped.orderbook_address,
            ),
        );

        let mut skipped_outcome = sample_outcome(&target_skipped, "skipped.sql.gz");
        skipped_outcome.exported_dump = None;
        let successes = vec![
            skipped_outcome,
            sample_outcome(&target_included, "included.sql.gz"),
        ];

        let base_url = Url::parse("https://releases.example.com").unwrap();
        let manifest =
            build_manifest(&successes, &lookup, &base_url).expect("manifest build succeeds");

        assert!(
            !manifest.networks.contains_key("optimism"),
            "orderbook without dump should be ignored"
        );
        let arbitrum = manifest
            .networks
            .get("arbitrum")
            .expect("network with dump should exist");
        assert_eq!(arbitrum.orderbooks.len(), 1);
        assert_eq!(
            arbitrum.orderbooks[0].address,
            target_included.orderbook_address
        );
    }

    #[test]
    fn build_manifest_happy_path_multiple_networks() {
        let target_a = OrderbookIdentifier {
            chain_id: 42161,
            orderbook_address: address!("0x0000000000000000000000000000000000000Aa1"),
        };
        let target_b = OrderbookIdentifier {
            chain_id: 10,
            orderbook_address: address!("0x0000000000000000000000000000000000000Bb2"),
        };

        let mut lookup: HashMap<OrderbookIdentifier, RunnerTarget> = HashMap::new();
        lookup.insert(
            target_a.clone(),
            sample_runner_target("anvil", target_a.chain_id, target_a.orderbook_address),
        );
        lookup.insert(
            target_b.clone(),
            sample_runner_target("optimism", target_b.chain_id, target_b.orderbook_address),
        );

        let successes = vec![
            sample_outcome(&target_a, "dump-a.sql.gz"),
            sample_outcome(&target_b, "dump-b.sql.gz"),
        ];

        let base_url = Url::parse("https://releases.example.com").unwrap();
        let manifest =
            build_manifest(&successes, &lookup, &base_url).expect("manifest build succeeds");

        assert_eq!(manifest.manifest_version, 1);
        assert_eq!(manifest.db_schema_version, 1);
        assert_eq!(manifest.networks.len(), 2);

        let anvil = manifest.networks.get("anvil").expect("anvil network");
        assert_eq!(anvil.chain_id, 42161);
        assert_eq!(anvil.orderbooks.len(), 1);
        let expected_anvil = format!(
            "https://releases.example.com/{}-{}.sql.gz",
            target_a.chain_id, target_a.orderbook_address
        );
        assert_eq!(anvil.orderbooks[0].dump_url.as_str(), expected_anvil);

        let optimism = manifest.networks.get("optimism").expect("optimism network");
        assert_eq!(optimism.chain_id, 10);
        assert_eq!(optimism.orderbooks.len(), 1);
        let expected_optimism = format!(
            "https://releases.example.com/{}-{}.sql.gz",
            target_b.chain_id, target_b.orderbook_address
        );
        assert_eq!(optimism.orderbooks[0].dump_url.as_str(), expected_optimism);
    }

    #[test]
    fn build_manifest_errors_on_chain_id_mismatch() {
        let target_a = OrderbookIdentifier {
            chain_id: 42161,
            orderbook_address: address!("0x0000000000000000000000000000000000000cc1"),
        };
        let target_b = OrderbookIdentifier {
            chain_id: 10,
            orderbook_address: address!("0x0000000000000000000000000000000000000cc2"),
        };

        let mut lookup: HashMap<OrderbookIdentifier, RunnerTarget> = HashMap::new();
        lookup.insert(
            target_a.clone(),
            sample_runner_target("shared", target_a.chain_id, target_a.orderbook_address),
        );
        lookup.insert(
            target_b.clone(),
            sample_runner_target("shared", target_b.chain_id, target_b.orderbook_address),
        );

        let successes = vec![
            sample_outcome(&target_a, "dump-a.sql.gz"),
            sample_outcome(&target_b, "dump-b.sql.gz"),
        ];

        let base_url = Url::parse("https://releases.example.com").unwrap();
        let err = build_manifest(&successes, &lookup, &base_url)
            .expect_err("shared network key with different chain ids should error");

        match err {
            LocalDbError::RunnerNetworkChainIdMismatch {
                network_key,
                expected,
                found,
            } => {
                assert_eq!(network_key, "shared");
                assert_eq!(expected, target_a.chain_id);
                assert_eq!(found, target_b.chain_id);
            }
            other => panic!("unexpected error variant: {other:?}"),
        }
    }

    #[test]
    fn build_manifest_sorts_orderbooks_within_network() {
        let target_a = OrderbookIdentifier {
            chain_id: 42161,
            orderbook_address: address!("0x0000000000000000000000000000000000000aa2"),
        };
        let target_b = OrderbookIdentifier {
            chain_id: 42161,
            orderbook_address: address!("0x0000000000000000000000000000000000000aa1"),
        };

        let mut lookup: HashMap<OrderbookIdentifier, RunnerTarget> = HashMap::new();
        lookup.insert(
            target_a.clone(),
            sample_runner_target("anvil", target_a.chain_id, target_a.orderbook_address),
        );
        lookup.insert(
            target_b.clone(),
            sample_runner_target("anvil", target_b.chain_id, target_b.orderbook_address),
        );

        // Intentionally provide outcomes out of order to ensure sorting occurs.
        let successes = vec![
            sample_outcome(&target_a, "dump-a.sql.gz"),
            sample_outcome(&target_b, "dump-b.sql.gz"),
        ];

        let base_url = Url::parse("https://releases.example.com").unwrap();
        let manifest =
            build_manifest(&successes, &lookup, &base_url).expect("manifest build succeeds");
        let anvil = manifest.networks.get("anvil").expect("anvil network");
        let addresses: Vec<_> = anvil.orderbooks.iter().map(|ob| ob.address).collect();
        assert_eq!(
            addresses,
            vec![
                address!("0x0000000000000000000000000000000000000aa1"),
                address!("0x0000000000000000000000000000000000000aa2")
            ]
        );
    }

    #[test]
    fn build_manifest_errors_on_missing_target() {
        let ob_id = OrderbookIdentifier {
            chain_id: 42161,
            orderbook_address: address!("0x0000000000000000000000000000000000000aa1"),
        };
        let lookup: HashMap<OrderbookIdentifier, RunnerTarget> = HashMap::new();
        let successes = vec![sample_outcome(&ob_id, "dump.sql.gz")];

        let base_url = Url::parse("https://releases.example.com").unwrap();

        let err = build_manifest(&successes, &lookup, &base_url)
            .expect_err("missing target should error");
        match err {
            LocalDbError::MissingRunnerTarget {
                chain_id,
                orderbook_address,
            } => {
                assert_eq!(chain_id, ob_id.chain_id);
                assert_eq!(orderbook_address, ob_id.orderbook_address);
            }
            other => panic!("unexpected error variant: {other:?}"),
        }
    }

    #[test]
    fn build_manifest_errors_on_invalid_end_block_hash() {
        let ob_id = OrderbookIdentifier {
            chain_id: 42161,
            orderbook_address: address!("0x0000000000000000000000000000000000000dd1"),
        };

        let mut lookup: HashMap<OrderbookIdentifier, RunnerTarget> = HashMap::new();
        lookup.insert(
            ob_id.clone(),
            sample_runner_target("arbitrum", ob_id.chain_id, ob_id.orderbook_address),
        );

        let mut invalid_outcome = sample_outcome(&ob_id, "dump.sql.gz");
        invalid_outcome
            .exported_dump
            .as_mut()
            .expect("export present")
            .end_block_hash = "not-a-hex-string".to_string();

        let base_url = Url::parse("https://releases.example.com").unwrap();
        let err = build_manifest(&[invalid_outcome], &lookup, &base_url)
            .expect_err("invalid hash should error");

        match err {
            LocalDbError::FromHexError(_) => {}
            other => panic!("unexpected error variant: {other:?}"),
        }
    }

    #[test]
    fn build_manifest_returns_empty_manifest_for_no_successes() {
        let base_url = Url::parse("https://releases.example.com").unwrap();
        let manifest =
            build_manifest(&[], &HashMap::new(), &base_url).expect("empty input succeeds");

        assert!(manifest.networks.is_empty());
        assert_eq!(manifest.manifest_version, 1);
        assert_eq!(manifest.db_schema_version, 1);
    }

    #[test]
    fn build_manifest_orders_networks_alphabetically() {
        let target_devnet = OrderbookIdentifier {
            chain_id: 1,
            orderbook_address: address!("0x0000000000000000000000000000000000000aa1"),
        };
        let target_testnet = OrderbookIdentifier {
            chain_id: 10,
            orderbook_address: address!("0x0000000000000000000000000000000000000bb1"),
        };

        let mut lookup: HashMap<OrderbookIdentifier, RunnerTarget> = HashMap::new();
        lookup.insert(
            target_devnet.clone(),
            sample_runner_target(
                "devnet",
                target_devnet.chain_id,
                target_devnet.orderbook_address,
            ),
        );
        lookup.insert(
            target_testnet.clone(),
            sample_runner_target(
                "testnet",
                target_testnet.chain_id,
                target_testnet.orderbook_address,
            ),
        );

        let successes = vec![
            sample_outcome(&target_testnet, "testnet-dump.sql.gz"),
            sample_outcome(&target_devnet, "devnet-dump.sql.gz"),
        ];

        let base_url = Url::parse("https://releases.example.com/").unwrap();
        let manifest =
            build_manifest(&successes, &lookup, &base_url).expect("manifest build succeeds");

        let yaml = manifest
            .to_yaml_string()
            .expect("yaml serialization succeeds");
        let devnet_pos = yaml.find("devnet").expect("devnet key present");
        let testnet_pos = yaml.find("testnet").expect("testnet key present");
        assert!(
            devnet_pos < testnet_pos,
            "expected alphabetical ordering, got yaml: {yaml}"
        );
    }

    #[test]
    fn build_dump_url_trims_trailing_slash() {
        let base_url = Url::parse("https://releases.example.com/releases/").unwrap();
        let address = address!("0x0000000000000000000000000000000000000fff");

        let url =
            build_dump_url(&base_url, 42161, address).expect("url construction should succeed");
        let expected = format!(
            "https://releases.example.com/releases/42161-{}.sql.gz",
            address
        );
        assert_eq!(url.as_str(), expected);
    }

    #[tokio::test]
    async fn write_manifest_to_path_writes_yaml() {
        let ob_id = OrderbookIdentifier {
            chain_id: 42161,
            orderbook_address: address!("0x0000000000000000000000000000000000000aa1"),
        };
        let mut lookup: HashMap<OrderbookIdentifier, RunnerTarget> = HashMap::new();
        lookup.insert(
            ob_id.clone(),
            sample_runner_target("anvil", ob_id.chain_id, ob_id.orderbook_address),
        );
        let successes = vec![sample_outcome(&ob_id, "dump.sql.gz")];

        let base_url = Url::parse("https://releases.example.com").unwrap();
        let manifest =
            build_manifest(&successes, &lookup, &base_url).expect("manifest build succeeds");

        let temp_dir = TempDir::new().unwrap();
        let manifest_path = temp_dir.path().join("nested/manifest.yaml");
        write_manifest_to_path(&manifest, &manifest_path)
            .await
            .expect("write succeeds");

        let contents = std::fs::read_to_string(&manifest_path).expect("read manifest");
        assert!(
            contents.contains("manifest-version"),
            "expected manifest header"
        );
        assert!(contents.contains("anvil"), "expected network key");
    }
}<|MERGE_RESOLUTION|>--- conflicted
+++ resolved
@@ -134,11 +134,8 @@
                     window_overrides: WindowOverrides::default(),
                 },
                 dump_str: None,
-<<<<<<< HEAD
+                block_number_threshold: 10000,
                 manifest_end_block: 1,
-=======
-                block_number_threshold: 0,
->>>>>>> 0fb591d7
             },
         }
     }
