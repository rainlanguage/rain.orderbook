use anyhow::Result;
use clap::Parser;
use std::fs;
<<<<<<< HEAD
use std::path::{Path, PathBuf};
=======
use std::path::Path;
>>>>>>> b2d407a2
use std::process::Command;

#[derive(Parser)]
pub struct DbDump {
    #[clap(long, value_name = "PATH", action = clap::ArgAction::Append)]
    pub data_sql: Vec<String>,
    #[clap(long)]
    pub table_schema_file: String,
    #[clap(long)]
    pub end_block: u64,
    #[clap(long)]
    pub db_path: Option<String>,
    #[clap(long)]
    pub dump_file_path: Option<String>,
}

impl DbDump {
    pub async fn execute(self) -> Result<()> {
        let DbDump {
            data_sql,
            table_schema_file,
            end_block,
            db_path,
            dump_file_path,
        } = self;

        let data_sql_files = data_sql;
        let view_sql_files = resolve_view_sql_files()?;
        let db_path =
            db_path.unwrap_or_else(|| format!("src/commands/local_db/local_db_{}.db", end_block));
        let dump_file_path = dump_file_path
            .unwrap_or_else(|| format!("src/commands/local_db/local_db_{}.sql", end_block));

        if let Some(parent) = Path::new(&db_path).parent() {
            fs::create_dir_all(parent)?;
        }
        if let Some(parent) = Path::new(&dump_file_path).parent() {
            fs::create_dir_all(parent)?;
        }

        let _ = fs::remove_file(&db_path);

        let tables_sql_path = &table_schema_file;

        let _ = Command::new("sqlite3")
            .arg(&db_path)
            .arg(format!(".read {}", tables_sql_path))
            .status()?;

        if data_sql_files.is_empty() {
            eprintln!("warning: no --data-sql files provided; creating schema-only DB dump");
        } else {
            for file in data_sql_files {
                let _ = Command::new("sqlite3")
                    .arg(&db_path)
                    .arg(format!(".read {}", file))
                    .status()?;
            }
        }

        for file in view_sql_files {
            let _ = Command::new("sqlite3")
                .arg(&db_path)
                .arg(format!(".read {}", file))
                .status()?;
        }

        let output = Command::new("sqlite3")
            .arg(&db_path)
            .arg(".dump")
            .output()?;

        fs::write(&dump_file_path, output.stdout)?;

        // Gzip the SQL dump but keep the original .sql alongside the .gz
        Command::new("gzip")
            .arg("-kf")
            .arg(&dump_file_path)
            .status()?;

        Ok(())
    }
}

fn resolve_view_sql_files() -> Result<Vec<String>> {
    collect_sql_files(&default_views_dir())
}

fn default_views_dir() -> PathBuf {
    PathBuf::from("../common/src/raindex_client/local_db/views")
}

fn collect_sql_files(dir: &Path) -> Result<Vec<String>> {
    if !dir.exists() {
        return Ok(vec![]);
    }

    let mut sql_paths = Vec::new();
    for entry in fs::read_dir(dir)? {
        let entry = entry?;
        let path = entry.path();
        if path.extension().and_then(|ext| ext.to_str()) == Some("sql") {
            sql_paths.push(path);
        }
    }

    sql_paths.sort();

    Ok(sql_paths
        .into_iter()
        .map(|path| path.to_string_lossy().into_owned())
        .collect())
}

#[cfg(test)]
mod tests {
    use super::*;
    use std::fs;
    use std::path::Path;
    use tempfile::TempDir;

    const TEST_TABLE_SCHEMA: &str = r#"
CREATE TABLE test_orders (
    id INTEGER PRIMARY KEY,
    vault_id TEXT NOT NULL,
    owner TEXT NOT NULL,
    amount INTEGER NOT NULL
);
CREATE TABLE test_trades (
    id INTEGER PRIMARY KEY,
    order_id INTEGER NOT NULL,
    amount INTEGER NOT NULL,
    FOREIGN KEY (order_id) REFERENCES test_orders(id)
);
"#;

    const TEST_DATA_SQL: &str = r#"
INSERT INTO test_orders (vault_id, owner, amount) VALUES
    ('vault1', 'owner1', 100),
    ('vault2', 'owner2', 200);
INSERT INTO test_trades (order_id, amount) VALUES
    (1, 50),
    (2, 75);
"#;

    const TEST_DATA_SQL_2: &str = r#"
INSERT INTO test_orders (vault_id, owner, amount) VALUES 
    ('vault3', 'owner3', 300);
INSERT INTO test_trades (order_id, amount) VALUES 
    (3, 125);
"#;

    fn create_test_files(temp_dir: &TempDir) -> (String, String) {
        let schema_path = temp_dir.path().join("schema.sql");
        let data_path = temp_dir.path().join("data.sql");

        fs::write(&schema_path, TEST_TABLE_SCHEMA).unwrap();
        fs::write(&data_path, TEST_DATA_SQL).unwrap();

        (
            schema_path.to_string_lossy().to_string(),
            data_path.to_string_lossy().to_string(),
        )
    }

    #[tokio::test]
    async fn test_default_paths() {
        let temp_dir = TempDir::new().unwrap();
        let (schema_path, data_path) = create_test_files(&temp_dir);

        let dump = DbDump {
            data_sql: vec![data_path],
            table_schema_file: schema_path,
            end_block: 12345,
            db_path: None,
            dump_file_path: None,
        };

        let result = dump.execute().await;
        assert!(result.is_ok());

        assert!(Path::new("src/commands/local_db/local_db_12345.db").exists());
        assert!(Path::new("src/commands/local_db/local_db_12345.sql").exists());
        assert!(Path::new("src/commands/local_db/local_db_12345.sql.gz").exists());

        let dump_contents = fs::read_to_string("src/commands/local_db/local_db_12345.sql").unwrap();
        assert!(dump_contents.contains("CREATE VIEW vault_deltas"));

        let _ = fs::remove_file("src/commands/local_db/local_db_12345.db");
        let _ = fs::remove_file("src/commands/local_db/local_db_12345.sql");
        let _ = fs::remove_file("src/commands/local_db/local_db_12345.sql.gz");
    }

    #[tokio::test]
    async fn test_custom_paths() {
        let temp_dir = TempDir::new().unwrap();
        let (schema_path, data_path) = create_test_files(&temp_dir);

        let custom_db_path = temp_dir.path().join("custom_test.db");
        let custom_dump_path = temp_dir.path().join("custom_dump.sql");

        let dump = DbDump {
            data_sql: vec![data_path],
            table_schema_file: schema_path,
            end_block: 12345,
            db_path: Some(custom_db_path.to_string_lossy().to_string()),
            dump_file_path: Some(custom_dump_path.to_string_lossy().to_string()),
        };

        let result = dump.execute().await;
        assert!(result.is_ok());

        assert!(custom_db_path.exists());
        assert!(temp_dir.path().join("custom_dump.sql").exists());
        assert!(temp_dir.path().join("custom_dump.sql.gz").exists());
    }

    #[tokio::test]
    async fn test_end_to_end_workflow() {
        let temp_dir = TempDir::new().unwrap();
        let (schema_path, data_path) = create_test_files(&temp_dir);

        let db_path = temp_dir.path().join("test_workflow.db");
        let dump_path = temp_dir.path().join("test_dump.sql");

        let dump = DbDump {
            data_sql: vec![data_path],
            table_schema_file: schema_path,
            end_block: 99999,
            db_path: Some(db_path.to_string_lossy().to_string()),
            dump_file_path: Some(dump_path.to_string_lossy().to_string()),
        };

        let result = dump.execute().await;
        assert!(result.is_ok());

        assert!(db_path.exists());

        let gz_path = temp_dir.path().join("test_dump.sql.gz");
        assert!(gz_path.exists());
        assert!(temp_dir.path().join("test_dump.sql").exists());

        let output = std::process::Command::new("gunzip")
            .arg("-c")
            .arg(&gz_path)
            .output()
            .unwrap();

        let dump_content = String::from_utf8(output.stdout).unwrap();
        assert!(dump_content.contains("test_orders"));
        assert!(dump_content.contains("test_trades"));
        assert!(dump_content.contains("vault1"));
        assert!(dump_content.contains("owner1"));
    }

    #[tokio::test]
    async fn test_database_cleanup() {
        let temp_dir = TempDir::new().unwrap();
        let (schema_path, data_path) = create_test_files(&temp_dir);

        let db_path = temp_dir.path().join("cleanup_test.db");
        let dump_path = temp_dir.path().join("cleanup_dump.sql");

        fs::write(&db_path, "dummy content").unwrap();
        assert!(db_path.exists());

        let dump = DbDump {
            data_sql: vec![data_path],
            table_schema_file: schema_path,
            end_block: 77777,
            db_path: Some(db_path.to_string_lossy().to_string()),
            dump_file_path: Some(dump_path.to_string_lossy().to_string()),
        };

        let result = dump.execute().await;
        assert!(result.is_ok());

        assert!(db_path.exists());
        let db_content = fs::read(&db_path).unwrap();
        assert!(db_content.starts_with(b"SQLite format 3"));
    }

    #[tokio::test]
    async fn test_multi_file_data_sql_applied_in_order() {
        let temp_dir = TempDir::new().unwrap();

        // Create schema and two data files
        let schema_path = temp_dir.path().join("schema.sql");
        let data_path_1 = temp_dir.path().join("data1.sql");
        let data_path_2 = temp_dir.path().join("data2.sql");

        fs::write(&schema_path, TEST_TABLE_SCHEMA).unwrap();
        fs::write(&data_path_1, TEST_DATA_SQL).unwrap();
        fs::write(&data_path_2, TEST_DATA_SQL_2).unwrap();

        let db_path = temp_dir.path().join("multi.db");
        let dump_path = temp_dir.path().join("multi_dump.sql");

        let dump = DbDump {
            data_sql: vec![
                data_path_1.to_string_lossy().to_string(),
                data_path_2.to_string_lossy().to_string(),
            ],
            table_schema_file: schema_path.to_string_lossy().to_string(),
            end_block: 42,
            db_path: Some(db_path.to_string_lossy().to_string()),
            dump_file_path: Some(dump_path.to_string_lossy().to_string()),
        };

        let result = dump.execute().await;
        assert!(result.is_ok());

        let gz_path = temp_dir.path().join("multi_dump.sql.gz");
        assert!(gz_path.exists());
        assert!(temp_dir.path().join("multi_dump.sql").exists());

        let output = std::process::Command::new("gunzip")
            .arg("-c")
            .arg(&gz_path)
            .output()
            .unwrap();

        let dump_content = String::from_utf8(output.stdout).unwrap();
        // From first file
        assert!(dump_content.contains("vault1"));
        assert!(dump_content.contains("owner1"));
        // From second file
        assert!(dump_content.contains("vault3"));
        assert!(dump_content.contains("owner3"));
    }

    #[tokio::test]
    async fn test_schema_only_allowed() {
        let temp_dir = TempDir::new().unwrap();
        let schema_path = temp_dir.path().join("schema.sql");
        fs::write(&schema_path, TEST_TABLE_SCHEMA).unwrap();
        let db_path = temp_dir.path().join("schema_only.db");
        let dump_path = temp_dir.path().join("schema_only.sql");

        let dump = DbDump {
            data_sql: vec![],
            table_schema_file: schema_path.to_string_lossy().to_string(),
            end_block: 13,
            db_path: Some(db_path.to_string_lossy().to_string()),
            dump_file_path: Some(dump_path.to_string_lossy().to_string()),
        };

        let result = dump.execute().await;
        assert!(result.is_ok());

        let gz_path = temp_dir.path().join("schema_only.sql.gz");
        assert!(gz_path.exists());
        assert!(temp_dir.path().join("schema_only.sql").exists());
    }
}<|MERGE_RESOLUTION|>--- conflicted
+++ resolved
@@ -1,11 +1,7 @@
 use anyhow::Result;
 use clap::Parser;
 use std::fs;
-<<<<<<< HEAD
 use std::path::{Path, PathBuf};
-=======
-use std::path::Path;
->>>>>>> b2d407a2
 use std::process::Command;
 
 #[derive(Parser)]
