use alloy::primitives::Address;
use anyhow::{anyhow, Context, Result};
use async_trait::async_trait;
use rain_orderbook_common::{
    erc20::TokenInfo,
    local_db::{
        decode::{decode_events as decode_log_events, DecodedEvent, DecodedEventData},
        fetch::{fetch_orderbook_events, fetch_store_events},
        insert::{decoded_events_to_statements, raw_events_to_statements},
        query::SqlStatementBatch,
        token_fetch::fetch_erc20_metadata_concurrent,
        FetchConfig,
    },
    rpc_client::{LogEntryResponse, RpcClient},
};
use std::collections::HashMap;
use std::str::FromStr;
use url::Url;

#[async_trait]
pub(crate) trait SyncDataSource {
    async fn latest_block(&self) -> Result<u64>;
    async fn fetch_events(
        &self,
        orderbook_address: &str,
        start_block: u64,
        end_block: u64,
    ) -> Result<Vec<LogEntryResponse>>;
    async fn fetch_store_set_events(
        &self,
        store_addresses: &[String],
        start_block: u64,
        end_block: u64,
    ) -> Result<Vec<LogEntryResponse>>;
    fn decode_events(
        &self,
        events: &[LogEntryResponse],
    ) -> Result<Vec<DecodedEventData<DecodedEvent>>>;
    fn events_to_sql(
        &self,
        chain_id: u32,
        orderbook_address: Address,
        decoded_events: &[DecodedEventData<DecodedEvent>],
        decimals_by_token: &HashMap<Address, u8>,
    ) -> Result<SqlStatementBatch>;
    fn raw_events_to_statements(
        &self,
        chain_id: u32,
        orderbook_address: Address,
        raw_events: &[LogEntryResponse],
    ) -> Result<SqlStatementBatch>;
    fn rpc_urls(&self) -> &[Url];
}

#[async_trait]
pub(crate) trait TokenMetadataFetcher {
    async fn fetch(
        &self,
        rpc_client: &RpcClient,
        missing: Vec<Address>,
    ) -> Result<Vec<(Address, TokenInfo)>>;
}

pub(crate) struct DefaultTokenFetcher;

#[async_trait]
impl TokenMetadataFetcher for DefaultTokenFetcher {
    async fn fetch(
        &self,
        rpc_client: &RpcClient,
        missing: Vec<Address>,
    ) -> Result<Vec<(Address, TokenInfo)>> {
        if missing.is_empty() {
            return Ok(vec![]);
        }

        let fetched = fetch_erc20_metadata_concurrent(rpc_client, missing, &FetchConfig::default())
            .await
            .map_err(|e| anyhow!(e))?;
        Ok(fetched)
    }
}

#[async_trait]
impl SyncDataSource for RpcClient {
    async fn latest_block(&self) -> Result<u64> {
        self.get_latest_block_number().await.map_err(|e| anyhow!(e))
    }

    async fn fetch_events(
        &self,
        orderbook_address: &str,
        start_block: u64,
        end_block: u64,
    ) -> Result<Vec<LogEntryResponse>> {
        let address = Address::from_str(orderbook_address)?;
        fetch_orderbook_events(
            self,
            address,
            start_block,
            end_block,
            &FetchConfig::default(),
        )
        .await
        .map_err(|e| anyhow!(e))
    }

    async fn fetch_store_set_events(
        &self,
        store_addresses: &[String],
        start_block: u64,
        end_block: u64,
    ) -> Result<Vec<LogEntryResponse>> {
        let addresses: Vec<Address> = store_addresses
            .iter()
            .enumerate()
            .map(|(idx, s)| {
                Address::from_str(s).with_context(|| {
                    format!("failed to parse store address at index {}: {}", idx, s)
                })
            })
            .collect::<Result<_, _>>()?;
        fetch_store_events(
            self,
            &addresses,
            start_block,
            end_block,
            &FetchConfig::default(),
        )
        .await
        .map_err(|e| anyhow!(e))
    }

    fn decode_events(
        &self,
        events: &[LogEntryResponse],
    ) -> Result<Vec<DecodedEventData<DecodedEvent>>> {
        decode_log_events(events).map_err(|e| anyhow!(e))
    }

    fn events_to_sql(
        &self,
        chain_id: u32,
        orderbook_address: Address,
        decoded_events: &[DecodedEventData<DecodedEvent>],
        decimals_by_token: &HashMap<Address, u8>,
    ) -> Result<SqlStatementBatch> {
<<<<<<< HEAD
        <LocalDb>::decoded_events_to_statements(
            self,
            chain_id,
            orderbook_address,
            decoded_events,
            decimals_by_token,
        )
        .map_err(|e| anyhow!("Failed to generate SQL: {}", e))
=======
        decoded_events_to_statements(decoded_events, decimals_by_token)
            .map_err(|e| anyhow!("Failed to generate SQL: {}", e))
>>>>>>> 0d73ce9f
    }

    fn raw_events_to_statements(
        &self,
        chain_id: u32,
        orderbook_address: Address,
        raw_events: &[LogEntryResponse],
    ) -> Result<SqlStatementBatch> {
<<<<<<< HEAD
        <LocalDb>::raw_events_to_statements(self, chain_id, orderbook_address, raw_events)
=======
        raw_events_to_statements(raw_events)
>>>>>>> 0d73ce9f
            .map_err(|e| anyhow!("Failed to generate raw events SQL: {}", e))
    }

    fn rpc_urls(&self) -> &[Url] {
        self.rpc_urls()
    }
}

#[cfg(test)]
mod tests {
    use super::*;

    #[tokio::test]
    async fn default_fetcher_short_circuits_on_empty_missing_set() {
        let fetcher = DefaultTokenFetcher;
        let result = fetcher
            .fetch(
                &RpcClient::new_with_urls(vec![Url::parse("https://test.com").unwrap()]).unwrap(),
                Vec::new(),
            )
            .await
            .expect("empty fetch should succeed");
        assert!(result.is_empty());
    }
}<|MERGE_RESOLUTION|>--- conflicted
+++ resolved
@@ -145,19 +145,13 @@
         decoded_events: &[DecodedEventData<DecodedEvent>],
         decimals_by_token: &HashMap<Address, u8>,
     ) -> Result<SqlStatementBatch> {
-<<<<<<< HEAD
-        <LocalDb>::decoded_events_to_statements(
-            self,
+        decoded_events_to_statements(
             chain_id,
             orderbook_address,
             decoded_events,
             decimals_by_token,
         )
         .map_err(|e| anyhow!("Failed to generate SQL: {}", e))
-=======
-        decoded_events_to_statements(decoded_events, decimals_by_token)
-            .map_err(|e| anyhow!("Failed to generate SQL: {}", e))
->>>>>>> 0d73ce9f
     }
 
     fn raw_events_to_statements(
@@ -166,11 +160,7 @@
         orderbook_address: Address,
         raw_events: &[LogEntryResponse],
     ) -> Result<SqlStatementBatch> {
-<<<<<<< HEAD
-        <LocalDb>::raw_events_to_statements(self, chain_id, orderbook_address, raw_events)
-=======
-        raw_events_to_statements(raw_events)
->>>>>>> 0d73ce9f
+        raw_events_to_statements(chain_id, orderbook_address, raw_events)
             .map_err(|e| anyhow!("Failed to generate raw events SQL: {}", e))
     }
 
