use alloy::primitives::Address;
use anyhow::{anyhow, Result};
use async_trait::async_trait;
use rain_orderbook_common::{
    erc20::TokenInfo,
    local_db::{
        decode::{decode_events as decode_log_events, DecodedEvent, DecodedEventData},
        fetch::{fetch_orderbook_events, fetch_store_events},
        insert::{decoded_events_to_statements, raw_events_to_statements},
        query::SqlStatementBatch,
        token_fetch::fetch_erc20_metadata_concurrent,
        FetchConfig,
    },
    rpc_client::{LogEntryResponse, RpcClient},
};
use std::collections::HashMap;
use std::str::FromStr;
use url::Url;

#[async_trait]
pub(crate) trait SyncDataSource {
    async fn latest_block(&self) -> Result<u64>;
    async fn fetch_events(
        &self,
        orderbook_address: &str,
        start_block: u64,
        end_block: u64,
    ) -> Result<Vec<LogEntryResponse>>;
    async fn fetch_store_set_events(
        &self,
        store_addresses: &[Address],
        start_block: u64,
        end_block: u64,
    ) -> Result<Vec<LogEntryResponse>>;
    fn decode_events(
        &self,
        events: &[LogEntryResponse],
    ) -> Result<Vec<DecodedEventData<DecodedEvent>>>;
    fn events_to_sql(
        &self,
        chain_id: u32,
        orderbook_address: Address,
        decoded_events: &[DecodedEventData<DecodedEvent>],
        decimals_by_token: &HashMap<Address, u8>,
    ) -> Result<SqlStatementBatch>;
    fn raw_events_to_statements(
        &self,
        chain_id: u32,
        orderbook_address: Address,
        raw_events: &[LogEntryResponse],
    ) -> Result<SqlStatementBatch>;
    fn rpc_urls(&self) -> &[Url];
}

#[async_trait]
pub(crate) trait TokenMetadataFetcher {
    async fn fetch(
        &self,
        rpc_client: &RpcClient,
        missing: Vec<Address>,
    ) -> Result<Vec<(Address, TokenInfo)>>;
}

pub(crate) struct DefaultTokenFetcher;

#[async_trait]
impl TokenMetadataFetcher for DefaultTokenFetcher {
    async fn fetch(
        &self,
        rpc_client: &RpcClient,
        missing: Vec<Address>,
    ) -> Result<Vec<(Address, TokenInfo)>> {
        if missing.is_empty() {
            return Ok(vec![]);
        }

        let fetched = fetch_erc20_metadata_concurrent(rpc_client, missing, &FetchConfig::default())
            .await
            .map_err(|e| anyhow!(e))?;
        Ok(fetched)
    }
}

#[async_trait]
impl SyncDataSource for RpcClient {
    async fn latest_block(&self) -> Result<u64> {
        self.get_latest_block_number().await.map_err(|e| anyhow!(e))
    }

    async fn fetch_events(
        &self,
        orderbook_address: &str,
        start_block: u64,
        end_block: u64,
    ) -> Result<Vec<LogEntryResponse>> {
        let address = Address::from_str(orderbook_address)?;
        fetch_orderbook_events(
            self,
            address,
            start_block,
            end_block,
            &FetchConfig::default(),
        )
        .await
        .map_err(|e| anyhow!(e))
    }

    async fn fetch_store_set_events(
        &self,
        store_addresses: &[Address],
        start_block: u64,
        end_block: u64,
    ) -> Result<Vec<LogEntryResponse>> {
<<<<<<< HEAD
        let addresses: Vec<Address> = store_addresses.to_vec();
        <LocalDb>::fetch_store_events(
=======
        let addresses: Vec<Address> = store_addresses
            .iter()
            .enumerate()
            .map(|(idx, s)| {
                Address::from_str(s).with_context(|| {
                    format!("failed to parse store address at index {}: {}", idx, s)
                })
            })
            .collect::<Result<_, _>>()?;
        fetch_store_events(
>>>>>>> 1e947e3b
            self,
            &addresses,
            start_block,
            end_block,
            &FetchConfig::default(),
        )
        .await
        .map_err(|e| anyhow!(e))
    }

    fn decode_events(
        &self,
        events: &[LogEntryResponse],
    ) -> Result<Vec<DecodedEventData<DecodedEvent>>> {
        decode_log_events(events).map_err(|e| anyhow!(e))
    }

    fn events_to_sql(
        &self,
        chain_id: u32,
        orderbook_address: Address,
        decoded_events: &[DecodedEventData<DecodedEvent>],
        decimals_by_token: &HashMap<Address, u8>,
    ) -> Result<SqlStatementBatch> {
        decoded_events_to_statements(
            chain_id,
            orderbook_address,
            decoded_events,
            decimals_by_token,
        )
        .map_err(|e| anyhow!("Failed to generate SQL: {}", e))
    }

    fn raw_events_to_statements(
        &self,
        chain_id: u32,
        orderbook_address: Address,
        raw_events: &[LogEntryResponse],
    ) -> Result<SqlStatementBatch> {
        raw_events_to_statements(chain_id, orderbook_address, raw_events)
            .map_err(|e| anyhow!("Failed to generate raw events SQL: {}", e))
    }

    fn rpc_urls(&self) -> &[Url] {
        self.rpc_urls()
    }
}

#[cfg(test)]
mod tests {
    use super::*;

    #[tokio::test]
    async fn default_fetcher_short_circuits_on_empty_missing_set() {
        let fetcher = DefaultTokenFetcher;
        let result = fetcher
            .fetch(
                &RpcClient::new_with_urls(vec![Url::parse("https://test.com").unwrap()]).unwrap(),
                Vec::new(),
            )
            .await
            .expect("empty fetch should succeed");
        assert!(result.is_empty());
    }
}<|MERGE_RESOLUTION|>--- conflicted
+++ resolved
@@ -111,21 +111,8 @@
         start_block: u64,
         end_block: u64,
     ) -> Result<Vec<LogEntryResponse>> {
-<<<<<<< HEAD
         let addresses: Vec<Address> = store_addresses.to_vec();
-        <LocalDb>::fetch_store_events(
-=======
-        let addresses: Vec<Address> = store_addresses
-            .iter()
-            .enumerate()
-            .map(|(idx, s)| {
-                Address::from_str(s).with_context(|| {
-                    format!("failed to parse store address at index {}: {}", idx, s)
-                })
-            })
-            .collect::<Result<_, _>>()?;
         fetch_store_events(
->>>>>>> 1e947e3b
             self,
             &addresses,
             start_block,
