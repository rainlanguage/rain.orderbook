use alloy::primitives::Address;
use anyhow::{anyhow, Result};
use rain_orderbook_app_settings::network::NetworkCfg;
use rain_orderbook_common::local_db::{
    query::{
        create_tables::{CREATE_TABLES_SQL, REQUIRED_TABLES},
        fetch_erc20_tokens_by_addresses::build_fetch_stmt,
        fetch_last_synced_block::FETCH_LAST_SYNCED_BLOCK_SQL,
        fetch_store_addresses::FETCH_STORE_ADDRESSES_SQL,
        LocalDbQueryExecutor, SqlStatement, SqlValue,
    },
    OrderbookIdentifier,
};
use rain_orderbook_common::rpc_client::RpcClient;
use serde::Deserialize;
use url::Url;

use crate::commands::local_db::executor::RusqliteExecutor;

pub(crate) const DEFAULT_SCHEMA_SQL: &str = CREATE_TABLES_SQL;
pub(crate) const SYNC_STATUS_QUERY: &str = FETCH_LAST_SYNCED_BLOCK_SQL;

pub(crate) const STORE_ADDRESSES_QUERY: &str = FETCH_STORE_ADDRESSES_SQL;

pub(crate) async fn ensure_schema(db_path: &str) -> Result<bool> {
    let exec = RusqliteExecutor::new(db_path);

    const TABLE_QUERY: &str =
        "SELECT name FROM sqlite_master WHERE type = 'table' AND name NOT LIKE 'sqlite_%';";
    #[derive(Debug, Deserialize)]
    struct TableNameRow {
        name: String,
    }

    let rows: Vec<TableNameRow> = exec
        .query_json(&SqlStatement::new(TABLE_QUERY))
        .await
        .map_err(|e| anyhow!(e.to_string()))?;
    let existing: std::collections::HashSet<String> = rows
        .into_iter()
        .map(|row| row.name.to_ascii_lowercase())
        .collect();
    let has_tables = REQUIRED_TABLES
        .iter()
        .all(|t| existing.contains(&t.to_ascii_lowercase()));

    if has_tables {
        return Ok(false);
    }

    exec.query_text(&SqlStatement::new(DEFAULT_SCHEMA_SQL))
        .await
        .map_err(|e| anyhow!(e.to_string()))?;
    Ok(true)
}

pub(crate) async fn fetch_last_synced(db_path: &str, ob_id: &OrderbookIdentifier) -> Result<u64> {
    let exec = RusqliteExecutor::new(db_path);
    let stmt = SqlStatement::new_with_params(
        SYNC_STATUS_QUERY,
        [
            SqlValue::from(ob_id.chain_id as u64),
            SqlValue::from(ob_id.orderbook_address.to_string()),
        ],
    );
    let rows: Vec<SyncStatusRow> = exec
        .query_json(&stmt)
        .await
        .map_err(|e| anyhow!(e.to_string()))?;
    Ok(rows.first().map(|row| row.last_synced_block).unwrap_or(0))
}

pub(crate) async fn fetch_existing_store_addresses(
    db_path: &str,
<<<<<<< HEAD
    chain_id: u32,
    orderbook_address: Address,
) -> Result<Vec<Address>> {
=======
    ob_id: &OrderbookIdentifier,
) -> Result<Vec<String>> {
>>>>>>> 2a48fe95
    let exec = RusqliteExecutor::new(db_path);
    let rows: Vec<StoreAddressRow> = exec
        .query_json(&SqlStatement::new_with_params(
            STORE_ADDRESSES_QUERY,
            [
                SqlValue::from(ob_id.chain_id as u64),
                SqlValue::from(ob_id.orderbook_address.to_string()),
            ],
        ))
        .await
        .map_err(|e| anyhow!(e.to_string()))?;
    Ok(rows
        .into_iter()
        .map(|r| r.store_address)
        .collect::<Vec<Address>>())
}

pub(crate) fn build_local_db_from_network(
    chain_id: u32,
    network: &NetworkCfg,
    api_token: &str,
) -> Result<(RpcClient, Vec<Url>)> {
    if network.chain_id != chain_id {
        return Err(anyhow!(
            "Chain ID mismatch: CLI provided {} but network '{}' is configured for {}",
            chain_id,
            network.key,
            network.chain_id
        ));
    }

    if network.rpcs.is_empty() {
        return Err(anyhow!(
            "No RPC URLs configured for network '{}' in settings YAML",
            network.key
        ));
    }

    let metadata_rpcs = network.rpcs.clone();
    let rpc_client = RpcClient::new_with_hyper_rpc(chain_id, api_token)?;
    Ok((rpc_client, metadata_rpcs))
}

pub(crate) async fn fetch_existing_tokens(
    db_path: &str,
    ob_id: &OrderbookIdentifier,
    addresses: &[Address],
) -> Result<Vec<Erc20TokenRow>> {
    // Build a parameterized statement. When address list is empty, there is
    // nothing to fetch.
    let Some(stmt) = build_fetch_stmt(ob_id, addresses).map_err(|e| anyhow!(e.to_string()))? else {
        return Ok(vec![]);
    };

    let exec = RusqliteExecutor::new(db_path);
    exec.query_json(&stmt)
        .await
        .map_err(|e| anyhow!(e.to_string()))
}

#[derive(Debug, Deserialize)]
pub(crate) struct SyncStatusRow {
    pub(crate) last_synced_block: u64,
}

#[derive(Debug, Deserialize)]
pub(crate) struct Erc20TokenRow {
    pub(crate) token_address: String,
    pub(crate) decimals: u8,
}

#[derive(Debug, Deserialize)]
struct StoreAddressRow {
    store_address: Address,
}

#[cfg(test)]
mod tests {
    use super::*;
    use std::str::FromStr;
    use tempfile::TempDir;

    #[test]
    fn build_local_db_from_network_uses_configured_rpcs() {
        let mut network = NetworkCfg::dummy();
        network.key = "arb-mainnet".to_string();
        network.chain_id = 42161;
        network.rpcs = vec![
            Url::parse("https://arb1.example-rpc.com").unwrap(),
            Url::parse("https://arb2.example-rpc.com").unwrap(),
        ];

        let api_token = "hyper-token";
        let (rpc_client, metadata_rpcs) =
            build_local_db_from_network(42161, &network, api_token).expect("network rpcs");

        assert_eq!(metadata_rpcs, network.rpcs);

        let event_urls = rpc_client.rpc_urls();
        assert_eq!(event_urls.len(), 1);
        assert_eq!(event_urls[0].host_str(), Some("arbitrum.rpc.hypersync.xyz"));
        assert!(event_urls[0].as_str().ends_with(&format!("/{api_token}")));
    }

    #[tokio::test]
    async fn ensure_schema_initializes_tables() {
        let temp_dir = TempDir::new().unwrap();
        let db_path = temp_dir.path().join("schema.db");
        let db_path_str = db_path.to_string_lossy();

        assert!(ensure_schema(&db_path_str).await.unwrap());
        assert!(!ensure_schema(&db_path_str).await.unwrap());
    }

    #[tokio::test]
    async fn fetch_last_synced_defaults_to_zero() {
        let temp_dir = TempDir::new().unwrap();
        let db_path = temp_dir.path().join("status.db");
        let db_path_str = db_path.to_string_lossy();

        {
            let exec = RusqliteExecutor::new(&*db_path_str);
            exec.query_text(&SqlStatement::new(DEFAULT_SCHEMA_SQL))
                .await
                .unwrap();
        }
        let value = fetch_last_synced(&db_path_str, &OrderbookIdentifier::new(1, Address::ZERO))
            .await
            .unwrap();
        assert_eq!(value, 0);
    }

    #[tokio::test]
    async fn fetch_existing_store_addresses_returns_lowercase() {
        let temp_dir = TempDir::new().unwrap();
        let db_path = temp_dir.path().join("stores.db");
        let db_path_str = db_path.to_string_lossy();

        let exec = RusqliteExecutor::new(&*db_path_str);
        exec.query_text(&SqlStatement::new(DEFAULT_SCHEMA_SQL))
            .await
            .unwrap();
        exec.query_text(&SqlStatement::new(
            r#"INSERT INTO interpreter_store_sets (
                chain_id,
                orderbook_address,
                store_address,
                transaction_hash,
                log_index,
                block_number,
                block_timestamp,
                namespace,
                key,
                value
            ) VALUES (
                1,
                '0x1111111111111111111111111111111111111111',
                '0xABCDEFabcdefABCDEFabcdefABCDEFabcdefABCD',
                '0x1',
                0,
                1,
                0,
                '0x0',
                '0x0',
                '0x0'
            );
"#,
        ))
        .await
        .unwrap();

        let orderbook = Address::from_str("0x1111111111111111111111111111111111111111").unwrap();
<<<<<<< HEAD
        let stores = fetch_existing_store_addresses(&db_path_str, 1, orderbook)
            .await
            .unwrap();
        assert_eq!(
            stores,
            vec![Address::from_str("0xabcdefabcdefabcdefabcdefabcdefabcdefabcd").unwrap()]
        );
=======
        let stores =
            fetch_existing_store_addresses(&db_path_str, &OrderbookIdentifier::new(1, orderbook))
                .await
                .unwrap();
        assert_eq!(stores, vec!["0xabcdefabcdefabcdefabcdefabcdefabcdefabcd"]);
>>>>>>> 2a48fe95
    }
}<|MERGE_RESOLUTION|>--- conflicted
+++ resolved
@@ -72,14 +72,8 @@
 
 pub(crate) async fn fetch_existing_store_addresses(
     db_path: &str,
-<<<<<<< HEAD
-    chain_id: u32,
-    orderbook_address: Address,
-) -> Result<Vec<Address>> {
-=======
     ob_id: &OrderbookIdentifier,
 ) -> Result<Vec<String>> {
->>>>>>> 2a48fe95
     let exec = RusqliteExecutor::new(db_path);
     let rows: Vec<StoreAddressRow> = exec
         .query_json(&SqlStatement::new_with_params(
@@ -252,20 +246,13 @@
         .unwrap();
 
         let orderbook = Address::from_str("0x1111111111111111111111111111111111111111").unwrap();
-<<<<<<< HEAD
-        let stores = fetch_existing_store_addresses(&db_path_str, 1, orderbook)
-            .await
-            .unwrap();
+        let stores =
+            fetch_existing_store_addresses(&db_path_str, &OrderbookIdentifier::new(1, orderbook))
+                .await
+                .unwrap();
         assert_eq!(
             stores,
             vec![Address::from_str("0xabcdefabcdefabcdefabcdefabcdefabcdefabcd").unwrap()]
         );
-=======
-        let stores =
-            fetch_existing_store_addresses(&db_path_str, &OrderbookIdentifier::new(1, orderbook))
-                .await
-                .unwrap();
-        assert_eq!(stores, vec!["0xabcdefabcdefabcdefabcdefabcdefabcdefabcd"]);
->>>>>>> 2a48fe95
     }
 }