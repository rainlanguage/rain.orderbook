--- conflicted
+++ resolved
@@ -1,30 +1,18 @@
 use alloy::primitives::Address;
 use anyhow::{anyhow, Result};
 use rain_orderbook_app_settings::network::NetworkCfg;
-<<<<<<< HEAD
-use rain_orderbook_common::local_db::{
-    query::{
-        create_tables::{CREATE_TABLES_SQL, REQUIRED_TABLES},
-        fetch_erc20_tokens_by_addresses::build_fetch_stmt,
-        fetch_last_synced_block::FETCH_LAST_SYNCED_BLOCK_SQL,
-        fetch_store_addresses::FETCH_STORE_ADDRESSES_SQL,
-        SqlValue,
-    },
-    LocalDb,
-=======
 use rain_orderbook_common::local_db::query::{
     create_tables::{CREATE_TABLES_SQL, REQUIRED_TABLES},
-    fetch_erc20_tokens_by_addresses,
+    fetch_erc20_tokens_by_addresses::build_fetch_stmt,
     fetch_last_synced_block::FETCH_LAST_SYNCED_BLOCK_SQL,
     fetch_store_addresses::FETCH_STORE_ADDRESSES_SQL,
->>>>>>> 0d73ce9f
+    LocalDbQueryExecutor, SqlStatement, SqlValue,
 };
 use rain_orderbook_common::rpc_client::RpcClient;
 use serde::Deserialize;
 use url::Url;
 
 use crate::commands::local_db::executor::RusqliteExecutor;
-use rain_orderbook_common::local_db::query::{LocalDbQueryExecutor, SqlStatement};
 
 pub(crate) const DEFAULT_SCHEMA_SQL: &str = CREATE_TABLES_SQL;
 pub(crate) const SYNC_STATUS_QUERY: &str = FETCH_LAST_SYNCED_BLOCK_SQL;
@@ -177,11 +165,7 @@
 #[cfg(test)]
 mod tests {
     use super::*;
-<<<<<<< HEAD
-    use crate::commands::local_db::sync::data_source::SyncDataSource;
     use std::str::FromStr;
-=======
->>>>>>> 0d73ce9f
     use tempfile::TempDir;
 
     #[test]
