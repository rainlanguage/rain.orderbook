use anyhow::{anyhow, Result};
use rain_orderbook_app_settings::network::NetworkCfg;
use rain_orderbook_common::raindex_client::local_db::{
    query::create_tables::REQUIRED_TABLES, LocalDb,
};
use serde::Deserialize;
use url::Url;

use super::super::sqlite::{sqlite_execute, sqlite_has_required_tables, sqlite_query_json};

pub(crate) const DEFAULT_SCHEMA_SQL: &str =
    include_str!("../../../../../common/src/raindex_client/local_db/query/create_tables/query.sql");
pub(crate) const SYNC_STATUS_QUERY: &str = include_str!(
    "../../../../../common/src/raindex_client/local_db/query/fetch_last_synced_block/query.sql"
);
pub(crate) const ERC20_QUERY_TEMPLATE: &str = include_str!(
    "../../../../../common/src/raindex_client/local_db/query/fetch_erc20_tokens_by_addresses/query.sql"
);
pub(crate) const STORE_ADDRESSES_QUERY: &str = include_str!(
    "../../../../../common/src/raindex_client/local_db/query/fetch_store_addresses/query.sql"
);

pub(crate) fn ensure_schema(db_path: &str) -> Result<bool> {
    if sqlite_has_required_tables(db_path, REQUIRED_TABLES)? {
        return Ok(false);
    }

    sqlite_execute(db_path, DEFAULT_SCHEMA_SQL)?;
    Ok(true)
}

pub(crate) fn fetch_last_synced(db_path: &str) -> Result<u64> {
    let rows: Vec<SyncStatusRow> = sqlite_query_json(db_path, SYNC_STATUS_QUERY)?;
    Ok(rows.first().map(|row| row.last_synced_block).unwrap_or(0))
}

pub(crate) fn fetch_existing_store_addresses(db_path: &str) -> Result<Vec<String>> {
    let rows: Vec<StoreAddressRow> = sqlite_query_json(db_path, STORE_ADDRESSES_QUERY)?;
    Ok(rows
        .into_iter()
<<<<<<< HEAD
        .filter_map(|row| {
            let trimmed = row.store_address.trim();
            if trimmed.is_empty() {
                None
            } else {
                Some(trimmed.to_ascii_lowercase())
            }
        })
=======
        .map(|row| row.store_address.to_ascii_lowercase())
>>>>>>> b2d407a2
        .collect())
}

pub(crate) fn build_local_db_from_network(
    chain_id: u32,
    network: &NetworkCfg,
    api_token: &str,
) -> Result<(LocalDb, Vec<Url>)> {
    if network.chain_id != chain_id {
        return Err(anyhow!(
            "Chain ID mismatch: CLI provided {} but network '{}' is configured for {}",
            chain_id,
            network.key,
            network.chain_id
        ));
    }

    if network.rpcs.is_empty() {
        return Err(anyhow!(
            "No RPC URLs configured for network '{}' in settings YAML",
            network.key
        ));
    }

    let metadata_rpcs = network.rpcs.clone();
    let local_db = LocalDb::new_with_hyper_rpc(chain_id, api_token.to_string())?;
    Ok((local_db, metadata_rpcs))
}

pub(crate) fn fetch_existing_tokens(
    db_path: &str,
    chain_id: u32,
    addresses: &[String],
) -> Result<Vec<Erc20TokenRow>> {
    if addresses.is_empty() {
        return Ok(vec![]);
    }

    let in_clause = addresses
        .iter()
        .map(|addr| format!("'{}'", addr.replace('\'', "''")))
        .collect::<Vec<_>>()
        .join(", ");

    let sql = ERC20_QUERY_TEMPLATE
        .replace("?chain_id", &chain_id.to_string())
        .replace("?addresses_in", &in_clause);

    sqlite_query_json(db_path, &sql)
}

#[derive(Debug, Deserialize)]
pub(crate) struct SyncStatusRow {
    pub(crate) last_synced_block: u64,
}

#[derive(Debug, Deserialize)]
pub(crate) struct Erc20TokenRow {
    pub(crate) address: String,
    pub(crate) decimals: u8,
}

#[derive(Debug, Deserialize)]
<<<<<<< HEAD
pub(crate) struct StoreAddressRow {
    pub(crate) store_address: String,
=======
struct StoreAddressRow {
    store_address: String,
>>>>>>> b2d407a2
}

#[cfg(test)]
mod tests {
    use super::*;
    use crate::commands::local_db::sync::data_source::SyncDataSource;
    use tempfile::TempDir;

    #[test]
    fn build_local_db_from_network_uses_configured_rpcs() {
        let mut network = NetworkCfg::dummy();
        network.key = "arb-mainnet".to_string();
        network.chain_id = 42161;
        network.rpcs = vec![
            Url::parse("https://arb1.example-rpc.com").unwrap(),
            Url::parse("https://arb2.example-rpc.com").unwrap(),
        ];

        let api_token = "hyper-token";
        let (local_db, metadata_rpcs) =
            build_local_db_from_network(42161, &network, api_token).expect("network rpcs");

        assert_eq!(metadata_rpcs, network.rpcs);

        let event_urls = local_db.rpc_urls();
        assert_eq!(event_urls.len(), 1);
        assert_eq!(event_urls[0].host_str(), Some("arbitrum.rpc.hypersync.xyz"));
        assert!(event_urls[0].as_str().ends_with(&format!("/{api_token}")));
    }

    #[test]
    fn ensure_schema_initializes_tables() {
        let temp_dir = TempDir::new().unwrap();
        let db_path = temp_dir.path().join("schema.db");
        let db_path_str = db_path.to_string_lossy();

        assert!(ensure_schema(&db_path_str).unwrap());
        assert!(!ensure_schema(&db_path_str).unwrap());
    }

    #[test]
    fn fetch_last_synced_defaults_to_zero() {
        let temp_dir = TempDir::new().unwrap();
        let db_path = temp_dir.path().join("status.db");
        let db_path_str = db_path.to_string_lossy();

        sqlite_execute(&db_path_str, DEFAULT_SCHEMA_SQL).unwrap();
        let value = fetch_last_synced(&db_path_str).unwrap();
        assert_eq!(value, 0);
    }

    #[test]
<<<<<<< HEAD
    fn fetch_existing_store_addresses_returns_lowercase() {
=======
    fn fetch_existing_store_addresses_defaults_to_empty() {
>>>>>>> b2d407a2
        let temp_dir = TempDir::new().unwrap();
        let db_path = temp_dir.path().join("stores.db");
        let db_path_str = db_path.to_string_lossy();

        sqlite_execute(&db_path_str, DEFAULT_SCHEMA_SQL).unwrap();
<<<<<<< HEAD
        sqlite_execute(
            &db_path_str,
            "INSERT INTO interpreter_store_sets (store_address, transaction_hash, log_index, block_number, block_timestamp, namespace, key, value) VALUES ('0xABCDEFabcdefABCDEFabcdefABCDEFabcdefABCD', '0x1', 0, 1, 0, '0x0', '0x0', '0x0');",
        )
        .unwrap();

        let stores = fetch_existing_store_addresses(&db_path_str).unwrap();
        assert_eq!(stores, vec!["0xabcdefabcdefabcdefabcdefabcdefabcdefabcd"]);
=======
        let stores = fetch_existing_store_addresses(&db_path_str).unwrap();
        assert!(stores.is_empty());
>>>>>>> b2d407a2
    }
}<|MERGE_RESOLUTION|>--- conflicted
+++ resolved
@@ -38,7 +38,6 @@
     let rows: Vec<StoreAddressRow> = sqlite_query_json(db_path, STORE_ADDRESSES_QUERY)?;
     Ok(rows
         .into_iter()
-<<<<<<< HEAD
         .filter_map(|row| {
             let trimmed = row.store_address.trim();
             if trimmed.is_empty() {
@@ -47,9 +46,6 @@
                 Some(trimmed.to_ascii_lowercase())
             }
         })
-=======
-        .map(|row| row.store_address.to_ascii_lowercase())
->>>>>>> b2d407a2
         .collect())
 }
 
@@ -113,13 +109,8 @@
 }
 
 #[derive(Debug, Deserialize)]
-<<<<<<< HEAD
-pub(crate) struct StoreAddressRow {
-    pub(crate) store_address: String,
-=======
 struct StoreAddressRow {
     store_address: String,
->>>>>>> b2d407a2
 }
 
 #[cfg(test)]
@@ -172,17 +163,12 @@
     }
 
     #[test]
-<<<<<<< HEAD
     fn fetch_existing_store_addresses_returns_lowercase() {
-=======
-    fn fetch_existing_store_addresses_defaults_to_empty() {
->>>>>>> b2d407a2
         let temp_dir = TempDir::new().unwrap();
         let db_path = temp_dir.path().join("stores.db");
         let db_path_str = db_path.to_string_lossy();
 
         sqlite_execute(&db_path_str, DEFAULT_SCHEMA_SQL).unwrap();
-<<<<<<< HEAD
         sqlite_execute(
             &db_path_str,
             "INSERT INTO interpreter_store_sets (store_address, transaction_hash, log_index, block_number, block_timestamp, namespace, key, value) VALUES ('0xABCDEFabcdefABCDEFabcdefABCDEFabcdefABCD', '0x1', 0, 1, 0, '0x0', '0x0', '0x0');",
@@ -191,9 +177,5 @@
 
         let stores = fetch_existing_store_addresses(&db_path_str).unwrap();
         assert_eq!(stores, vec!["0xabcdefabcdefabcdefabcdefabcdefabcdefabcd"]);
-=======
-        let stores = fetch_existing_store_addresses(&db_path_str).unwrap();
-        assert!(stores.is_empty());
->>>>>>> b2d407a2
     }
 }