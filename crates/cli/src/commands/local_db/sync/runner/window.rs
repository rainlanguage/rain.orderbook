--- conflicted
+++ resolved
@@ -163,23 +163,11 @@
 
         async fn fetch_store_set_events(
             &self,
-<<<<<<< HEAD
-            _: &[String],
-            _: u64,
-            _: u64,
-        ) -> Result<serde_json::Value> {
-            Ok(json!([]))
-        }
-
-        fn decode_events(&self, events: serde_json::Value) -> Result<serde_json::Value> {
-            Ok(events)
-=======
             _store_addresses: &[String],
             _start_block: u64,
             _end_block: u64,
         ) -> Result<Vec<LogEntryResponse>> {
             Ok(vec![])
->>>>>>> b2d407a2
         }
 
         fn decode_events(
@@ -199,7 +187,7 @@
             Ok(String::new())
         }
 
-        fn raw_events_to_sql(&self, _: &[serde_json::Value]) -> Result<String> {
+        fn raw_events_to_sql(&self, _: &[LogEntryResponse]) -> Result<String> {
             Ok(String::new())
         }
 
