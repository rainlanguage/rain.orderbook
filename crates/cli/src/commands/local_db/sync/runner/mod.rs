use anyhow::Result;
<<<<<<< HEAD
use std::mem;
=======
use rain_orderbook_common::raindex_client::local_db::decode::{DecodedEvent, DecodedEventData};
>>>>>>> b2d407a2
use url::Url;

use super::super::sqlite::sqlite_execute;
use super::{
    data_source::{SyncDataSource, TokenMetadataFetcher},
<<<<<<< HEAD
    storage::ensure_schema,
    store::{collect_all_store_addresses, fetch_and_merge_store_events, StoreFetchOutcome},
=======
    storage::{ensure_schema, fetch_existing_store_addresses},
>>>>>>> b2d407a2
};

use self::{
    apply::{decode_events, fetch_events, prepare_sql, FetchResult},
    window::compute_sync_window,
};

use rain_orderbook_common::raindex_client::local_db::tokens::collect_store_addresses;
use std::collections::BTreeSet;

mod apply;
mod window;

pub(crate) struct SyncRunner<'a, D, T> {
    db_path: &'a str,
    data_source: &'a D,
    metadata_rpc_urls: Vec<Url>,
    token_fetcher: &'a T,
}

pub(crate) struct SyncParams<'a> {
    pub(crate) chain_id: u32,
    pub(crate) orderbook_address: &'a str,
    pub(crate) deployment_block: u64,
    pub(crate) start_block: Option<u64>,
    pub(crate) end_block: Option<u64>,
}

impl<'a, D, T> SyncRunner<'a, D, T>
where
    D: SyncDataSource + Send + Sync,
    T: TokenMetadataFetcher + Send + Sync,
{
    pub(crate) fn new(
        db_path: &'a str,
        data_source: &'a D,
        metadata_rpc_urls: Vec<Url>,
        token_fetcher: &'a T,
    ) -> Self {
        Self {
            db_path,
            data_source,
            metadata_rpc_urls,
            token_fetcher,
        }
    }

    pub(crate) async fn run(&self, params: &SyncParams<'_>) -> Result<()> {
        let schema_applied = ensure_schema(self.db_path)?;
        if schema_applied {
            println!("Database schema initialized at {}", self.db_path);
        }

        let window = compute_sync_window(self.db_path, self.data_source, params).await?;
        println!("Current last_synced_block: {}", window.last_synced_block);
        if let Some(adjustment) = &window.start_adjustment {
            println!("{}", adjustment.message(window.last_synced_block));
        }
        println!("Network latest block: {}", window.latest_block);
        if let Some(clamp) = &window.end_clamp {
            println!("{}", clamp.message());
        }
        if window.noop {
            println!(
                "Nothing to do (start block {} exceeds target block {})",
                window.start_block, window.target_block
            );
            return Ok(());
        }

        println!(
            "Fetching events for {} from block {} to {}",
            params.orderbook_address, window.start_block, window.target_block
        );
        let FetchResult {
            events,
            mut raw_events,
            raw_count,
        } = fetch_events(
            self.data_source,
            params.orderbook_address,
            window.start_block,
            window.target_block,
        )
        .await?;
        println!("Fetched {} raw events", raw_count);

        println!("Decoding events");
<<<<<<< HEAD
        let mut decoded = decode_events(self.data_source, events)?;
        println!("Decoded {} events", decoded.decoded_count);

        println!("Collecting interpreter store addresses");
        let store_addresses = collect_all_store_addresses(self.db_path, &decoded.decoded)?;
        if !store_addresses.is_empty() {
            println!(
                "Fetching interpreter store Set events for {} store(s)",
                store_addresses.len()
            );
            let decoded_value = mem::take(&mut decoded.decoded);
            let StoreFetchOutcome {
                events: merged_events,
                raw_events: store_raw_events,
                stats: store_stats,
            } = fetch_and_merge_store_events(
                self.data_source,
                decoded_value,
                &store_addresses,
                window.start_block,
                window.target_block,
            )
            .await?;
            println!(
                "Fetched {} interpreter store Set events",
                store_stats.fetched_raw_count
            );
            if store_stats.decoded_count > 0 {
                println!(
                    "Decoded {} interpreter store events",
                    store_stats.decoded_count
                );
            }
            raw_events.extend(store_raw_events);
            decoded.decoded = merged_events;
            decoded.decoded_count = store_stats.total_decoded_count;
=======
        let mut decoded = decode_events(self.data_source, fetch.events)?;
        println!("Decoded {} events", decoded.decoded_count);

        println!("Collecting interpreter store addresses");
        let mut store_addresses: BTreeSet<String> = collect_store_addresses(&decoded.decoded);
        let existing_stores = fetch_existing_store_addresses(self.db_path)?;
        store_addresses.extend(existing_stores);

        if !store_addresses.is_empty() {
            let store_list: Vec<String> = store_addresses.into_iter().collect();
            println!(
                "Fetching interpreter store Set events for {} store(s)",
                store_list.len()
            );
            let store_events = self
                .data_source
                .fetch_store_set_events(&store_list, window.start_block, window.target_block)
                .await?;
            println!(
                "Fetched {} interpreter store Set events",
                store_events.len()
            );

            if !store_events.is_empty() {
                let mut decoded_store = self.data_source.decode_events(&store_events)?;
                decoded.decoded.append(&mut decoded_store);
                sort_events_by_block_and_log(&mut decoded.decoded);
                decoded.decoded_count = decoded.decoded.len();
            }
>>>>>>> b2d407a2
        }

        println!("Preparing token metadata");
        let sql = prepare_sql(
            self.data_source,
            self.token_fetcher,
            self.db_path,
            self.metadata_rpcs(),
            params.chain_id,
<<<<<<< HEAD
            decoded.decoded,
            raw_events,
=======
            &decoded.decoded,
>>>>>>> b2d407a2
            window.target_block,
        )
        .await?;

        println!("Generating SQL for {} events", decoded.decoded_count);
        println!("Applying SQL to {}", self.db_path);
        sqlite_execute(self.db_path, &sql)?;

        println!(
            "Sync complete. last_synced_block is now {}",
            window.target_block
        );
        Ok(())
    }

    fn metadata_rpcs(&self) -> &[Url] {
        if self.metadata_rpc_urls.is_empty() {
            self.data_source.rpc_urls()
        } else {
            &self.metadata_rpc_urls
        }
    }
}

fn sort_events_by_block_and_log(events: &mut [DecodedEventData<DecodedEvent>]) {
    events.sort_by(|a, b| {
        let block_a = parse_block_number(&a.block_number);
        let block_b = parse_block_number(&b.block_number);
        block_a
            .cmp(&block_b)
            .then_with(|| parse_block_number(&a.log_index).cmp(&parse_block_number(&b.log_index)))
    });
}

fn parse_block_number(value: &str) -> u64 {
    let trimmed = value.trim();
    if let Some(hex) = trimmed
        .strip_prefix("0x")
        .or_else(|| trimmed.strip_prefix("0X"))
    {
        u64::from_str_radix(hex, 16).unwrap_or(0)
    } else {
        trimmed.parse::<u64>().unwrap_or(0)
    }
}

#[cfg(test)]
mod tests {
    use super::*;
    use alloy::primitives::{Address, FixedBytes, U256};
    use async_trait::async_trait;
    use rain_orderbook_bindings::IOrderBookV5::DepositV2;
    use rain_orderbook_common::erc20::TokenInfo;
    use rain_orderbook_common::raindex_client::local_db::decode::{
        DecodedEvent, DecodedEventData, EventType, InterpreterStoreSetEvent,
    };
    use rain_orderbook_common::rpc_client::LogEntryResponse;
    use std::collections::HashMap;
    use std::sync::Mutex;
    use tempfile::TempDir;

    use crate::commands::local_db::sqlite::{sqlite_execute, sqlite_query_json};
    use crate::commands::local_db::sync::storage::{
        SyncStatusRow, DEFAULT_SCHEMA_SQL, SYNC_STATUS_QUERY,
    };

<<<<<<< HEAD
    const RAW_SQL_STUB: &str = "INSERT INTO raw_events (block_number, block_timestamp, transaction_hash, log_index, address, topics, data, raw_json) VALUES (0, NULL, '0x', 0, '0x', '[]', '0x', '{}');\n";

    struct MockDataSource {
        latest_block: u64,
        events: Value,
        decoded: Value,
        store_events: Value,
        decoded_store: Value,
        sql_result: String,
        rpc_urls: Vec<Url>,
        raw_sql: String,
        fetch_calls: Mutex<Vec<(String, u64, u64)>>,
        store_fetch_calls: Mutex<Vec<(Vec<String>, u64, u64)>>,
        prefixes: Mutex<Vec<String>>,
        patched_events: Mutex<Vec<Value>>,
        raw_calls: Mutex<Vec<Vec<Value>>>,
=======
    struct TestFetcher {
        metadata: Vec<(Address, TokenInfo)>,
        calls: Mutex<Vec<Vec<Address>>>,
    }

    #[async_trait]
    impl TokenMetadataFetcher for TestFetcher {
        async fn fetch(
            &self,
            _: &[Url],
            missing: Vec<Address>,
        ) -> Result<Vec<(Address, TokenInfo)>> {
            self.calls.lock().unwrap().push(missing.clone());
            Ok(self.metadata.clone())
        }
    }

    struct TestDataSource {
        latest_block: u64,
        rpc_urls: Vec<Url>,
        fetch_logs: Vec<LogEntryResponse>,
        store_logs: Vec<LogEntryResponse>,
        decode_responses: Mutex<Vec<Vec<DecodedEventData<DecodedEvent>>>>,
        sql_result: String,
        fetch_calls: Mutex<Vec<(String, u64, u64)>>,
        fetch_store_calls: Mutex<Vec<(Vec<String>, u64, u64)>>,
        sql_calls: Mutex<Vec<(usize, u64)>>,
        prefixes: Mutex<Vec<String>>,
        decimals: Mutex<Vec<HashMap<Address, u8>>>,
>>>>>>> b2d407a2
    }

    #[async_trait]
    impl SyncDataSource for TestDataSource {
        async fn latest_block(&self) -> Result<u64> {
            Ok(self.latest_block)
        }

        async fn fetch_events(
            &self,
            orderbook_address: &str,
            start_block: u64,
            end_block: u64,
        ) -> Result<Vec<LogEntryResponse>> {
            self.fetch_calls.lock().unwrap().push((
                orderbook_address.to_string(),
                start_block,
                end_block,
            ));
            Ok(self.fetch_logs.clone())
        }

        async fn fetch_store_set_events(
            &self,
            store_addresses: &[String],
            start_block: u64,
            end_block: u64,
        ) -> Result<Vec<LogEntryResponse>> {
            self.fetch_store_calls.lock().unwrap().push((
                store_addresses.to_vec(),
                start_block,
                end_block,
            ));
            Ok(self.store_logs.clone())
        }

<<<<<<< HEAD
        async fn fetch_store_set_events(
            &self,
            store_addresses: &[String],
            start_block: u64,
            end_block: u64,
        ) -> Result<Value> {
            self.store_fetch_calls.lock().unwrap().push((
                store_addresses.to_vec(),
                start_block,
                end_block,
            ));
            Ok(self.store_events.clone())
        }

        fn decode_events(&self, events: Value) -> Result<Value> {
            if events == self.events {
                Ok(self.decoded.clone())
            } else if events == self.store_events {
                Ok(self.decoded_store.clone())
            } else {
                Ok(events)
            }
=======
        fn decode_events(
            &self,
            _events: &[LogEntryResponse],
        ) -> Result<Vec<DecodedEventData<DecodedEvent>>> {
            let mut guard = self.decode_responses.lock().unwrap();
            if guard.is_empty() {
                return Ok(vec![]);
            }
            Ok(guard.remove(0))
>>>>>>> b2d407a2
        }

        fn events_to_sql(
            &self,
            decoded_events: &[DecodedEventData<DecodedEvent>],
            end_block: u64,
            decimals_by_token: &HashMap<Address, u8>,
            prefix_sql: &str,
        ) -> Result<String> {
            self.sql_calls
                .lock()
                .unwrap()
                .push((decoded_events.len(), end_block));
            self.prefixes.lock().unwrap().push(prefix_sql.to_string());
            self.decimals
                .lock()
                .unwrap()
                .push(decimals_by_token.clone());

            let mut out = String::new();
            if !prefix_sql.is_empty() {
                out.push_str(prefix_sql);
                if !prefix_sql.ends_with('\n') {
                    out.push('\n');
                }
            }
            out.push_str(
                &self
                    .sql_result
                    .replace("?end_block", &end_block.to_string()),
            );
            Ok(out)
        }

        fn raw_events_to_sql(&self, raw_events: &[Value]) -> Result<String> {
            self.raw_calls.lock().unwrap().push(raw_events.to_vec());
            Ok(self.raw_sql.clone())
        }

        fn rpc_urls(&self) -> &[Url] {
            &self.rpc_urls
        }
    }

    fn sample_decoded_event(token: Address) -> DecodedEventData<DecodedEvent> {
        DecodedEventData {
            event_type: EventType::DepositV2,
            block_number: "0x1".into(),
            block_timestamp: "0x0".into(),
            transaction_hash: "0xabc".into(),
            log_index: "0x0".into(),
            decoded_data: DecodedEvent::DepositV2(Box::new(DepositV2 {
                sender: Address::from([0x11; 20]),
                token,
                vaultId: U256::from(1).into(),
                depositAmountUint256: U256::from(5),
            })),
        }
    }

    fn sample_log() -> LogEntryResponse {
        LogEntryResponse {
            address: "0xfeed".into(),
            topics: vec!["0x0".into()],
            data: "0x".into(),
            block_number: "0x1".into(),
            block_timestamp: Some("0x0".into()),
            transaction_hash: "0xabc".into(),
            transaction_index: "0x0".into(),
            block_hash: "0x123".into(),
            log_index: "0x0".into(),
            removed: false,
        }
    }

    fn sample_store_log() -> LogEntryResponse {
        LogEntryResponse {
            address: "0xdead".into(),
            topics: vec!["0x0".into()],
            data: "0x".into(),
            block_number: "0x2".into(),
            block_timestamp: Some("0x0".into()),
            transaction_hash: "0xstore".into(),
            transaction_index: "0x0".into(),
            block_hash: "0x456".into(),
            log_index: "0x1".into(),
            removed: false,
        }
    }

    fn sample_store_decoded_event(store: Address) -> DecodedEventData<DecodedEvent> {
        DecodedEventData {
            event_type: EventType::InterpreterStoreSet,
            block_number: "0x2".into(),
            block_timestamp: "0x0".into(),
            transaction_hash: "0xstore".into(),
            log_index: "0x1".into(),
            decoded_data: DecodedEvent::InterpreterStoreSet(Box::new(InterpreterStoreSetEvent {
                store_address: store,
                namespace: FixedBytes::from([0xaa; 32]),
                key: FixedBytes::from([0xbb; 32]),
                value: FixedBytes::from([0xcc; 32]),
            })),
        }
    }

    #[tokio::test]
    async fn run_executes_full_flow() {
        let temp_dir = TempDir::new().unwrap();
        let db_path = temp_dir.path().join("sync.db");
        let db_path_str = db_path.to_string_lossy();

        sqlite_execute(&db_path_str, DEFAULT_SCHEMA_SQL).unwrap();
<<<<<<< HEAD
        sqlite_execute(
            &db_path_str,
            "INSERT INTO erc20_tokens (chain_id, address, name, symbol, decimals) VALUES (1, '0xaaaaaaaaaaaaaaaaaaaaaaaaaaaaaaaaaaaaaaaa', 'A', 'A', 18);",
        )
        .unwrap();

        let events = json!([{"blockNumber": "0x1", "data": "0x", "topics": []}]);
        let decoded = json!([
            {
                "event_type": "DepositV2",
                "block_number": "0x1",
                "block_timestamp": "0x0",
                "transaction_hash": "0x01",
                "log_index": "0x0",
                "decoded_data": {
                    "sender": "0x1",
                    "token": "0xaaaaaaaaaaaaaaaaaaaaaaaaaaaaaaaaaaaaaaaa",
                    "vault_id": "0x0",
                    "deposit_amount_uint256": "0x01"
                }
            }
        ]);

        let data_source = MockDataSource {
            latest_block: 150,
            events,
            decoded,
            store_events: Value::Array(vec![]),
            decoded_store: Value::Array(vec![]),
            sql_result: "BEGIN TRANSACTION;\nUPDATE sync_status SET last_synced_block = ?end_block, updated_at = CURRENT_TIMESTAMP WHERE id = 1;\nCOMMIT;\n"
            .to_string(),
            rpc_urls: vec![Url::parse("http://localhost:1").unwrap()],
            raw_sql: RAW_SQL_STUB.to_string(),
            fetch_calls: Mutex::new(Vec::new()),
            store_fetch_calls: Mutex::new(Vec::new()),
            prefixes: Mutex::new(Vec::new()),
            patched_events: Mutex::new(Vec::new()),
            raw_calls: Mutex::new(Vec::new()),
=======

        let token_addr = Address::from([0xaa; 20]);
        let decoded_events = vec![sample_decoded_event(token_addr)];

        let data_source = TestDataSource {
            latest_block: 200,
            rpc_urls: vec![Url::parse("http://event.rpc").unwrap()],
            fetch_logs: vec![sample_log()],
            store_logs: vec![],
            decode_responses: Mutex::new(vec![decoded_events.clone()]),
            sql_result: "UPDATE sync_status SET last_synced_block = ?end_block".into(),
            fetch_calls: Mutex::new(vec![]),
            fetch_store_calls: Mutex::new(vec![]),
            sql_calls: Mutex::new(vec![]),
            prefixes: Mutex::new(vec![]),
            decimals: Mutex::new(vec![]),
        };

        let token_info = TokenInfo {
            name: "Token".into(),
            symbol: "TKN".into(),
            decimals: 18,
        };
        let fetcher = TestFetcher {
            metadata: vec![(token_addr, token_info)],
            calls: Mutex::new(vec![]),
>>>>>>> b2d407a2
        };

        let runner = SyncRunner::new(
            &db_path_str,
            &data_source,
            vec![Url::parse("http://metadata.rpc").unwrap()],
            &fetcher,
        );

        let params = SyncParams {
            chain_id: 1,
            orderbook_address: "0xorder",
            deployment_block: 150,
            start_block: None,
            end_block: Some(190),
        };

        runner.run(&params).await.unwrap();

        let fetch_calls = data_source.fetch_calls.lock().unwrap();
        assert_eq!(fetch_calls.len(), 1);
<<<<<<< HEAD
        assert_eq!(fetch_calls[0], ("0xfeed".to_string(), 120, 150));

        assert!(data_source.store_fetch_calls.lock().unwrap().is_empty());

        // Combined prefix should contain raw events SQL only (no token inserts needed)
        assert_eq!(data_source.prefixes.lock().unwrap()[0], RAW_SQL_STUB);
        let raw_calls = data_source.raw_calls.lock().unwrap();
        assert_eq!(raw_calls.len(), 1);
        assert_eq!(raw_calls[0].len(), 1);
        assert_eq!(
            raw_calls[0][0],
            json!({"blockNumber": "0x1", "data": "0x", "topics": []})
        );

        let patched = data_source.patched_events.lock().unwrap()[0].clone();
        let amount = &patched[0]["decoded_data"]["deposit_amount"];
        let expected = Float::from_fixed_decimal(U256::from(1u64), 18)
            .unwrap()
            .as_hex();
        assert_eq!(amount, &json!(expected));

        let token_calls = sqlite_query_json::<Vec<Erc20TokenRow>>(
            &db_path_str,
            "SELECT address, decimals FROM erc20_tokens;",
        )
        .unwrap();
        assert_eq!(token_calls.len(), 1);
        assert_eq!(
            token_calls[0].address,
            "0xaaaaaaaaaaaaaaaaaaaaaaaaaaaaaaaaaaaaaaaa"
        );
=======
        assert_eq!(fetch_calls[0], ("0xorder".into(), 150, 190));
        let store_calls = data_source.fetch_store_calls.lock().unwrap();
        assert_eq!(store_calls.len(), 0);

        let sql_calls = data_source.sql_calls.lock().unwrap();
        assert_eq!(sql_calls.len(), 1);
        assert_eq!(sql_calls[0], (decoded_events.len(), 190));

        let prefixes = data_source.prefixes.lock().unwrap();
        assert_eq!(prefixes.len(), 1);

        let decimals = data_source.decimals.lock().unwrap();
        assert_eq!(decimals.len(), 1);
        assert_eq!(decimals[0].get(&token_addr), Some(&18));

        let fetcher_calls = fetcher.calls.lock().unwrap();
        assert_eq!(fetcher_calls.len(), 1);
        assert_eq!(fetcher_calls[0], vec![token_addr]);
>>>>>>> b2d407a2

        let sync_rows: Vec<SyncStatusRow> =
            sqlite_query_json(&db_path_str, SYNC_STATUS_QUERY).unwrap();
        assert_eq!(sync_rows[0].last_synced_block, 190);
    }

    #[tokio::test]
    async fn run_appends_store_events() {
        let temp_dir = TempDir::new().unwrap();
        let db_path = temp_dir.path().join("sync.db");
        let db_path_str = db_path.to_string_lossy();

<<<<<<< HEAD
        let token_addr = Address::from_slice(&[0xaa; 20]);
        let events = json!([{"blockNumber": "0x1", "data": "0x", "topics": []}]);
        let decoded = json!([
            {
                "event_type": "DepositV2",
                "block_number": "0x1",
                "block_timestamp": "0x0",
                "transaction_hash": "0x01",
                "log_index": "0x0",
                "decoded_data": {
                    "sender": "0x1",
                    "token": format!("0x{:x}", token_addr),
                    "vault_id": "0x0",
                    "deposit_amount_uint256": "0x01"
                }
            }
        ]);

        let expected_sql = "BEGIN TRANSACTION;\nUPDATE sync_status SET last_synced_block = ?end_block, updated_at = CURRENT_TIMESTAMP WHERE id = 1;\nCOMMIT;\n"
        .to_string();

        let data_source = MockDataSource {
            latest_block: 120,
            events,
            decoded,
            store_events: Value::Array(vec![]),
            decoded_store: Value::Array(vec![]),
            sql_result: expected_sql,
            rpc_urls: vec![Url::parse("http://localhost:1").unwrap()],
            raw_sql: RAW_SQL_STUB.to_string(),
            fetch_calls: Mutex::new(Vec::new()),
            store_fetch_calls: Mutex::new(Vec::new()),
            prefixes: Mutex::new(Vec::new()),
            patched_events: Mutex::new(Vec::new()),
            raw_calls: Mutex::new(Vec::new()),
        };
=======
        sqlite_execute(&db_path_str, DEFAULT_SCHEMA_SQL).unwrap();
>>>>>>> b2d407a2

        let base_event = sample_store_decoded_event(Address::from([0x11; 20]));
        let store_event = sample_store_decoded_event(Address::from([0x55; 20]));

        let data_source = TestDataSource {
            latest_block: 200,
            rpc_urls: vec![Url::parse("http://event.rpc").unwrap()],
            fetch_logs: vec![sample_log()],
            store_logs: vec![sample_store_log()],
            decode_responses: Mutex::new(vec![vec![base_event.clone()], vec![store_event.clone()]]),
            sql_result: "UPDATE sync_status SET last_synced_block = ?end_block".into(),
            fetch_calls: Mutex::new(vec![]),
            fetch_store_calls: Mutex::new(vec![]),
            sql_calls: Mutex::new(vec![]),
            prefixes: Mutex::new(vec![]),
            decimals: Mutex::new(vec![]),
        };

        let fetcher = TestFetcher {
            metadata: vec![],
            calls: Mutex::new(vec![]),
        };

        let runner = SyncRunner::new(
            &db_path_str,
            &data_source,
            vec![Url::parse("http://metadata.rpc").unwrap()],
            &fetcher,
        );

        let params = SyncParams {
            chain_id: 1,
            orderbook_address: "0xorder",
            deployment_block: 150,
            start_block: None,
            end_block: Some(160),
        };

        runner.run(&params).await.unwrap();

<<<<<<< HEAD
        let fetch_calls = data_source.fetch_calls.lock().unwrap();
        assert_eq!(fetch_calls.len(), 1);
        assert_eq!(fetch_calls[0], ("0xfeed".to_string(), 100, 120));

        assert!(data_source.store_fetch_calls.lock().unwrap().is_empty());

        let prefixes = data_source.prefixes.lock().unwrap();
        assert_eq!(prefixes.len(), 1);
        assert!(prefixes[0].contains("INSERT INTO erc20_tokens"));
=======
        let store_calls = data_source.fetch_store_calls.lock().unwrap();
        assert_eq!(store_calls.len(), 1);
        assert_eq!(store_calls[0].1, 150);
        assert_eq!(store_calls[0].2, 160);
        assert_eq!(
            store_calls[0].0,
            vec!["0x1111111111111111111111111111111111111111".to_string()]
        );
>>>>>>> b2d407a2

        let sql_calls = data_source.sql_calls.lock().unwrap();
        assert_eq!(sql_calls.len(), 1);
        assert_eq!(sql_calls[0].0, 2);
    }

    #[test]
    fn metadata_rpcs_falls_back_to_data_source() {
        let data_source = TestDataSource {
            latest_block: 0,
            rpc_urls: vec![Url::parse("http://event.rpc").unwrap()],
            fetch_logs: vec![],
            store_logs: vec![],
            decode_responses: Mutex::new(vec![vec![]]),
            sql_result: String::new(),
            fetch_calls: Mutex::new(vec![]),
            fetch_store_calls: Mutex::new(vec![]),
            sql_calls: Mutex::new(vec![]),
            prefixes: Mutex::new(vec![]),
            decimals: Mutex::new(vec![]),
        };
        let fetcher = TestFetcher {
            metadata: vec![],
            calls: Mutex::new(vec![]),
        };

        let runner = SyncRunner::new("/tmp/db", &data_source, vec![], &fetcher);
        assert_eq!(runner.metadata_rpcs(), data_source.rpc_urls());

        let override_runner = SyncRunner::new(
            "/tmp/db",
            &data_source,
            vec![Url::parse("http://override").unwrap()],
            &fetcher,
        );
        assert_eq!(override_runner.metadata_rpcs().len(), 1);
        assert_eq!(
            override_runner.metadata_rpcs()[0].as_str(),
            "http://override/"
        );
    }

    #[tokio::test]
    async fn sync_runner_fetches_store_set_events() {
        let temp_dir = TempDir::new().unwrap();
        let db_path = temp_dir.path().join("stores.db");
        let db_path_str = db_path.to_string_lossy();

        sqlite_execute(&db_path_str, DEFAULT_SCHEMA_SQL).unwrap();
        sqlite_execute(
            &db_path_str,
            "INSERT INTO interpreter_store_sets (store_address, transaction_hash, log_index, block_number, block_timestamp, namespace, key, value) VALUES ('0x2222222222222222222222222222222222222222', '0x1', 0, 1, 0, '0x0', '0x0', '0x0');",
        )
        .unwrap();

        let events = json!([{
            "blockNumber": "0x1",
            "blockTimestamp": "0x0",
            "transactionHash": "0xabc",
            "logIndex": "0x0",
            "topics": ["0xaddorder"],
            "data": "0x",
            "address": "0xorderbook"
        }]);
        let decoded = json!([{
            "event_type": "AddOrderV3",
            "decoded_data": {
                "order": {
                    "evaluable": {"store": "0x1111111111111111111111111111111111111111"},
                    "valid_inputs": [],
                    "valid_outputs": []
                }
            }
        }]);

        let store_events = json!([{
            "blockNumber": "0x2",
            "blockTimestamp": "0x0",
            "transactionHash": "0xdef",
            "logIndex": "0x0",
            "topics": ["0xset"],
            "data": "0x",
            "address": "0x2222222222222222222222222222222222222222"
        }]);
        let decoded_store = json!([{
            "event_type": "Set",
            "decoded_data": {
                "namespace": "0x01",
                "key": "0x02",
                "value": "0x03"
            }
        }]);

        let expected_sql = "BEGIN TRANSACTION;\nUPDATE sync_status SET last_synced_block = ?end_block, updated_at = CURRENT_TIMESTAMP WHERE id = 1;\nCOMMIT;\n"
            .to_string();

        let data_source = MockDataSource {
            latest_block: 5,
            events,
            decoded,
            store_events,
            decoded_store,
            sql_result: expected_sql,
            rpc_urls: vec![Url::parse("http://localhost:1").unwrap()],
            raw_sql: RAW_SQL_STUB.to_string(),
            fetch_calls: Mutex::new(Vec::new()),
            store_fetch_calls: Mutex::new(Vec::new()),
            prefixes: Mutex::new(Vec::new()),
            patched_events: Mutex::new(Vec::new()),
            raw_calls: Mutex::new(Vec::new()),
        };

        let token_fetcher = MockTokenFetcher {
            metadata: Vec::new(),
            calls: Mutex::new(Vec::new()),
        };

        let runner = SyncRunner::new(
            &db_path_str,
            &data_source,
            data_source.rpc_urls.clone(),
            &token_fetcher,
        );
        let params = SyncParams {
            chain_id: 1,
            orderbook_address: "0xfeed",
            deployment_block: 1,
            start_block: None,
            end_block: Some(5),
        };

        runner.run(&params).await.unwrap();

        let store_calls = data_source.store_fetch_calls.lock().unwrap();
        assert_eq!(store_calls.len(), 1);
        let (stores, start, end) = &store_calls[0];
        assert_eq!(*start, 1);
        assert_eq!(*end, 5);
        assert_eq!(stores.len(), 2);
        assert!(stores
            .iter()
            .any(|s| s == "0x1111111111111111111111111111111111111111"));
        assert!(stores
            .iter()
            .any(|s| s == "0x2222222222222222222222222222222222222222"));

        let raw_calls = data_source.raw_calls.lock().unwrap();
        assert_eq!(raw_calls.len(), 1);
        assert_eq!(raw_calls[0].len(), 2);

        let patched_events = data_source.patched_events.lock().unwrap();
        let patched = patched_events[0].as_array().unwrap();
        assert_eq!(patched.len(), 2);
        assert_eq!(patched[1]["event_type"], json!("Set"));
    }
}<|MERGE_RESOLUTION|>--- conflicted
+++ resolved
@@ -1,20 +1,11 @@
 use anyhow::Result;
-<<<<<<< HEAD
-use std::mem;
-=======
 use rain_orderbook_common::raindex_client::local_db::decode::{DecodedEvent, DecodedEventData};
->>>>>>> b2d407a2
 use url::Url;
 
 use super::super::sqlite::sqlite_execute;
 use super::{
     data_source::{SyncDataSource, TokenMetadataFetcher},
-<<<<<<< HEAD
-    storage::ensure_schema,
-    store::{collect_all_store_addresses, fetch_and_merge_store_events, StoreFetchOutcome},
-=======
     storage::{ensure_schema, fetch_existing_store_addresses},
->>>>>>> b2d407a2
 };
 
 use self::{
@@ -89,11 +80,7 @@
             "Fetching events for {} from block {} to {}",
             params.orderbook_address, window.start_block, window.target_block
         );
-        let FetchResult {
-            events,
-            mut raw_events,
-            raw_count,
-        } = fetch_events(
+        let FetchResult { events, raw_count } = fetch_events(
             self.data_source,
             params.orderbook_address,
             window.start_block,
@@ -102,46 +89,10 @@
         .await?;
         println!("Fetched {} raw events", raw_count);
 
+        let mut raw_events = events.clone();
+
         println!("Decoding events");
-<<<<<<< HEAD
         let mut decoded = decode_events(self.data_source, events)?;
-        println!("Decoded {} events", decoded.decoded_count);
-
-        println!("Collecting interpreter store addresses");
-        let store_addresses = collect_all_store_addresses(self.db_path, &decoded.decoded)?;
-        if !store_addresses.is_empty() {
-            println!(
-                "Fetching interpreter store Set events for {} store(s)",
-                store_addresses.len()
-            );
-            let decoded_value = mem::take(&mut decoded.decoded);
-            let StoreFetchOutcome {
-                events: merged_events,
-                raw_events: store_raw_events,
-                stats: store_stats,
-            } = fetch_and_merge_store_events(
-                self.data_source,
-                decoded_value,
-                &store_addresses,
-                window.start_block,
-                window.target_block,
-            )
-            .await?;
-            println!(
-                "Fetched {} interpreter store Set events",
-                store_stats.fetched_raw_count
-            );
-            if store_stats.decoded_count > 0 {
-                println!(
-                    "Decoded {} interpreter store events",
-                    store_stats.decoded_count
-                );
-            }
-            raw_events.extend(store_raw_events);
-            decoded.decoded = merged_events;
-            decoded.decoded_count = store_stats.total_decoded_count;
-=======
-        let mut decoded = decode_events(self.data_source, fetch.events)?;
         println!("Decoded {} events", decoded.decoded_count);
 
         println!("Collecting interpreter store addresses");
@@ -165,12 +116,13 @@
             );
 
             if !store_events.is_empty() {
+                raw_events.extend(store_events.iter().cloned());
                 let mut decoded_store = self.data_source.decode_events(&store_events)?;
                 decoded.decoded.append(&mut decoded_store);
                 sort_events_by_block_and_log(&mut decoded.decoded);
                 decoded.decoded_count = decoded.decoded.len();
+                println!("Decoded {} total events", decoded.decoded_count);
             }
->>>>>>> b2d407a2
         }
 
         println!("Preparing token metadata");
@@ -180,12 +132,8 @@
             self.db_path,
             self.metadata_rpcs(),
             params.chain_id,
-<<<<<<< HEAD
-            decoded.decoded,
-            raw_events,
-=======
             &decoded.decoded,
->>>>>>> b2d407a2
+            &raw_events,
             window.target_block,
         )
         .await?;
@@ -247,29 +195,9 @@
     use std::sync::Mutex;
     use tempfile::TempDir;
 
-    use crate::commands::local_db::sqlite::{sqlite_execute, sqlite_query_json};
-    use crate::commands::local_db::sync::storage::{
-        SyncStatusRow, DEFAULT_SCHEMA_SQL, SYNC_STATUS_QUERY,
-    };
-
-<<<<<<< HEAD
-    const RAW_SQL_STUB: &str = "INSERT INTO raw_events (block_number, block_timestamp, transaction_hash, log_index, address, topics, data, raw_json) VALUES (0, NULL, '0x', 0, '0x', '[]', '0x', '{}');\n";
-
-    struct MockDataSource {
-        latest_block: u64,
-        events: Value,
-        decoded: Value,
-        store_events: Value,
-        decoded_store: Value,
-        sql_result: String,
-        rpc_urls: Vec<Url>,
-        raw_sql: String,
-        fetch_calls: Mutex<Vec<(String, u64, u64)>>,
-        store_fetch_calls: Mutex<Vec<(Vec<String>, u64, u64)>>,
-        prefixes: Mutex<Vec<String>>,
-        patched_events: Mutex<Vec<Value>>,
-        raw_calls: Mutex<Vec<Vec<Value>>>,
-=======
+    use crate::commands::local_db::sqlite::sqlite_execute;
+    use crate::commands::local_db::sync::storage::DEFAULT_SCHEMA_SQL;
+
     struct TestFetcher {
         metadata: Vec<(Address, TokenInfo)>,
         calls: Mutex<Vec<Vec<Address>>>,
@@ -299,7 +227,8 @@
         sql_calls: Mutex<Vec<(usize, u64)>>,
         prefixes: Mutex<Vec<String>>,
         decimals: Mutex<Vec<HashMap<Address, u8>>>,
->>>>>>> b2d407a2
+        raw_sql: String,
+        raw_calls: Mutex<Vec<Vec<LogEntryResponse>>>,
     }
 
     #[async_trait]
@@ -336,30 +265,6 @@
             Ok(self.store_logs.clone())
         }
 
-<<<<<<< HEAD
-        async fn fetch_store_set_events(
-            &self,
-            store_addresses: &[String],
-            start_block: u64,
-            end_block: u64,
-        ) -> Result<Value> {
-            self.store_fetch_calls.lock().unwrap().push((
-                store_addresses.to_vec(),
-                start_block,
-                end_block,
-            ));
-            Ok(self.store_events.clone())
-        }
-
-        fn decode_events(&self, events: Value) -> Result<Value> {
-            if events == self.events {
-                Ok(self.decoded.clone())
-            } else if events == self.store_events {
-                Ok(self.decoded_store.clone())
-            } else {
-                Ok(events)
-            }
-=======
         fn decode_events(
             &self,
             _events: &[LogEntryResponse],
@@ -369,7 +274,6 @@
                 return Ok(vec![]);
             }
             Ok(guard.remove(0))
->>>>>>> b2d407a2
         }
 
         fn events_to_sql(
@@ -404,7 +308,7 @@
             Ok(out)
         }
 
-        fn raw_events_to_sql(&self, raw_events: &[Value]) -> Result<String> {
+        fn raw_events_to_sql(&self, raw_events: &[LogEntryResponse]) -> Result<String> {
             self.raw_calls.lock().unwrap().push(raw_events.to_vec());
             Ok(self.raw_sql.clone())
         }
@@ -430,36 +334,6 @@
         }
     }
 
-    fn sample_log() -> LogEntryResponse {
-        LogEntryResponse {
-            address: "0xfeed".into(),
-            topics: vec!["0x0".into()],
-            data: "0x".into(),
-            block_number: "0x1".into(),
-            block_timestamp: Some("0x0".into()),
-            transaction_hash: "0xabc".into(),
-            transaction_index: "0x0".into(),
-            block_hash: "0x123".into(),
-            log_index: "0x0".into(),
-            removed: false,
-        }
-    }
-
-    fn sample_store_log() -> LogEntryResponse {
-        LogEntryResponse {
-            address: "0xdead".into(),
-            topics: vec!["0x0".into()],
-            data: "0x".into(),
-            block_number: "0x2".into(),
-            block_timestamp: Some("0x0".into()),
-            transaction_hash: "0xstore".into(),
-            transaction_index: "0x0".into(),
-            block_hash: "0x456".into(),
-            log_index: "0x1".into(),
-            removed: false,
-        }
-    }
-
     fn sample_store_decoded_event(store: Address) -> DecodedEventData<DecodedEvent> {
         DecodedEventData {
             event_type: EventType::InterpreterStoreSet,
@@ -476,157 +350,34 @@
         }
     }
 
-    #[tokio::test]
-    async fn run_executes_full_flow() {
-        let temp_dir = TempDir::new().unwrap();
-        let db_path = temp_dir.path().join("sync.db");
-        let db_path_str = db_path.to_string_lossy();
-
-        sqlite_execute(&db_path_str, DEFAULT_SCHEMA_SQL).unwrap();
-<<<<<<< HEAD
-        sqlite_execute(
-            &db_path_str,
-            "INSERT INTO erc20_tokens (chain_id, address, name, symbol, decimals) VALUES (1, '0xaaaaaaaaaaaaaaaaaaaaaaaaaaaaaaaaaaaaaaaa', 'A', 'A', 18);",
-        )
-        .unwrap();
-
-        let events = json!([{"blockNumber": "0x1", "data": "0x", "topics": []}]);
-        let decoded = json!([
-            {
-                "event_type": "DepositV2",
-                "block_number": "0x1",
-                "block_timestamp": "0x0",
-                "transaction_hash": "0x01",
-                "log_index": "0x0",
-                "decoded_data": {
-                    "sender": "0x1",
-                    "token": "0xaaaaaaaaaaaaaaaaaaaaaaaaaaaaaaaaaaaaaaaa",
-                    "vault_id": "0x0",
-                    "deposit_amount_uint256": "0x01"
-                }
-            }
-        ]);
-
-        let data_source = MockDataSource {
-            latest_block: 150,
-            events,
-            decoded,
-            store_events: Value::Array(vec![]),
-            decoded_store: Value::Array(vec![]),
-            sql_result: "BEGIN TRANSACTION;\nUPDATE sync_status SET last_synced_block = ?end_block, updated_at = CURRENT_TIMESTAMP WHERE id = 1;\nCOMMIT;\n"
-            .to_string(),
-            rpc_urls: vec![Url::parse("http://localhost:1").unwrap()],
-            raw_sql: RAW_SQL_STUB.to_string(),
-            fetch_calls: Mutex::new(Vec::new()),
-            store_fetch_calls: Mutex::new(Vec::new()),
-            prefixes: Mutex::new(Vec::new()),
-            patched_events: Mutex::new(Vec::new()),
-            raw_calls: Mutex::new(Vec::new()),
-=======
-
-        let token_addr = Address::from([0xaa; 20]);
-        let decoded_events = vec![sample_decoded_event(token_addr)];
-
-        let data_source = TestDataSource {
-            latest_block: 200,
-            rpc_urls: vec![Url::parse("http://event.rpc").unwrap()],
-            fetch_logs: vec![sample_log()],
-            store_logs: vec![],
-            decode_responses: Mutex::new(vec![decoded_events.clone()]),
-            sql_result: "UPDATE sync_status SET last_synced_block = ?end_block".into(),
-            fetch_calls: Mutex::new(vec![]),
-            fetch_store_calls: Mutex::new(vec![]),
-            sql_calls: Mutex::new(vec![]),
-            prefixes: Mutex::new(vec![]),
-            decimals: Mutex::new(vec![]),
-        };
-
-        let token_info = TokenInfo {
-            name: "Token".into(),
-            symbol: "TKN".into(),
-            decimals: 18,
-        };
-        let fetcher = TestFetcher {
-            metadata: vec![(token_addr, token_info)],
-            calls: Mutex::new(vec![]),
->>>>>>> b2d407a2
-        };
-
-        let runner = SyncRunner::new(
-            &db_path_str,
-            &data_source,
-            vec![Url::parse("http://metadata.rpc").unwrap()],
-            &fetcher,
-        );
-
-        let params = SyncParams {
-            chain_id: 1,
-            orderbook_address: "0xorder",
-            deployment_block: 150,
-            start_block: None,
-            end_block: Some(190),
-        };
-
-        runner.run(&params).await.unwrap();
-
-        let fetch_calls = data_source.fetch_calls.lock().unwrap();
-        assert_eq!(fetch_calls.len(), 1);
-<<<<<<< HEAD
-        assert_eq!(fetch_calls[0], ("0xfeed".to_string(), 120, 150));
-
-        assert!(data_source.store_fetch_calls.lock().unwrap().is_empty());
-
-        // Combined prefix should contain raw events SQL only (no token inserts needed)
-        assert_eq!(data_source.prefixes.lock().unwrap()[0], RAW_SQL_STUB);
-        let raw_calls = data_source.raw_calls.lock().unwrap();
-        assert_eq!(raw_calls.len(), 1);
-        assert_eq!(raw_calls[0].len(), 1);
-        assert_eq!(
-            raw_calls[0][0],
-            json!({"blockNumber": "0x1", "data": "0x", "topics": []})
-        );
-
-        let patched = data_source.patched_events.lock().unwrap()[0].clone();
-        let amount = &patched[0]["decoded_data"]["deposit_amount"];
-        let expected = Float::from_fixed_decimal(U256::from(1u64), 18)
-            .unwrap()
-            .as_hex();
-        assert_eq!(amount, &json!(expected));
-
-        let token_calls = sqlite_query_json::<Vec<Erc20TokenRow>>(
-            &db_path_str,
-            "SELECT address, decimals FROM erc20_tokens;",
-        )
-        .unwrap();
-        assert_eq!(token_calls.len(), 1);
-        assert_eq!(
-            token_calls[0].address,
-            "0xaaaaaaaaaaaaaaaaaaaaaaaaaaaaaaaaaaaaaaaa"
-        );
-=======
-        assert_eq!(fetch_calls[0], ("0xorder".into(), 150, 190));
-        let store_calls = data_source.fetch_store_calls.lock().unwrap();
-        assert_eq!(store_calls.len(), 0);
-
-        let sql_calls = data_source.sql_calls.lock().unwrap();
-        assert_eq!(sql_calls.len(), 1);
-        assert_eq!(sql_calls[0], (decoded_events.len(), 190));
-
-        let prefixes = data_source.prefixes.lock().unwrap();
-        assert_eq!(prefixes.len(), 1);
-
-        let decimals = data_source.decimals.lock().unwrap();
-        assert_eq!(decimals.len(), 1);
-        assert_eq!(decimals[0].get(&token_addr), Some(&18));
-
-        let fetcher_calls = fetcher.calls.lock().unwrap();
-        assert_eq!(fetcher_calls.len(), 1);
-        assert_eq!(fetcher_calls[0], vec![token_addr]);
->>>>>>> b2d407a2
-
-        let sync_rows: Vec<SyncStatusRow> =
-            sqlite_query_json(&db_path_str, SYNC_STATUS_QUERY).unwrap();
-        assert_eq!(sync_rows[0].last_synced_block, 190);
+    fn sample_log() -> LogEntryResponse {
+        LogEntryResponse {
+            address: "0xfeed".into(),
+            topics: vec!["0x0".into()],
+            data: "0x".into(),
+            block_number: "0x1".into(),
+            block_timestamp: Some("0x0".into()),
+            transaction_hash: "0xabc".into(),
+            transaction_index: "0x0".into(),
+            block_hash: "0x123".into(),
+            log_index: "0x0".into(),
+            removed: false,
+        }
+    }
+
+    fn sample_store_log() -> LogEntryResponse {
+        LogEntryResponse {
+            address: "0xdead".into(),
+            topics: vec!["0x0".into()],
+            data: "0x".into(),
+            block_number: "0x2".into(),
+            block_timestamp: Some("0x0".into()),
+            transaction_hash: "0xstore".into(),
+            transaction_index: "0x0".into(),
+            block_hash: "0x456".into(),
+            log_index: "0x1".into(),
+            removed: false,
+        }
     }
 
     #[tokio::test]
@@ -635,46 +386,7 @@
         let db_path = temp_dir.path().join("sync.db");
         let db_path_str = db_path.to_string_lossy();
 
-<<<<<<< HEAD
-        let token_addr = Address::from_slice(&[0xaa; 20]);
-        let events = json!([{"blockNumber": "0x1", "data": "0x", "topics": []}]);
-        let decoded = json!([
-            {
-                "event_type": "DepositV2",
-                "block_number": "0x1",
-                "block_timestamp": "0x0",
-                "transaction_hash": "0x01",
-                "log_index": "0x0",
-                "decoded_data": {
-                    "sender": "0x1",
-                    "token": format!("0x{:x}", token_addr),
-                    "vault_id": "0x0",
-                    "deposit_amount_uint256": "0x01"
-                }
-            }
-        ]);
-
-        let expected_sql = "BEGIN TRANSACTION;\nUPDATE sync_status SET last_synced_block = ?end_block, updated_at = CURRENT_TIMESTAMP WHERE id = 1;\nCOMMIT;\n"
-        .to_string();
-
-        let data_source = MockDataSource {
-            latest_block: 120,
-            events,
-            decoded,
-            store_events: Value::Array(vec![]),
-            decoded_store: Value::Array(vec![]),
-            sql_result: expected_sql,
-            rpc_urls: vec![Url::parse("http://localhost:1").unwrap()],
-            raw_sql: RAW_SQL_STUB.to_string(),
-            fetch_calls: Mutex::new(Vec::new()),
-            store_fetch_calls: Mutex::new(Vec::new()),
-            prefixes: Mutex::new(Vec::new()),
-            patched_events: Mutex::new(Vec::new()),
-            raw_calls: Mutex::new(Vec::new()),
-        };
-=======
         sqlite_execute(&db_path_str, DEFAULT_SCHEMA_SQL).unwrap();
->>>>>>> b2d407a2
 
         let base_event = sample_store_decoded_event(Address::from([0x11; 20]));
         let store_event = sample_store_decoded_event(Address::from([0x55; 20]));
@@ -691,6 +403,8 @@
             sql_calls: Mutex::new(vec![]),
             prefixes: Mutex::new(vec![]),
             decimals: Mutex::new(vec![]),
+            raw_sql: "RAW_EVENTS;\n".into(),
+            raw_calls: Mutex::new(vec![]),
         };
 
         let fetcher = TestFetcher {
@@ -715,17 +429,6 @@
 
         runner.run(&params).await.unwrap();
 
-<<<<<<< HEAD
-        let fetch_calls = data_source.fetch_calls.lock().unwrap();
-        assert_eq!(fetch_calls.len(), 1);
-        assert_eq!(fetch_calls[0], ("0xfeed".to_string(), 100, 120));
-
-        assert!(data_source.store_fetch_calls.lock().unwrap().is_empty());
-
-        let prefixes = data_source.prefixes.lock().unwrap();
-        assert_eq!(prefixes.len(), 1);
-        assert!(prefixes[0].contains("INSERT INTO erc20_tokens"));
-=======
         let store_calls = data_source.fetch_store_calls.lock().unwrap();
         assert_eq!(store_calls.len(), 1);
         assert_eq!(store_calls[0].1, 150);
@@ -734,11 +437,14 @@
             store_calls[0].0,
             vec!["0x1111111111111111111111111111111111111111".to_string()]
         );
->>>>>>> b2d407a2
 
         let sql_calls = data_source.sql_calls.lock().unwrap();
         assert_eq!(sql_calls.len(), 1);
         assert_eq!(sql_calls[0].0, 2);
+
+        let raw_calls = data_source.raw_calls.lock().unwrap();
+        assert_eq!(raw_calls.len(), 1);
+        assert_eq!(raw_calls[0].len(), 2);
     }
 
     #[test]
@@ -755,6 +461,8 @@
             sql_calls: Mutex::new(vec![]),
             prefixes: Mutex::new(vec![]),
             decimals: Mutex::new(vec![]),
+            raw_sql: String::new(),
+            raw_calls: Mutex::new(vec![]),
         };
         let fetcher = TestFetcher {
             metadata: vec![],
@@ -790,104 +498,45 @@
         )
         .unwrap();
 
-        let events = json!([{
-            "blockNumber": "0x1",
-            "blockTimestamp": "0x0",
-            "transactionHash": "0xabc",
-            "logIndex": "0x0",
-            "topics": ["0xaddorder"],
-            "data": "0x",
-            "address": "0xorderbook"
-        }]);
-        let decoded = json!([{
-            "event_type": "AddOrderV3",
-            "decoded_data": {
-                "order": {
-                    "evaluable": {"store": "0x1111111111111111111111111111111111111111"},
-                    "valid_inputs": [],
-                    "valid_outputs": []
-                }
-            }
-        }]);
-
-        let store_events = json!([{
-            "blockNumber": "0x2",
-            "blockTimestamp": "0x0",
-            "transactionHash": "0xdef",
-            "logIndex": "0x0",
-            "topics": ["0xset"],
-            "data": "0x",
-            "address": "0x2222222222222222222222222222222222222222"
-        }]);
-        let decoded_store = json!([{
-            "event_type": "Set",
-            "decoded_data": {
-                "namespace": "0x01",
-                "key": "0x02",
-                "value": "0x03"
-            }
-        }]);
-
-        let expected_sql = "BEGIN TRANSACTION;\nUPDATE sync_status SET last_synced_block = ?end_block, updated_at = CURRENT_TIMESTAMP WHERE id = 1;\nCOMMIT;\n"
-            .to_string();
-
-        let data_source = MockDataSource {
-            latest_block: 5,
-            events,
-            decoded,
-            store_events,
-            decoded_store,
-            sql_result: expected_sql,
-            rpc_urls: vec![Url::parse("http://localhost:1").unwrap()],
-            raw_sql: RAW_SQL_STUB.to_string(),
-            fetch_calls: Mutex::new(Vec::new()),
-            store_fetch_calls: Mutex::new(Vec::new()),
-            prefixes: Mutex::new(Vec::new()),
-            patched_events: Mutex::new(Vec::new()),
-            raw_calls: Mutex::new(Vec::new()),
-        };
-
-        let token_fetcher = MockTokenFetcher {
-            metadata: Vec::new(),
-            calls: Mutex::new(Vec::new()),
-        };
-
-        let runner = SyncRunner::new(
-            &db_path_str,
-            &data_source,
-            data_source.rpc_urls.clone(),
-            &token_fetcher,
-        );
+        let decoded = vec![sample_decoded_event(Address::from([0xaa; 20]))];
+
+        let data_source = TestDataSource {
+            latest_block: 190,
+            rpc_urls: vec![Url::parse("http://event.rpc").unwrap()],
+            fetch_logs: vec![sample_log()],
+            store_logs: vec![sample_store_log()],
+            decode_responses: Mutex::new(vec![decoded]),
+            sql_result: "UPDATE sync_status SET last_synced_block = ?end_block".into(),
+            fetch_calls: Mutex::new(vec![]),
+            fetch_store_calls: Mutex::new(vec![]),
+            sql_calls: Mutex::new(vec![]),
+            prefixes: Mutex::new(vec![]),
+            decimals: Mutex::new(vec![]),
+            raw_sql: "RAW;\n".into(),
+            raw_calls: Mutex::new(vec![]),
+        };
+        let fetcher = TestFetcher {
+            metadata: vec![],
+            calls: Mutex::new(vec![]),
+        };
+        let runner = SyncRunner::new(&db_path_str, &data_source, vec![], &fetcher);
+
         let params = SyncParams {
             chain_id: 1,
-            orderbook_address: "0xfeed",
-            deployment_block: 1,
+            orderbook_address: "0xorder",
+            deployment_block: 180,
             start_block: None,
-            end_block: Some(5),
+            end_block: Some(185),
         };
 
         runner.run(&params).await.unwrap();
 
-        let store_calls = data_source.store_fetch_calls.lock().unwrap();
+        let store_calls = data_source.fetch_store_calls.lock().unwrap();
         assert_eq!(store_calls.len(), 1);
-        let (stores, start, end) = &store_calls[0];
-        assert_eq!(*start, 1);
-        assert_eq!(*end, 5);
-        assert_eq!(stores.len(), 2);
-        assert!(stores
-            .iter()
-            .any(|s| s == "0x1111111111111111111111111111111111111111"));
-        assert!(stores
-            .iter()
-            .any(|s| s == "0x2222222222222222222222222222222222222222"));
-
-        let raw_calls = data_source.raw_calls.lock().unwrap();
-        assert_eq!(raw_calls.len(), 1);
-        assert_eq!(raw_calls[0].len(), 2);
-
-        let patched_events = data_source.patched_events.lock().unwrap();
-        let patched = patched_events[0].as_array().unwrap();
-        assert_eq!(patched.len(), 2);
-        assert_eq!(patched[1]["event_type"], json!("Set"));
+        assert_eq!(store_calls[0].1, 180);
+        assert_eq!(store_calls[0].2, 185);
+        assert!(store_calls[0]
+            .0
+            .contains(&"0x2222222222222222222222222222222222222222".to_string()));
     }
 }