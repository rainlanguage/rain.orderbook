use anyhow::Result;
use clap::Parser;
use rain_orderbook_common::raindex_client::local_db::{LocalDb, LocalDbError};
use rain_orderbook_common::rpc_client::{LogEntryResponse, RpcClientError};
use std::fs::File;
use std::io::Write;
use std::path::{Path, PathBuf};

#[async_trait::async_trait]
pub trait EventClient {
<<<<<<< HEAD
    async fn get_latest_block_number(&self) -> Result<u64, RpcClientError>;
    async fn fetch_events(
=======
    async fn get_latest_block_number(&self) -> Result<u64, HyperRpcError>;
    async fn fetch(
>>>>>>> 6ff94feb
        &self,
        address: &str,
        start_block: u64,
        end_block: u64,
    ) -> Result<Vec<LogEntryResponse>, LocalDbError>;
}

#[async_trait::async_trait]
impl EventClient for LocalDb {
    async fn get_latest_block_number(&self) -> Result<u64, RpcClientError> {
        self.rpc_client().get_latest_block_number().await
    }

    async fn fetch(
        &self,
        address: &str,
        start_block: u64,
        end_block: u64,
    ) -> Result<Vec<LogEntryResponse>, LocalDbError> {
        self.fetch_events(address, start_block, end_block).await
    }
}

#[derive(Debug, Clone, Parser)]
#[command(about = "Fetch events from blockchain and save to JSON file")]
pub struct FetchEvents {
    #[clap(long)]
    pub api_token: String,
    #[clap(long)]
    pub chain_id: u32,
    #[clap(long)]
    pub start_block: u64,
    #[clap(long)]
    pub end_block: Option<u64>,
    #[clap(long)]
    pub orderbook_address: String,
    #[clap(long)]
    pub output_file: Option<String>,
}

impl FetchEvents {
    pub async fn execute_with_client<C: EventClient>(self, client: C) -> Result<()> {
        println!("Starting event fetch...");

        let end_block = if let Some(end_block) = self.end_block {
            end_block
        } else {
            client
                .get_latest_block_number()
                .await
                .map_err(|e| anyhow::anyhow!("Failed to get latest block number: {}", e))?
        };

        let all_events = client
            .fetch(&self.orderbook_address, self.start_block, end_block)
            .await
            .map_err(|e| anyhow::anyhow!("Failed to fetch events: {}", e))?;

        let output_path = self
            .output_file
            .map(PathBuf::from)
            .unwrap_or_else(|| Self::default_output_path(end_block));
        let mut output_handle = File::create(&output_path)?;
        output_handle.write_all(serde_json::to_string_pretty(&all_events)?.as_bytes())?;

        println!("Events and results saved to: {}", output_path.display());
        Ok(())
    }

    pub async fn execute(self) -> Result<()> {
        let local_db = LocalDb::new_with_hyper_rpc(self.chain_id, self.api_token.clone())?;
        self.execute_with_client(local_db).await
    }

    fn default_output_path(end_block: u64) -> PathBuf {
        let filename = format!("events_{}.json", end_block);
        if let Ok(dir) = std::env::var("RAIN_ORDERBOOK_EVENTS_DIR") {
            Path::new(&dir).join(filename)
        } else {
            Path::new("src/commands/local_db").join(filename)
        }
    }
}

#[cfg(test)]
mod tests {
    use super::*;
    use tempfile::{NamedTempFile, TempDir};

    fn sample_event(block_number: &str) -> LogEntryResponse {
        LogEntryResponse {
            address: "0x123".to_string(),
            topics: vec!["0xabc".to_string()],
            data: "0xdeadbeef".to_string(),
            block_number: block_number.to_string(),
            block_timestamp: Some("0x0".to_string()),
            transaction_hash: "0xtransaction".to_string(),
            transaction_index: "0x0".to_string(),
            block_hash: "0xblock".to_string(),
            log_index: "0x0".to_string(),
            removed: false,
        }
    }

    struct EnvVarGuard {
        key: String,
    }

    impl EnvVarGuard {
        fn set<K: Into<String>, V: AsRef<str>>(key: K, value: V) -> Self {
            let key = key.into();
            std::env::set_var(&key, value.as_ref());
            Self { key }
        }
    }

    impl Drop for EnvVarGuard {
        fn drop(&mut self) {
            std::env::remove_var(&self.key);
        }
    }

    struct MockEventClient {
        latest_block: Option<u64>,
        latest_block_error: Option<String>,
        events: Option<Vec<LogEntryResponse>>,
        events_error: Option<String>,
    }

    impl MockEventClient {
        fn new() -> Self {
            Self {
                latest_block: None,
                latest_block_error: None,
                events: None,
                events_error: None,
            }
        }

        fn with_latest_block(mut self, block: u64) -> Self {
            self.latest_block = Some(block);
            self
        }

        fn with_latest_block_error(mut self, error: String) -> Self {
            self.latest_block_error = Some(error);
            self
        }

        fn with_events(mut self, events: Vec<LogEntryResponse>) -> Self {
            self.events = Some(events);
            self
        }

        fn with_events_error(mut self, error: String) -> Self {
            self.events_error = Some(error);
            self
        }
    }

    #[async_trait::async_trait]
    impl EventClient for MockEventClient {
        async fn get_latest_block_number(&self) -> Result<u64, RpcClientError> {
            if let Some(error) = &self.latest_block_error {
                Err(RpcClientError::RpcError {
                    message: error.clone(),
                })
            } else {
                Ok(self.latest_block.unwrap_or(1000))
            }
        }

        async fn fetch(
            &self,
            _address: &str,
            _start_block: u64,
            _end_block: u64,
        ) -> Result<Vec<LogEntryResponse>, LocalDbError> {
            if let Some(error) = &self.events_error {
                Err(LocalDbError::Config {
                    message: error.clone(),
                })
            } else {
                Ok(self.events.clone().unwrap_or_default())
            }
        }
    }

    #[tokio::test]
    async fn test_execute_with_client_success_with_explicit_end_block() {
        let temp_file = NamedTempFile::new().unwrap();
        let temp_path = temp_file.path().to_str().unwrap().to_string();

        let fetch_events = FetchEvents {
            api_token: "test_token".to_string(),
            chain_id: 1,
            start_block: 100,
            end_block: Some(200),
            orderbook_address: "0x123".to_string(),
            output_file: Some(temp_path.clone()),
        };

        let mock_client = MockEventClient::new().with_events(vec![sample_event("0x64")]);

        let result = fetch_events.execute_with_client(mock_client).await;
        assert!(result.is_ok());

        let content = std::fs::read_to_string(&temp_path).unwrap();
        let parsed: serde_json::Value = serde_json::from_str(&content).unwrap();
        assert_eq!(parsed[0]["blockNumber"], "0x64");
    }

    #[tokio::test]
    async fn test_execute_with_client_success_with_latest_block() {
        let temp_file = NamedTempFile::new().unwrap();
        let temp_path = temp_file.path().to_str().unwrap().to_string();

        let fetch_events = FetchEvents {
            api_token: "test_token".to_string(),
            chain_id: 1,
            start_block: 100,
            end_block: None,
            orderbook_address: "0x123".to_string(),
            output_file: Some(temp_path.clone()),
        };

        let mock_client = MockEventClient::new()
            .with_latest_block(500)
            .with_events(vec![sample_event("0x1f4")]);

        let result = fetch_events.execute_with_client(mock_client).await;
        assert!(result.is_ok());

        let content = std::fs::read_to_string(&temp_path).unwrap();
        let parsed: serde_json::Value = serde_json::from_str(&content).unwrap();
        assert_eq!(parsed[0]["blockNumber"], "0x1f4");
    }

    #[tokio::test]
    async fn test_execute_with_client_latest_block_error() {
        let fetch_events = FetchEvents {
            api_token: "test_token".to_string(),
            chain_id: 1,
            start_block: 100,
            end_block: None,
            orderbook_address: "0x123".to_string(),
            output_file: Some("test_output.json".to_string()),
        };

        let mock_client =
            MockEventClient::new().with_latest_block_error("RPC connection failed".to_string());

        let result = fetch_events.execute_with_client(mock_client).await;
        assert!(result.is_err());
        assert!(result
            .unwrap_err()
            .to_string()
            .contains("Failed to get latest block number"));
    }

    #[tokio::test]
    async fn test_execute_with_client_fetch_events_error() {
        let fetch_events = FetchEvents {
            api_token: "test_token".to_string(),
            chain_id: 1,
            start_block: 100,
            end_block: Some(200),
            orderbook_address: "0x123".to_string(),
            output_file: Some("test_output.json".to_string()),
        };

        let mock_client =
            MockEventClient::new().with_events_error("Network connection failed".to_string());

        let result = fetch_events.execute_with_client(mock_client).await;
        assert!(result.is_err());
        assert!(result
            .unwrap_err()
            .to_string()
            .contains("Failed to fetch events"));
    }

    #[tokio::test]
    async fn test_execute_with_client_default_output_filename() {
        let temp_dir = TempDir::new().unwrap();
        let _env_guard = EnvVarGuard::set(
            "RAIN_ORDERBOOK_EVENTS_DIR",
            temp_dir.path().to_str().unwrap(),
        );

        let fetch_events = FetchEvents {
            api_token: "test_token".to_string(),
            chain_id: 1,
            start_block: 100,
            end_block: Some(200),
            orderbook_address: "0x123".to_string(),
            output_file: None,
        };

        let mock_client = MockEventClient::new().with_events(vec![]);

        let result = fetch_events.execute_with_client(mock_client).await;
        assert!(result.is_ok());

        let expected_filename = temp_dir.path().join("events_200.json");
        assert!(expected_filename.exists());
    }
}<|MERGE_RESOLUTION|>--- conflicted
+++ resolved
@@ -8,13 +8,8 @@
 
 #[async_trait::async_trait]
 pub trait EventClient {
-<<<<<<< HEAD
     async fn get_latest_block_number(&self) -> Result<u64, RpcClientError>;
-    async fn fetch_events(
-=======
-    async fn get_latest_block_number(&self) -> Result<u64, HyperRpcError>;
     async fn fetch(
->>>>>>> 6ff94feb
         &self,
         address: &str,
         start_block: u64,
