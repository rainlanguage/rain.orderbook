--- conflicted
+++ resolved
@@ -1,12 +1,7 @@
 use anyhow::Result;
 use clap::Parser;
-<<<<<<< HEAD
-use rain_orderbook_common::hyper_rpc::HyperRpcError;
+use rain_orderbook_common::hyper_rpc::{HyperRpcError, LogEntryResponse};
 use rain_orderbook_common::raindex_client::local_db::{LocalDb, LocalDbError};
-=======
-use rain_orderbook_common::hyper_rpc::{HyperRpcError, LogEntryResponse};
-use rain_orderbook_common::raindex_client::sqlite_web::{SqliteWeb, SqliteWebError};
->>>>>>> f7502276
 use std::fs::File;
 use std::io::Write;
 use std::path::{Path, PathBuf};
@@ -19,11 +14,7 @@
         address: &str,
         start_block: u64,
         end_block: u64,
-<<<<<<< HEAD
-    ) -> Result<serde_json::Value, LocalDbError>;
-=======
-    ) -> Result<Vec<LogEntryResponse>, SqliteWebError>;
->>>>>>> f7502276
+    ) -> Result<Vec<LogEntryResponse>, LocalDbError>;
 }
 
 #[async_trait::async_trait]
@@ -37,11 +28,7 @@
         address: &str,
         start_block: u64,
         end_block: u64,
-<<<<<<< HEAD
-    ) -> Result<serde_json::Value, LocalDbError> {
-=======
-    ) -> Result<Vec<LogEntryResponse>, SqliteWebError> {
->>>>>>> f7502276
+    ) -> Result<Vec<LogEntryResponse>, LocalDbError> {
         self.fetch_events(address, start_block, end_block).await
     }
 }
@@ -200,11 +187,7 @@
             _address: &str,
             _start_block: u64,
             _end_block: u64,
-<<<<<<< HEAD
-        ) -> Result<serde_json::Value, LocalDbError> {
-=======
-        ) -> Result<Vec<LogEntryResponse>, SqliteWebError> {
->>>>>>> f7502276
+        ) -> Result<Vec<LogEntryResponse>, LocalDbError> {
             if let Some(error) = &self.events_error {
                 Err(LocalDbError::Config {
                     message: error.clone(),
