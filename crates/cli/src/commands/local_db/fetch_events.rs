--- conflicted
+++ resolved
@@ -1,11 +1,7 @@
 use anyhow::Result;
 use clap::Parser;
-<<<<<<< HEAD
-=======
-use rain_orderbook_common::hyper_rpc::{HyperRpcError, LogEntryResponse};
->>>>>>> 7ee7fe63
 use rain_orderbook_common::raindex_client::local_db::{LocalDb, LocalDbError};
-use rain_orderbook_common::rpc_client::RpcClientError;
+use rain_orderbook_common::rpc_client::{LogEntryResponse, RpcClientError};
 use std::fs::File;
 use std::io::Write;
 use std::path::{Path, PathBuf};
@@ -24,9 +20,7 @@
 #[async_trait::async_trait]
 impl EventClient for LocalDb {
     async fn get_latest_block_number(&self) -> Result<u64, RpcClientError> {
-        self.rpc_client()
-            .get_latest_block_number(self.rpc_urls())
-            .await
+        self.rpc_client().get_latest_block_number().await
     }
 
     async fn fetch_events(
