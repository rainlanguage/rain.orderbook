--- conflicted
+++ resolved
@@ -644,16 +644,7 @@
         use rain_orderbook_app_settings::spec_version::SpecVersion;
         use std::str::FromStr;
 
-<<<<<<< HEAD
-        #[tokio::test]
-        async fn test_set_select_token() {
-            let server = MockServer::start_async().await;
-            let yaml = format!(
-                r#"
-version: {spec_version}
-=======
         const TEST_YAML_TEMPLATE: &str = r#"
->>>>>>> 25a12512
 gui:
   name: Fixed limit
   description: Fixed limit order
@@ -745,19 +736,12 @@
 :;
 #handle-add-order
 :;
-<<<<<<< HEAD
-"#,
-                spec_version = SpecVersion::current(),
-                rpc_url = server.url("/rpc")
-            );
-=======
 "#;
 
         #[tokio::test]
         async fn test_set_select_token() {
             let server = MockServer::start_async().await;
             let yaml = TEST_YAML_TEMPLATE.replace("{rpc_url}", &server.url("/rpc"));
->>>>>>> 25a12512
 
             server.mock(|when, then| {
             when.method("POST").path("/rpc").body_contains("0x82ad56cb");
