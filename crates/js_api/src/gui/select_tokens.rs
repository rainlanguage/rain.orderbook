use super::*;
use rain_orderbook_app_settings::{
    deployment::DeploymentCfg, gui::GuiSelectTokensCfg, network::NetworkCfg, order::OrderCfg,
    token::TokenCfg, yaml::YamlParsableHash,
};
use std::str::FromStr;

#[wasm_export]
impl DotrainOrderGui {
    #[wasm_export(
        js_name = "getSelectTokens",
        unchecked_return_type = "GuiSelectTokensCfg[]"
    )]
    pub fn get_select_tokens(&self) -> Result<Vec<GuiSelectTokensCfg>, GuiError> {
        let select_tokens = GuiCfg::parse_select_tokens(
            self.dotrain_order.dotrain_yaml().documents,
            &self.selected_deployment,
        )?;
        Ok(select_tokens.unwrap_or(vec![]))
    }

    #[wasm_export(js_name = "isSelectTokenSet", unchecked_return_type = "boolean")]
    pub fn is_select_token_set(&self, key: String) -> Result<bool, GuiError> {
        Ok(self.dotrain_order.orderbook_yaml().get_token(&key).is_ok())
    }

    #[wasm_export(js_name = "checkSelectTokens", unchecked_return_type = "void")]
    pub fn check_select_tokens(&self) -> Result<(), GuiError> {
        let select_tokens = GuiCfg::parse_select_tokens(
            self.dotrain_order.dotrain_yaml().documents,
            &self.selected_deployment,
        )?;

        if let Some(select_tokens) = select_tokens {
            for select_token in select_tokens {
                if self
                    .dotrain_order
                    .orderbook_yaml()
                    .get_token(&select_token.key)
                    .is_err()
                {
                    return Err(GuiError::TokenMustBeSelected(select_token.key.clone()));
                }
            }
        }

        Ok(())
    }

    #[wasm_export(js_name = "getNetworkKey", unchecked_return_type = "string")]
    pub fn get_network_key(&self) -> Result<String, GuiError> {
        let order_key = DeploymentCfg::parse_order_key(
            self.dotrain_order.dotrain_yaml().documents,
            &self.selected_deployment,
        )?;
        let network_key =
            OrderCfg::parse_network_key(self.dotrain_order.dotrain_yaml().documents, &order_key)?;
        Ok(network_key)
    }

    #[wasm_export(js_name = "saveSelectToken", unchecked_return_type = "void")]
    pub async fn save_select_token(
        &mut self,
        key: String,
        address: String,
    ) -> Result<(), GuiError> {
        let select_tokens = GuiCfg::parse_select_tokens(
            self.dotrain_order.dotrain_yaml().documents,
            &self.selected_deployment,
        )?
        .ok_or(GuiError::SelectTokensNotSet)?;
        if !select_tokens.iter().any(|token| token.key == key) {
            return Err(GuiError::TokenNotFound(key.clone()));
        }

        if TokenCfg::parse_from_yaml(self.dotrain_order.dotrain_yaml().documents, &key, None)
            .is_ok()
        {
            TokenCfg::remove_record_from_yaml(self.dotrain_order.orderbook_yaml().documents, &key)?;
        }

        let address = Address::from_str(&address)?;

        let order_key = DeploymentCfg::parse_order_key(
            self.dotrain_order.dotrain_yaml().documents,
            &self.selected_deployment,
        )?;
        let network_key =
            OrderCfg::parse_network_key(self.dotrain_order.dotrain_yaml().documents, &order_key)?;
        let rpc_url =
            NetworkCfg::parse_rpc(self.dotrain_order.dotrain_yaml().documents, &network_key)?;

        let erc20 = ERC20::new(rpc_url.clone(), address);
        let token_info = erc20.token_info(None).await?;

        TokenCfg::add_record_to_yaml(
            self.dotrain_order.orderbook_yaml().documents,
            &key,
            &network_key,
            &address.to_string(),
            Some(&token_info.decimals.to_string()),
            Some(&token_info.name),
            Some(&token_info.symbol),
        )?;

        self.execute_state_update_callback()?;
        Ok(())
    }

<<<<<<< HEAD
    #[wasm_export(js_name = "replaceSelectToken", unchecked_return_type = "void")]
    pub async fn replace_select_token(
        &mut self,
        key: String,
        address: String,
    ) -> Result<(), GuiError> {
        self.remove_select_token(key.clone())?;
        self.save_select_token(key, address).await?;
        Ok(())
    }

    #[wasm_export(js_name = "removeSelectToken", unchecked_return_type = "void")]
=======
    #[wasm_bindgen(js_name = "removeSelectToken")]
>>>>>>> b2519ef6
    pub fn remove_select_token(&mut self, key: String) -> Result<(), GuiError> {
        let select_tokens = GuiCfg::parse_select_tokens(
            self.dotrain_order.dotrain_yaml().documents,
            &self.selected_deployment,
        )?
        .ok_or(GuiError::SelectTokensNotSet)?;
        if !select_tokens.iter().any(|token| token.key == key) {
            return Err(GuiError::TokenNotFound(key.clone()));
        }

        TokenCfg::remove_record_from_yaml(self.dotrain_order.orderbook_yaml().documents, &key)?;

        self.execute_state_update_callback()?;
        Ok(())
    }

    #[wasm_export(js_name = "areAllTokensSelected", unchecked_return_type = "boolean")]
    pub fn are_all_tokens_selected(&self) -> Result<bool, GuiError> {
        let select_tokens = self.get_select_tokens()?;
        for token in select_tokens {
            if !self.is_select_token_set(token.key)? {
                return Ok(false);
            }
        }
        Ok(true)
    }
}<|MERGE_RESOLUTION|>--- conflicted
+++ resolved
@@ -107,22 +107,7 @@
         Ok(())
     }
 
-<<<<<<< HEAD
-    #[wasm_export(js_name = "replaceSelectToken", unchecked_return_type = "void")]
-    pub async fn replace_select_token(
-        &mut self,
-        key: String,
-        address: String,
-    ) -> Result<(), GuiError> {
-        self.remove_select_token(key.clone())?;
-        self.save_select_token(key, address).await?;
-        Ok(())
-    }
-
     #[wasm_export(js_name = "removeSelectToken", unchecked_return_type = "void")]
-=======
-    #[wasm_bindgen(js_name = "removeSelectToken")]
->>>>>>> b2519ef6
     pub fn remove_select_token(&mut self, key: String) -> Result<(), GuiError> {
         let select_tokens = GuiCfg::parse_select_tokens(
             self.dotrain_order.dotrain_yaml().documents,
