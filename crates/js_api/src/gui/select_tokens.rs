use super::*;
use futures::StreamExt;
use rain_orderbook_app_settings::{
    deployment::DeploymentCfg, gui::GuiSelectTokensCfg, network::NetworkCfg, order::OrderCfg,
    token::TokenCfg, yaml::YamlParsableHash,
};
use std::str::FromStr;

const MAX_CONCURRENT_FETCHES: usize = 5;

#[wasm_export]
impl DotrainOrderGui {
    /// Gets tokens that need user selection for the current deployment.
    ///
    /// Returns tokens defined in the select-tokens section that require user input
    /// to specify contract addresses. This enables generic strategies that work
    /// with user-chosen tokens.
    ///
    /// ## Examples
    ///
    /// ```javascript
    /// const result = gui.getSelectTokens();
    /// if (result.error) {
    ///   console.error("Error:", result.error.readableMsg);
    ///   return;
    /// }
    ///
    /// const selectableTokens = result.value;
    /// // Do something with the selectable tokens
    /// ```
    #[wasm_export(
        js_name = "getSelectTokens",
        unchecked_return_type = "GuiSelectTokensCfg[]",
        return_description = "Array of selectable token configurations"
    )]
    pub fn get_select_tokens(&self) -> Result<Vec<GuiSelectTokensCfg>, GuiError> {
        let select_tokens = GuiCfg::parse_select_tokens(
            self.dotrain_order.dotrain_yaml().documents,
            &self.selected_deployment,
        )?;
        Ok(select_tokens.unwrap_or(vec![]))
    }

    /// Checks if a selectable token has been configured with an address.
    ///
    /// Use this to determine if a user has provided an address for a select-token,
    /// enabling progressive UI updates and validation.
    ///
    /// ## Examples
    ///
    /// ```javascript
    /// const result = gui.isSelectTokenSet("stable-token");
    /// if (result.error) {
    ///   console.error("Error:", result.error.readableMsg);
    ///   return;
    /// }
    ///
    /// const isSelectTokenSet = result.value;
    /// // Do something
    /// ```
    #[wasm_export(
        js_name = "isSelectTokenSet",
        unchecked_return_type = "boolean",
        return_description = "True if token address has been set"
    )]
    pub fn is_select_token_set(
        &self,
        #[wasm_export(param_description = "Token key from select-tokens configuration")]
        key: String,
    ) -> Result<bool, GuiError> {
        Ok(self.dotrain_order.orderbook_yaml().get_token(&key).is_ok())
    }

    /// Validates that all required tokens have been selected.
    ///
    /// Checks if all tokens in the select-tokens configuration have been given
    /// addresses. Use this before generating transactions to ensure completeness.
    ///
    /// ## Examples
    ///
    /// ```javascript
    /// const result = gui.checkSelectTokens();
    /// if (result.error) {
    ///   console.error("Selection incomplete:", result.error.readableMsg);
    ///   return;
    /// // Do something
    /// ```
    #[wasm_export(
        js_name = "checkSelectTokens",
        unchecked_return_type = "void",
        return_description = "All required tokens are configured"
    )]
    pub fn check_select_tokens(&self) -> Result<(), GuiError> {
        let select_tokens = GuiCfg::parse_select_tokens(
            self.dotrain_order.dotrain_yaml().documents,
            &self.selected_deployment,
        )?;

        if let Some(select_tokens) = select_tokens {
            for select_token in select_tokens {
                if self
                    .dotrain_order
                    .orderbook_yaml()
                    .get_token(&select_token.key)
                    .is_err()
                {
                    return Err(GuiError::TokenMustBeSelected(select_token.key.clone()));
                }
            }
        }

        Ok(())
    }

<<<<<<< HEAD
=======
    /// Gets the network identifier for the current deployment.
    ///
    /// Returns the network key used by the deployment's order configuration.
    /// This determines which blockchain network to query for token information.
    ///
    /// ## Examples
    ///
    /// ```javascript
    /// const result = gui.getNetworkKey();
    /// if (result.error) {
    ///   console.error("Error:", result.error.readableMsg);
    ///   return;
    /// }
    ///
    /// const networkKey = result.value;
    /// // Do something with the network key
    /// ```
    #[wasm_export(
        js_name = "getNetworkKey",
        unchecked_return_type = "string",
        return_description = "Network key from the configuration"
    )]
    pub fn get_network_key(&self) -> Result<String, GuiError> {
        let order_key = DeploymentCfg::parse_order_key(
            self.dotrain_order.dotrain_yaml().documents,
            &self.selected_deployment,
        )?;
        let network_key =
            OrderCfg::parse_network_key(self.dotrain_order.dotrain_yaml().documents, &order_key)?;
        Ok(network_key)
    }

>>>>>>> be04272b
    /// Sets a custom token address to be used in the order.
    ///
    /// Takes a token address provided by the user and queries the blockchain to get
    /// the token's name, symbol, and decimals. This information is then cached for efficient access.
    ///
    /// # Network Usage
    ///
    /// The function uses the deployment's network configuration to determine the
    /// RPC endpoint for querying token information.
    ///
    /// ## Examples
    ///
    /// ```javascript
    /// // User selects token
    /// const result = await gui.saveSelectToken(
    ///   "stable-token",
    ///   "0xA0b86991c6218b36c1d19D4a2e9Eb0cE3606eB48"
    /// );
    ///
    /// if (result.error) {
    ///   console.error("Selection failed:", result.error.readableMsg);
    ///   return;
    /// }
    /// // Do something with the token
    /// ```
    #[wasm_export(js_name = "saveSelectToken", unchecked_return_type = "void")]
    pub async fn save_select_token(
        &mut self,
        #[wasm_export(param_description = "Token key from select-tokens configuration")]
        key: String,
        #[wasm_export(param_description = "Token contract address provided by user")]
        address: String,
    ) -> Result<(), GuiError> {
        let select_tokens = GuiCfg::parse_select_tokens(
            self.dotrain_order.dotrain_yaml().documents,
            &self.selected_deployment,
        )?
        .ok_or(GuiError::SelectTokensNotSet)?;
        if !select_tokens.iter().any(|token| token.key == key) {
            return Err(GuiError::TokenNotFound(key.clone()));
        }

        if TokenCfg::parse_from_yaml(self.dotrain_order.dotrain_yaml().documents, &key, None)
            .is_ok()
        {
            TokenCfg::remove_record_from_yaml(self.dotrain_order.orderbook_yaml().documents, &key)?;
        }

        let address = Address::from_str(&address)?;

        let order_key = DeploymentCfg::parse_order_key(
            self.dotrain_order.dotrain_yaml().documents,
            &self.selected_deployment,
        )?;
        let network_key =
            OrderCfg::parse_network_key(self.dotrain_order.dotrain_yaml().documents, &order_key)?;
        let rpcs =
            NetworkCfg::parse_rpcs(self.dotrain_order.dotrain_yaml().documents, &network_key)?;

        let erc20 = ERC20::new(rpcs, address);
        let token_info = erc20.token_info(None).await?;

        TokenCfg::add_record_to_yaml(
            self.dotrain_order.orderbook_yaml().documents,
            &key,
            &network_key,
            &address.to_string(),
            Some(&token_info.decimals.to_string()),
            Some(&token_info.name),
            Some(&token_info.symbol),
        )?;

        self.execute_state_update_callback()?;
        Ok(())
    }

    /// Removes a previously selected token configuration.
    ///
    /// Clears the address and cached information for a select-token, returning it
    /// to an unselected state.
    ///
    /// ## Examples
    ///
    /// ```javascript
    /// // Remove token selection
    /// const result = gui.removeSelectToken("stable-token");
    /// if (result.error) {
    ///   console.error("Remove failed:", result.error.readableMsg);
    ///   return;
    /// }
    /// ```
    #[wasm_export(js_name = "removeSelectToken", unchecked_return_type = "void")]
    pub fn remove_select_token(
        &mut self,
        #[wasm_export(param_description = "Token key to clear")] key: String,
    ) -> Result<(), GuiError> {
        let select_tokens = GuiCfg::parse_select_tokens(
            self.dotrain_order.dotrain_yaml().documents,
            &self.selected_deployment,
        )?
        .ok_or(GuiError::SelectTokensNotSet)?;
        if !select_tokens.iter().any(|token| token.key == key) {
            return Err(GuiError::TokenNotFound(key.clone()));
        }

        TokenCfg::remove_record_from_yaml(self.dotrain_order.orderbook_yaml().documents, &key)?;

        self.execute_state_update_callback()?;
        Ok(())
    }

    /// Checks if all required tokens have been selected and configured.
    ///
    /// Validates that every token in the select-tokens configuration has been
    /// given an address. Use this for overall validation and progress tracking.
    ///
    /// ## Examples
    ///
    /// ```javascript
    /// const result = gui.areAllTokensSelected();
    /// if (result.error) {
    ///   console.error("Error:", result.error.readableMsg);
    ///   return;
    /// }
    ///
    /// const allSelected = result.value;
    /// // Do something
    /// ```
    #[wasm_export(
        js_name = "areAllTokensSelected",
        unchecked_return_type = "boolean",
        return_description = "True if all tokens are configured"
    )]
    pub fn are_all_tokens_selected(&self) -> Result<bool, GuiError> {
        let select_tokens = self.get_select_tokens()?;
        for token in select_tokens {
            if !self.is_select_token_set(token.key)? {
                return Ok(false);
            }
        }
        Ok(true)
    }

    #[wasm_export(js_name = "getAllTokens", unchecked_return_type = "TokenInfo[]")]
    pub async fn get_all_tokens(&self) -> Result<Vec<TokenInfo>, GuiError> {
        let order_key = DeploymentCfg::parse_order_key(
            self.dotrain_order.dotrain_yaml().documents,
            &self.selected_deployment,
        )?;
        let network_key =
            OrderCfg::parse_network_key(self.dotrain_order.dotrain_yaml().documents, &order_key)?;
        let tokens = self.dotrain_order.orderbook_yaml().get_tokens()?;
        let network = self
            .dotrain_order
            .orderbook_yaml()
            .get_network(&network_key)?;

        let mut fetch_futures = Vec::new();
        let mut results = Vec::new();

        for (_, token) in tokens
            .into_iter()
            .filter(|(_, token)| token.network.key == network_key)
        {
            if token.decimals.is_none() || token.label.is_none() || token.symbol.is_none() {
                let erc20 = ERC20::new(network.rpcs.clone(), token.address);
                fetch_futures.push(async move {
                    let token_info = erc20.token_info(None).await?;
                    Ok::<TokenInfo, GuiError>(TokenInfo {
                        address: token.address,
                        decimals: token_info.decimals,
                        name: token_info.name,
                        symbol: token_info.symbol,
                    })
                });
            } else {
                results.push(TokenInfo {
                    address: token.address,
                    decimals: token.decimals.unwrap(),
                    name: token.label.unwrap(),
                    symbol: token.symbol.unwrap(),
                });
            }
        }

        let fetched_results: Vec<TokenInfo> = futures::stream::iter(fetch_futures)
            .buffer_unordered(MAX_CONCURRENT_FETCHES)
            .filter_map(|res| async {
                match res {
                    Ok(info) => Some(info),
                    Err(_) => None,
                }
            })
            .collect()
            .await;
        results.extend(fetched_results);
        results.sort_by(|a, b| {
            let na = a.name.to_lowercase();
            let nb = b.name.to_lowercase();
            na.cmp(&nb).then_with(|| a.address.cmp(&b.address))
        });

        Ok(results)
    }
}

#[cfg(test)]
impl DotrainOrderGui {
    pub fn add_record_to_yaml(
        &self,
        key: String,
        network_key: String,
        address: String,
        decimals: String,
        label: String,
        symbol: String,
    ) {
        TokenCfg::add_record_to_yaml(
            self.dotrain_order.orderbook_yaml().documents,
            &key,
            &network_key,
            &address,
            Some(&decimals),
            Some(&label),
            Some(&symbol),
        )
        .unwrap();
    }

    pub fn remove_record_from_yaml(&self, key: String) {
        TokenCfg::remove_record_from_yaml(self.dotrain_order.orderbook_yaml().documents, &key)
            .unwrap();
    }
}

#[cfg(test)]
mod tests {
    #[cfg(target_family = "wasm")]
    mod wasm_tests {
        use crate::gui::{
            tests::{initialize_gui, initialize_gui_with_select_tokens},
            GuiError,
        };
        use wasm_bindgen_test::wasm_bindgen_test;

        #[wasm_bindgen_test]
        async fn test_get_select_tokens() {
            let gui = initialize_gui_with_select_tokens().await;
            let select_tokens = gui.get_select_tokens().unwrap();
            assert_eq!(select_tokens.len(), 2);
            assert_eq!(select_tokens[0].key, "token3");
            assert_eq!(select_tokens[1].key, "token4");

            let gui = initialize_gui(None).await;
            let select_tokens = gui.get_select_tokens().unwrap();
            assert_eq!(select_tokens.len(), 0);
        }

        #[wasm_bindgen_test]
        async fn test_is_select_token_set() {
            let gui = initialize_gui_with_select_tokens().await;
            let is_select_token_set = gui.is_select_token_set("token3".to_string()).unwrap();
            assert!(!is_select_token_set);

            gui.add_record_to_yaml(
                "token3".to_string(),
                "some-network".to_string(),
                "0x0000000000000000000000000000000000000001".to_string(),
                "18".to_string(),
                "Token 3".to_string(),
                "T3".to_string(),
            );

            let is_select_token_set = gui.is_select_token_set("token3".to_string()).unwrap();
            assert!(is_select_token_set);
        }

        #[wasm_bindgen_test]
        async fn test_check_select_tokens() {
            let gui = initialize_gui_with_select_tokens().await;

            let err = gui.check_select_tokens().unwrap_err();
            assert_eq!(
                err.to_string(),
                GuiError::TokenMustBeSelected("token3".to_string()).to_string()
            );
            assert_eq!(
                err.to_readable_msg(),
                "The token 'token3' must be selected to proceed."
            );

            gui.add_record_to_yaml(
                "token3".to_string(),
                "some-network".to_string(),
                "0x0000000000000000000000000000000000000001".to_string(),
                "18".to_string(),
                "Token 3".to_string(),
                "T3".to_string(),
            );

            let err = gui.check_select_tokens().unwrap_err();
            assert_eq!(
                err.to_string(),
                GuiError::TokenMustBeSelected("token4".to_string()).to_string()
            );
            assert_eq!(
                err.to_readable_msg(),
                "The token 'token4' must be selected to proceed."
            );

            gui.add_record_to_yaml(
                "token4".to_string(),
                "some-network".to_string(),
                "0x0000000000000000000000000000000000000002".to_string(),
                "18".to_string(),
                "Token 4".to_string(),
                "T4".to_string(),
            );

            assert!(gui.check_select_tokens().is_ok());
        }

        #[wasm_bindgen_test]
        async fn test_save_select_token() {
            let mut gui = initialize_gui_with_select_tokens().await;
            let err = gui
                .save_select_token(
                    "token5".to_string(),
                    "0x0000000000000000000000000000000000000001".to_string(),
                )
                .await
                .unwrap_err();
            assert_eq!(
                err.to_string(),
                GuiError::TokenNotFound("token5".to_string()).to_string()
            );
            assert_eq!(
                err.to_readable_msg(),
                "The token 'token5' could not be found in the YAML configuration."
            );
        }

        #[wasm_bindgen_test]
        async fn test_remove_select_token() {
            let mut gui = initialize_gui_with_select_tokens().await;
            gui.add_record_to_yaml(
                "token3".to_string(),
                "some-network".to_string(),
                "0x0000000000000000000000000000000000000001".to_string(),
                "18".to_string(),
                "Token 3".to_string(),
                "T3".to_string(),
            );

            let err = gui.remove_select_token("token5".to_string()).unwrap_err();
            assert_eq!(
                err.to_string(),
                GuiError::TokenNotFound("token5".to_string()).to_string()
            );
            assert_eq!(
                err.to_readable_msg(),
                "The token 'token5' could not be found in the YAML configuration."
            );

            assert!(gui.remove_select_token("token3".to_string()).is_ok());
            assert!(!gui.is_select_token_set("token3".to_string()).unwrap());

            let mut gui = initialize_gui(None).await;
            let err = gui.remove_select_token("token3".to_string()).unwrap_err();
            assert_eq!(err.to_string(), GuiError::SelectTokensNotSet.to_string());
            assert_eq!(
                err.to_readable_msg(),
                "No tokens have been configured for selection. Please check your YAML configuration."
            );
        }

        #[wasm_bindgen_test]
        async fn test_are_all_tokens_selected() {
            let gui = initialize_gui_with_select_tokens().await;

            let are_all_tokens_selected = gui.are_all_tokens_selected().unwrap();
            assert!(!are_all_tokens_selected);

            gui.add_record_to_yaml(
                "token3".to_string(),
                "some-network".to_string(),
                "0x0000000000000000000000000000000000000001".to_string(),
                "18".to_string(),
                "Token 3".to_string(),
                "T3".to_string(),
            );

            let are_all_tokens_selected = gui.are_all_tokens_selected().unwrap();
            assert!(!are_all_tokens_selected);

            gui.add_record_to_yaml(
                "token4".to_string(),
                "some-network".to_string(),
                "0x0000000000000000000000000000000000000002".to_string(),
                "18".to_string(),
                "Token 4".to_string(),
                "T4".to_string(),
            );

            let are_all_tokens_selected = gui.are_all_tokens_selected().unwrap();
            assert!(are_all_tokens_selected);
        }

        #[wasm_bindgen_test]
        async fn test_get_all_tokens() {
            let gui = initialize_gui_with_select_tokens().await;

            gui.add_record_to_yaml(
                "token3".to_string(),
                "some-network".to_string(),
                "0x0000000000000000000000000000000000000001".to_string(),
                "18".to_string(),
                "Token 3".to_string(),
                "T3".to_string(),
            );
            gui.add_record_to_yaml(
                "token4".to_string(),
                "some-network".to_string(),
                "0x0000000000000000000000000000000000000002".to_string(),
                "6".to_string(),
                "Token 4".to_string(),
                "T4".to_string(),
            );
            gui.add_record_to_yaml(
                "token-other".to_string(),
                "other-network".to_string(),
                "0x0000000000000000000000000000000000000003".to_string(),
                "8".to_string(),
                "Token Other".to_string(),
                "TO".to_string(),
            );

            let tokens = gui.get_all_tokens().await.unwrap();
            assert_eq!(tokens.len(), 4);
            assert_eq!(
                tokens[0].address.to_string(),
                "0xc2132D05D31c914a87C6611C10748AEb04B58e8F"
            );
            assert_eq!(
                tokens[1].address.to_string(),
                "0x8f3Cf7ad23Cd3CaDbD9735AFf958023239c6A063"
            );
            assert_eq!(
                tokens[2].address.to_string(),
                "0x0000000000000000000000000000000000000001"
            );
            assert_eq!(tokens[2].decimals, 18);
            assert_eq!(tokens[2].name, "Token 3");
            assert_eq!(tokens[2].symbol, "T3");
            assert_eq!(
                tokens[3].address.to_string(),
                "0x0000000000000000000000000000000000000002"
            );
            assert_eq!(tokens[3].decimals, 6);
            assert_eq!(tokens[3].name, "Token 4");
            assert_eq!(tokens[3].symbol, "T4");
        }
    }

    #[cfg(not(target_family = "wasm"))]
    mod non_wasm_tests {
        use crate::gui::{DotrainOrderGui, GuiError};
        use alloy::primitives::Address;
        use alloy_ethers_typecast::rpc::Response;
        use httpmock::MockServer;
        use std::str::FromStr;

        #[tokio::test]
        async fn test_save_select_token() {
            let server = MockServer::start_async().await;
            let yaml = format!(
                r#"
gui:
  name: Fixed limit
  description: Fixed limit order strategy
  short-description: Buy WETH with USDC on Base.
  deployments:
    some-deployment:
      name: Select token deployment
      description: Select token deployment description
      deposits:
        - token: token3
          min: 0
          presets:
            - "0"
      fields:
        - binding: binding-1
          name: Field 1 name
          description: Field 1 description
          presets:
            - name: Preset 1
              value: "0"
        - binding: binding-2
          name: Field 2 name
          description: Field 2 description
          min: 100
          presets:
            - value: "0"
      select-tokens:
        - key: token3
          name: Token 3
          description: Token 3 description
    normal-deployment:
      name: Normal deployment
      description: Normal deployment description
      deposits:
        - token: token3
      fields:
        - binding: binding-1
          name: Field 1 name
          default: 10
networks:
  some-network:
    rpc: {rpc_url}
    chain-id: 123
    network-id: 123
    currency: ETH
subgraphs:
  some-sg: https://www.some-sg.com
metaboards:
  test: https://metaboard.com
deployers:
  some-deployer:
    network: some-network
    address: 0xF14E09601A47552De6aBd3A0B165607FaFd2B5Ba
orderbooks:
  some-orderbook:
    address: 0xc95A5f8eFe14d7a20BD2E5BAFEC4E71f8Ce0B9A6
    network: some-network
    subgraph: some-sg
scenarios:
  some-scenario:
    deployer: some-deployer
    bindings:
      test-binding: 5
    scenarios:
      sub-scenario:
        bindings:
          another-binding: 300
orders:
  some-order:
    deployer: some-deployer
    inputs:
      - token: token3
    outputs:
      - token: token3
deployments:
  some-deployment:
    scenario: some-scenario
    order: some-order
  normal-deployment:
    scenario: some-scenario
    order: some-order
---
#test-binding !
#another-binding !
#calculate-io
_ _: 0 0;
#handle-io
:;
#handle-add-order
:;
"#,
                rpc_url = server.url("/rpc")
            );

            server.mock(|when, then| {
            when.method("POST").path("/rpc").body_contains("0x82ad56cb");
            then.body(Response::new_success(1, "0x00000000000000000000000000000000000000000000000000000000000000200000000000000000000000000000000000000000000000000000000000000003000000000000000000000000000000000000000000000000000000000000006000000000000000000000000000000000000000000000000000000000000000e000000000000000000000000000000000000000000000000000000000000001a0000000000000000000000000000000000000000000000000000000000000000100000000000000000000000000000000000000000000000000000000000000400000000000000000000000000000000000000000000000000000000000000020000000000000000000000000000000000000000000000000000000000000000600000000000000000000000000000000000000000000000000000000000000010000000000000000000000000000000000000000000000000000000000000040000000000000000000000000000000000000000000000000000000000000006000000000000000000000000000000000000000000000000000000000000000200000000000000000000000000000000000000000000000000000000000000007546f6b656e203100000000000000000000000000000000000000000000000000000000000000000000000000000000000000000000000000000000000000000100000000000000000000000000000000000000000000000000000000000000400000000000000000000000000000000000000000000000000000000000000060000000000000000000000000000000000000000000000000000000000000002000000000000000000000000000000000000000000000000000000000000000025431000000000000000000000000000000000000000000000000000000000000").to_json_string().unwrap());
        });

            let gui = DotrainOrderGui::new_with_deployment(
                yaml.to_string(),
                "some-deployment".to_string(),
                None,
            )
            .await
            .unwrap();

            let deployment = gui.get_current_deployment().unwrap();
            assert_eq!(deployment.deployment.order.inputs[0].token, None);
            assert_eq!(deployment.deployment.order.outputs[0].token, None);

            gui.save_select_token(
                "token3".to_string(),
                "0x0000000000000000000000000000000000000001".to_string(),
            )
            .await
            .unwrap();
            assert!(gui.is_select_token_set("token3".to_string()).unwrap());

            let deployment = gui.get_current_deployment().unwrap();
            let token = deployment.deployment.order.inputs[0]
                .token
                .as_ref()
                .unwrap();
            assert_eq!(
                token.address,
                Address::from_str("0x0000000000000000000000000000000000000001").unwrap()
            );
            assert_eq!(token.decimals, Some(6));
            assert_eq!(token.label, Some("Token 1".to_string()));
            assert_eq!(token.symbol, Some("T1".to_string()));

            let err = gui
                .save_select_token(
                    "token4".to_string(),
                    "0x0000000000000000000000000000000000000002".to_string(),
                )
                .await
                .unwrap_err();
            assert_eq!(
                err.to_string(),
                GuiError::TokenNotFound("token4".to_string()).to_string()
            );
            assert_eq!(
                err.to_readable_msg(),
                "The token 'token4' could not be found in the YAML configuration."
            );

            let mut gui = DotrainOrderGui::new_with_deployment(
                yaml.to_string(),
                "normal-deployment".to_string(),
                None,
            )
            .await
            .unwrap();

            let err = gui
                .save_select_token(
                    "token3".to_string(),
                    "0x0000000000000000000000000000000000000002".to_string(),
                )
                .await
                .unwrap_err();
            assert_eq!(err.to_string(), GuiError::SelectTokensNotSet.to_string());
            assert_eq!(
            err.to_readable_msg(),
            "No tokens have been configured for selection. Please check your YAML configuration."
        );
        }
    }
}<|MERGE_RESOLUTION|>--- conflicted
+++ resolved
@@ -112,41 +112,6 @@
         Ok(())
     }
 
-<<<<<<< HEAD
-=======
-    /// Gets the network identifier for the current deployment.
-    ///
-    /// Returns the network key used by the deployment's order configuration.
-    /// This determines which blockchain network to query for token information.
-    ///
-    /// ## Examples
-    ///
-    /// ```javascript
-    /// const result = gui.getNetworkKey();
-    /// if (result.error) {
-    ///   console.error("Error:", result.error.readableMsg);
-    ///   return;
-    /// }
-    ///
-    /// const networkKey = result.value;
-    /// // Do something with the network key
-    /// ```
-    #[wasm_export(
-        js_name = "getNetworkKey",
-        unchecked_return_type = "string",
-        return_description = "Network key from the configuration"
-    )]
-    pub fn get_network_key(&self) -> Result<String, GuiError> {
-        let order_key = DeploymentCfg::parse_order_key(
-            self.dotrain_order.dotrain_yaml().documents,
-            &self.selected_deployment,
-        )?;
-        let network_key =
-            OrderCfg::parse_network_key(self.dotrain_order.dotrain_yaml().documents, &order_key)?;
-        Ok(network_key)
-    }
-
->>>>>>> be04272b
     /// Sets a custom token address to be used in the order.
     ///
     /// Takes a token address provided by the user and queries the blockchain to get
