use super::*;
use rain_orderbook_app_settings::{
    gui::GuiDepositCfg,
    order::{OrderIOCfg, VaultType},
    token::TokenCfg,
};
use sha2::{Digest, Sha256};
use std::sync::{Arc, RwLock};
use strict_yaml_rust::StrictYaml;
use wasm_bindgen::JsValue;

#[derive(Serialize, Deserialize, Debug, Clone, PartialEq, Tsify)]
#[serde(rename_all = "camelCase")]
pub struct AllGuiConfig {
    pub field_definitions_without_defaults: Vec<GuiFieldDefinitionCfg>,
    pub field_definitions_with_defaults: Vec<GuiFieldDefinitionCfg>,
    pub deposits: Vec<GuiDepositCfg>,
    pub order_inputs: Vec<OrderIOCfg>,
    pub order_outputs: Vec<OrderIOCfg>,
}
impl_wasm_traits!(AllGuiConfig);

#[derive(Serialize, Deserialize, Debug, Clone, PartialEq)]
struct SerializedGuiState {
    field_values: BTreeMap<String, GuiPresetCfg>,
    deposits: BTreeMap<String, GuiPresetCfg>,
    select_tokens: BTreeMap<String, TokenCfg>,
    vault_ids: BTreeMap<(VaultType, String), Option<String>>,
    dotrain_hash: String,
    selected_deployment: String,
}

#[wasm_export]
impl DotrainOrderGui {
    fn create_preset(value: &field_values::PairValue, default_value: String) -> GuiPresetCfg {
        if value.is_preset {
            GuiPresetCfg {
                id: value.value.clone(),
                name: None,
                value: default_value,
            }
        } else {
            GuiPresetCfg {
                id: "".to_string(),
                name: None,
                value: value.value.clone(),
            }
        }
    }

    fn preset_to_pair_value(preset: GuiPresetCfg) -> field_values::PairValue {
        if !preset.id.is_empty() {
            field_values::PairValue {
                is_preset: true,
                value: preset.id,
            }
        } else {
            field_values::PairValue {
                is_preset: false,
                value: preset.value,
            }
        }
    }

    fn parse_vault_ids_for_order(
        documents: Vec<Arc<RwLock<StrictYaml>>>,
        order_key: &str,
        is_input: bool,
    ) -> Result<BTreeMap<(VaultType, String), Option<String>>, GuiError> {
        let mut vault_ids = BTreeMap::new();
        let r#type = if is_input {
            VaultType::Input
        } else {
            VaultType::Output
        };
        for (token, vault_id) in OrderCfg::parse_vault_ids(documents, order_key, r#type)? {
            vault_ids.insert((r#type, token), vault_id.as_ref().map(|v| v.to_string()));
        }
        Ok(vault_ids)
    }

    /// Exports the complete GUI state as a compressed, encoded string.
    ///
    /// Serializes all current configuration including field values, deposits,
    /// selected tokens, and vault IDs into a compact format for persistence
    /// or sharing. The output is gzipped and base64-encoded.
    ///
    /// ## State Contents
    ///
    /// - Field values with preset information
    /// - Deposit amounts with preset references
    /// - Selected token configurations
    /// - Vault ID assignments
    /// - Configuration hash for validation
    ///
    /// ## Examples
    ///
    /// ```javascript
    /// const result = gui.serializeState();
    /// if (result.error) {
    ///   console.error("Serialization error:", result.error.readableMsg);
    ///   return;
    /// }
    /// const state = result.value;
    /// // Do something with the state
    /// ```
    #[wasm_export(
        js_name = "serializeState",
        unchecked_return_type = "string",
        return_description = "Compressed, base64-encoded state data"
    )]
    pub fn serialize_state(&self) -> Result<String, GuiError> {
        let mut field_values = BTreeMap::new();
        for (k, v) in self.field_values.iter() {
            let preset = if v.is_preset {
                let presets = GuiCfg::parse_field_presets(
                    self.dotrain_order.dotrain_yaml().documents.clone(),
                    &self.selected_deployment,
                    k,
                )?
                .ok_or(GuiError::BindingHasNoPresets(k.clone()))?;
                presets
                    .iter()
                    .find(|preset| preset.id == v.value)
                    .ok_or(GuiError::InvalidPreset)?
                    .clone()
            } else {
                Self::create_preset(v, String::default())
            };
            field_values.insert(k.clone(), preset);
        }

        let mut deposits = BTreeMap::new();
        for (k, v) in self.deposits.iter() {
            let preset = Self::create_preset(v, String::default());
            deposits.insert(k.clone(), preset);
        }

        let mut select_tokens: BTreeMap<String, TokenCfg> = BTreeMap::new();
        if let Some(st) = GuiCfg::parse_select_tokens(
            self.dotrain_order.dotrain_yaml().documents.clone(),
            &self.selected_deployment,
        )? {
            for select_token in st {
                if let Ok(token) = self
                    .dotrain_order
                    .orderbook_yaml()
                    .get_token(&select_token.key)
                {
                    select_tokens.insert(select_token.key, token);
                }
            }
        }

        let order_key = DeploymentCfg::parse_order_key(
            self.dotrain_order.dotrain_yaml().documents.clone(),
            &self.selected_deployment,
        )?;
        let mut vault_ids = BTreeMap::new();
        vault_ids.extend(Self::parse_vault_ids_for_order(
            self.dotrain_order.dotrain_yaml().documents.clone(),
            &order_key,
            true,
        )?);
        vault_ids.extend(Self::parse_vault_ids_for_order(
            self.dotrain_order.dotrain_yaml().documents.clone(),
            &order_key,
            false,
        )?);

        let state = SerializedGuiState {
            field_values: field_values.clone(),
            deposits: deposits.clone(),
            select_tokens: select_tokens.clone(),
            vault_ids: vault_ids.clone(),
            dotrain_hash: self.dotrain_hash.clone(),
            selected_deployment: self.selected_deployment.clone(),
        };
        let bytes = bincode::serialize(&state)?;

        let mut encoder = GzEncoder::new(Vec::new(), Compression::default());
        encoder.write_all(&bytes)?;
        let compressed = encoder.finish()?;

        Ok(URL_SAFE.encode(compressed))
    }

    /// Restores a GUI instance from previously serialized state.
    ///
    /// Creates a new GUI instance with all configuration restored from a saved state.
    /// The dotrain content must match the original for security validation.
    ///
    /// ## Security
    ///
    /// The function validates that the dotrain content hasn't changed by comparing
    /// hashes. This prevents state injection attacks and ensures consistency.
    ///
    /// ## Examples
    ///
    /// ```javascript
    /// const result = await DotrainOrderGui.newFromState(dotrainYaml, savedState);
    /// if (result.error) {
    ///   console.error("Restore failed:", result.error.readableMsg);
    ///   return;
    /// }
    /// const gui = result.value;
    /// // Do something with the gui
    /// ```
    #[wasm_export(
        js_name = "newFromState",
        preserve_js_class,
        return_description = "Fully restored GUI instance"
    )]
    pub async fn new_from_state(
        #[wasm_export(param_description = "Must match the original dotrain content exactly")]
        dotrain: String,
        #[wasm_export(
            param_description = "Optional additional YAML configuration strings to merge with the frontmatter"
        )]
        settings: Option<Vec<String>>,
        #[wasm_export(param_description = "Previously serialized state string")] serialized: String,
        #[wasm_export(param_description = "Optional callback for future state changes")]
        state_update_callback: Option<js_sys::Function>,
    ) -> Result<DotrainOrderGui, GuiError> {
        let compressed = URL_SAFE.decode(serialized)?;

        let mut decoder = GzDecoder::new(&compressed[..]);
        let mut bytes = Vec::new();
        decoder.read_to_end(&mut bytes)?;
        let state: SerializedGuiState = bincode::deserialize(&bytes)?;

<<<<<<< HEAD
        let documents = DotrainOrderGui::get_yaml_documents(&dotrain, settings.clone())?;

        let order_key =
            DeploymentCfg::parse_order_key(documents.clone(), &state.selected_deployment)?;
        let dotrain_order = DotrainOrder::create_with_profile(
            dotrain.clone(),
            settings,
            ContextProfile::gui(Some(order_key), Some(state.selected_deployment.clone())),
=======
        if original_dotrain_hash != state.dotrain_hash {
            return Err(GuiError::DotrainMismatch);
        }

        let dotrain_order = DotrainOrder::create_with_profile(
            dotrain.clone(),
            None,
            ContextProfile::gui(state.selected_deployment.clone()),
>>>>>>> 9b15c599
        )
        .await?;

        let original_dotrain_hash = DotrainOrderGui::compute_state_hash(&dotrain_order)?;
        if original_dotrain_hash != state.dotrain_hash {
            return Err(GuiError::DotrainMismatch);
        }

        let field_values = state
            .field_values
            .into_iter()
            .map(|(k, v)| (k, Self::preset_to_pair_value(v)))
            .collect::<BTreeMap<_, _>>();

        let deposits = state
            .deposits
            .into_iter()
            .map(|(k, v)| (k, Self::preset_to_pair_value(v)))
            .collect::<BTreeMap<_, _>>();

        let dotrain_order_gui = DotrainOrderGui {
            dotrain_order,
            field_values,
            deposits,
            selected_deployment: state.selected_deployment.clone(),
            dotrain_hash: original_dotrain_hash,
            state_update_callback,
        };

        let deployment_select_tokens = GuiCfg::parse_select_tokens(
            dotrain_order_gui.dotrain_order.dotrain_yaml().documents,
            &state.selected_deployment,
        )?;
        for (key, token) in state.select_tokens {
            let select_tokens = deployment_select_tokens
                .as_ref()
                .ok_or(GuiError::SelectTokensNotSet)?;
            if !select_tokens.iter().any(|token| token.key == key) {
                return Err(GuiError::TokenNotInSelectTokens(key));
            }
            if dotrain_order_gui.is_select_token_set(key.clone())? {
                TokenCfg::remove_record_from_yaml(
                    dotrain_order_gui.dotrain_order.orderbook_yaml().documents,
                    &key,
                )?;
            }
            TokenCfg::add_record_to_yaml(
                dotrain_order_gui.dotrain_order.orderbook_yaml().documents,
                &key,
                &token.network.key,
                &token.address.to_string(),
                token.decimals.map(|d| d.to_string()).as_deref(),
                token.label.map(|l| l.to_string()).as_deref(),
                token.symbol.map(|s| s.to_string()).as_deref(),
            )?;
        }

        let order_key = DeploymentCfg::parse_order_key(
            dotrain_order_gui.dotrain_order.dotrain_yaml().documents,
            &state.selected_deployment,
        )?;
        for ((is_input, index), vault_id) in state.vault_ids {
            dotrain_order_gui
                .dotrain_order
                .dotrain_yaml()
                .get_order_for_gui_deployment(&order_key, &state.selected_deployment)
                .and_then(|mut order| order.update_vault_id(is_input, index, vault_id))?;
        }

        Ok(dotrain_order_gui)
    }

    /// Manually triggers the state update callback.
    ///
    /// Calls the registered state update callback with the current serialized state.
    /// This is typically called automatically after state-changing operations,
    /// but can be triggered manually if needed.
    ///
    /// ## Examples
    ///
    /// ```javascript
    /// // Manual state update trigger
    /// const result = gui.executeStateUpdateCallback();
    /// if (result.error) {
    ///   console.error("Callback error:", result.error.readableMsg);
    /// }
    /// ```
    #[wasm_export(
        js_name = "executeStateUpdateCallback",
        unchecked_return_type = "void",
        return_description = "Callback executed successfully or no callback registered"
    )]
    pub fn execute_state_update_callback(&self) -> Result<(), GuiError> {
        if let Some(callback) = &self.state_update_callback {
            let state = to_js_value(&self.serialize_state()?)?;
            callback.call1(&JsValue::UNDEFINED, &state).map_err(|e| {
                GuiError::JsError(format!("Failed to execute state update callback: {:?}", e))
            })?;
        }
        Ok(())
    }

    /// Gets comprehensive configuration for complete UI initialization.
    ///
    /// Provides all configuration data needed to build a complete order interface,
    /// organized by requirement type for progressive UI construction.
    ///
    /// ## Configuration Structure
    ///
    /// - `fieldDefinitionsWithoutDefaults` - Required fields needing user input
    /// - `fieldDefinitionsWithDefaults` - Optional fields with fallback values
    /// - `deposits` - Deposit configurations with tokens and presets
    /// - `orderInputs` - Input token configurations
    /// - `orderOutputs` - Output token configurations
    ///
    /// ## Examples
    ///
    /// ```javascript
    /// const result = gui.getAllGuiConfig();
    /// if (result.error) {
    ///   console.error("Error:", result.error.readableMsg);
    ///   return;
    /// }
    /// const config = result.value;
    ///
    /// // Build required fields section
    /// config.fieldDefinitionsWithoutDefaults.forEach(field => {
    ///   // Do something with the fields
    /// });
    ///
    /// // Build optional fields section
    /// if (config.fieldDefinitionsWithDefaults.length > 0) {
    ///   // Do something with the fields
    /// }
    ///
    /// // Build deposits section
    /// config.deposits.forEach(deposit => {
    ///   // Do something with the deposits
    /// });
    ///
    /// // Show order preview
    /// config.orderInputs.forEach(input => {
    ///   // Do something with the order inputs
    /// });
    /// config.orderOutputs.forEach(output => {
    ///   // Do something with the order outputs
    /// });
    /// ```
    #[wasm_export(
        js_name = "getAllGuiConfig",
        unchecked_return_type = "AllGuiConfig",
        return_description = "Complete configuration package"
    )]
    pub fn get_all_gui_config(&self) -> Result<AllGuiConfig, GuiError> {
        let deployment = self.get_current_deployment()?;

        let field_definitions_without_defaults = self.get_all_field_definitions(Some(false))?;
        let field_definitions_with_defaults = self.get_all_field_definitions(Some(true))?;
        let deposits = deployment.deposits;
        let order_inputs = deployment.deployment.order.inputs.clone();
        let order_outputs = deployment.deployment.order.outputs.clone();

        Ok(AllGuiConfig {
            field_definitions_without_defaults,
            field_definitions_with_defaults,
            deposits,
            order_inputs,
            order_outputs,
        })
    }
}
impl DotrainOrderGui {
    pub fn compute_state_hash(dotrain_order: &DotrainOrder) -> Result<String, GuiError> {
        let orderbook_yaml = dotrain_order.orderbook_yaml().to_yaml_string()?;
        let dotrain_yaml = dotrain_order.dotrain_yaml().to_yaml_string()?;

        let rain_document = RainDocument::create(dotrain_order.dotrain()?, None, None, None);
        let rainlang_body = rain_document.body().to_string();

        let tuple = (orderbook_yaml, dotrain_yaml, rainlang_body);
        let dotrain_bytes = bincode::serialize(&tuple)?;

        let hash = Sha256::digest(dotrain_bytes);
        Ok(URL_SAFE.encode(hash))
    }
}

#[cfg(test)]
mod tests {
    use super::*;
    use crate::gui::{
        field_values::FieldValue,
        tests::{get_yaml, initialize_gui_with_select_tokens},
    };
    use alloy::primitives::U256;
    use js_sys::{eval, Reflect};
    use rain_orderbook_app_settings::order::VaultType;
    use wasm_bindgen_test::wasm_bindgen_test;

    const SERIALIZED_STATE: &str = "H4sIAAAAAAAA_21QTU_CQBDtotGYeCImnkz8AW76BYSSeEITErQRikS5QTtK0-1u044i8U_wk0lhtoSGOcx7s-_tzGQaxj6uCBexjGL5zW1DxxmhbVl1k8PowTIqpskFIaoEpHuq22nncXVNVaFS4BJwpfJE_7sjXCJmPdMUKpyLpSqw17W6bTPPQv6Ti__SwcrM9OjnyeCGaLM1_dvUEmuyS5In5Q73LjvX9dB3G8Yhjna1qwG257G66lSq43kPRCFJi6g9DvzBFL_G8dtvp_86_AyCRb818zsvT_MVztYf2QjeR4-3-hIgIES-a8ojyIRapyBxC4cEqx_IAQAA";

    #[wasm_bindgen_test]
    async fn test_serialize_state() {
        let mut gui = initialize_gui_with_select_tokens().await;

        gui.add_record_to_yaml(
            "token3".to_string(),
            "some-network".to_string(),
            "0x1234567890123456789012345678901234567890".to_string(),
            "18".to_string(),
            "Token 3".to_string(),
            "TKN3".to_string(),
        );
        gui.set_deposit("token3".to_string(), "100".to_string())
            .await
            .unwrap();
        gui.set_field_value("binding-1".to_string(), "100".to_string())
            .unwrap();
        gui.set_field_value("binding-2".to_string(), "0".to_string())
            .unwrap();
        gui.set_vault_id(
            VaultType::Input,
            "token1".to_string(),
            Some("199".to_string()),
        )
        .unwrap();
        gui.set_vault_id(
            VaultType::Output,
            "token2".to_string(),
            Some("299".to_string()),
        )
        .unwrap();

        let state = gui.serialize_state().unwrap();
        assert!(!state.is_empty());
        assert_eq!(state, SERIALIZED_STATE);
        wasm_bindgen_test::console_log!("{}", SERIALIZED_STATE);
    }

    #[wasm_bindgen_test]
    async fn test_new_from_state() {
        let gui =
            DotrainOrderGui::new_from_state(get_yaml(), None, SERIALIZED_STATE.to_string(), None)
                .await
                .unwrap();

        assert!(gui.is_select_token_set("token3".to_string()).unwrap());
        assert_eq!(gui.get_deposits().unwrap()[0].amount, "100");
        assert_eq!(
            gui.get_field_value("binding-1".to_string()).unwrap(),
            FieldValue {
                field: "binding-1".to_string(),
                value: "100".to_string(),
                is_preset: false,
            }
        );
        assert_eq!(
            gui.get_field_value("binding-2".to_string()).unwrap(),
            FieldValue {
                field: "binding-2".to_string(),
                value: "0".to_string(),
                is_preset: true,
            }
        );
        let vault_ids = gui.get_vault_ids().unwrap().0;
        assert_eq!(
            vault_ids.get("input").unwrap()["token1"],
            Some(U256::from(199))
        );
        assert_eq!(
            vault_ids.get("output").unwrap()["token2"],
            Some(U256::from(299))
        );
    }

    #[wasm_bindgen_test]
    async fn test_new_from_state_invalid_dotrain() {
        let dotrain = r#"
            version: 4
            networks:
                test:
                    rpcs:
                        - http://localhost:8085/rpc-url
                    chain-id: 123
            subgraphs:
                test: http://localhost:8085/rpc-url
            tokens:
                token1:
                    network: test
                    address: 0xc2132d05d31c914a87c6611c10748aeb04b58e8f
            deployers:
                test:
                    network: test
                    address: 0xF14E09601A47552De6aBd3A0B165607FaFd2B5Ba
            orderbooks:
                test:
                    address: 0xc95A5f8eFe14d7a20BD2E5BAFEC4E71f8Ce0B9A6
                    network: test
                    subgraph: test
                    deployment-block: 12345
            scenarios:
                test:
                    deployer: test
            orders:
                test:
                    inputs:
                        - token: token1
                    outputs:
                        - token: token1
                    deployer: test
                    orderbook: test
            deployments:
                select-token-deployment:
                    order: test
                    scenario: test
            gui:
                name: Test
                description: Fixed limit order
                deployments:
                    select-token-deployment:
                        name: Test deployment
                        description: Test description
                        deposits:
                            - token: token1
                        fields:
                            - binding: binding-1
                              name: Field 1 name
        ---
        #test
        "#;

        let err = DotrainOrderGui::new_from_state(
            dotrain.to_string(),
            None,
            SERIALIZED_STATE.to_string(),
            None,
        )
        .await
        .unwrap_err();
        assert_eq!(err.to_string(), GuiError::DotrainMismatch.to_string());
        assert_eq!(
            err.to_readable_msg(),
            "There was a mismatch in the dotrain configuration. Please check your YAML configuration for consistency."
        );
    }

    #[wasm_bindgen_test]
    async fn test_execute_state_update_callback() {
        eval(
            r#"
            globalThis.callbackCalled = false;
            globalThis.receivedState = null;
            globalThis.testCallback = function(state) {
                globalThis.callbackCalled = true;
                globalThis.receivedState = state;
            };
        "#,
        )
        .unwrap();

        let global = js_sys::global();
        let callback_js = Reflect::get(&global, &JsValue::from_str("testCallback"))
            .expect("should have testCallback function on globalThis")
            .dyn_into::<js_sys::Function>()
            .expect("testCallback should be a function");

        let mut gui = DotrainOrderGui::new_with_deployment(
            get_yaml(),
            None,
            "some-deployment".to_string(),
            Some(callback_js.clone()),
        )
        .await
        .unwrap();

        let callback_called = Reflect::get(&global, &JsValue::from_str("callbackCalled"))
            .expect("should have callbackCalled flag on globalThis");
        assert_eq!(callback_called, JsValue::from_bool(false));

        gui.set_deposit("token1".to_string(), "100".to_string())
            .await
            .unwrap();
        gui.set_field_value("binding-1".to_string(), "100".to_string())
            .unwrap();
        gui.set_field_value("binding-2".to_string(), "582.1".to_string())
            .unwrap();
        gui.set_vault_id(
            VaultType::Input,
            "token1".to_string(),
            Some("199".to_string()),
        )
        .unwrap();
        gui.set_vault_id(
            VaultType::Output,
            "token2".to_string(),
            Some("299".to_string()),
        )
        .unwrap();

        let callback_called = Reflect::get(&global, &JsValue::from_str("callbackCalled"))
            .expect("should have callbackCalled flag on globalThis");
        assert_eq!(callback_called, JsValue::from_bool(true));

        let received_state_js = Reflect::get(&global, &JsValue::from_str("receivedState"))
            .expect("should have receivedState on globalThis");
        assert!(received_state_js.is_string());
        let received_state_rust: String = received_state_js.as_string().unwrap();
        assert!(!received_state_rust.is_empty());

        let expected_state = gui.serialize_state().unwrap();
        assert_eq!(received_state_rust, expected_state);
    }
}<|MERGE_RESOLUTION|>--- conflicted
+++ resolved
@@ -229,25 +229,10 @@
         decoder.read_to_end(&mut bytes)?;
         let state: SerializedGuiState = bincode::deserialize(&bytes)?;
 
-<<<<<<< HEAD
-        let documents = DotrainOrderGui::get_yaml_documents(&dotrain, settings.clone())?;
-
-        let order_key =
-            DeploymentCfg::parse_order_key(documents.clone(), &state.selected_deployment)?;
         let dotrain_order = DotrainOrder::create_with_profile(
             dotrain.clone(),
             settings,
-            ContextProfile::gui(Some(order_key), Some(state.selected_deployment.clone())),
-=======
-        if original_dotrain_hash != state.dotrain_hash {
-            return Err(GuiError::DotrainMismatch);
-        }
-
-        let dotrain_order = DotrainOrder::create_with_profile(
-            dotrain.clone(),
-            None,
             ContextProfile::gui(state.selected_deployment.clone()),
->>>>>>> 9b15c599
         )
         .await?;
 
@@ -421,13 +406,12 @@
 }
 impl DotrainOrderGui {
     pub fn compute_state_hash(dotrain_order: &DotrainOrder) -> Result<String, GuiError> {
-        let orderbook_yaml = dotrain_order.orderbook_yaml().to_yaml_string()?;
-        let dotrain_yaml = dotrain_order.dotrain_yaml().to_yaml_string()?;
+        let yaml = emitter::emit_documents(&dotrain_order.dotrain_yaml().documents)?;
 
         let rain_document = RainDocument::create(dotrain_order.dotrain()?, None, None, None);
         let rainlang_body = rain_document.body().to_string();
 
-        let tuple = (orderbook_yaml, dotrain_yaml, rainlang_body);
+        let tuple = (yaml, rainlang_body);
         let dotrain_bytes = bincode::serialize(&tuple)?;
 
         let hash = Sha256::digest(dotrain_bytes);
@@ -447,7 +431,7 @@
     use rain_orderbook_app_settings::order::VaultType;
     use wasm_bindgen_test::wasm_bindgen_test;
 
-    const SERIALIZED_STATE: &str = "H4sIAAAAAAAA_21QTU_CQBDtotGYeCImnkz8AW76BYSSeEITErQRikS5QTtK0-1u044i8U_wk0lhtoSGOcx7s-_tzGQaxj6uCBexjGL5zW1DxxmhbVl1k8PowTIqpskFIaoEpHuq22nncXVNVaFS4BJwpfJE_7sjXCJmPdMUKpyLpSqw17W6bTPPQv6Ti__SwcrM9OjnyeCGaLM1_dvUEmuyS5In5Q73LjvX9dB3G8Yhjna1qwG257G66lSq43kPRCFJi6g9DvzBFL_G8dtvp_86_AyCRb818zsvT_MVztYf2QjeR4-3-hIgIES-a8ojyIRapyBxC4cEqx_IAQAA";
+    const SERIALIZED_STATE: &str = "H4sIAAAAAAAA_21QTWvCQBDN2tJS6EkKPRX6A7pkN0khK_TYNqjkIOLBi8R11ZB1N8QJfv0Jf7JEdyMG5zBv3r63M8O0nEu8GJymapaqBaaOjQeDlJCmyUPmgTh1ZYsng6Azofx73e47b9mrYWu9ElgJ2Ogis_8-DC4B8o7rSs0TudRr6IQk_HaLnOOykIfKgaqM7OjfYfRmynYw2h4bCbXRs5GH1Q6fPnq0vBf7LecaN7vSegBlDDVVr1Y9xr6sEQgnI8wCOd0NaLmHqJ-G4yQuVfcvSFQ0mauin__HJc9-3u0lhBQc8Lkpnolc6t1KKDgBkSJALcgBAAA=";
 
     #[wasm_bindgen_test]
     async fn test_serialize_state() {
