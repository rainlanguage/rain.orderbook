--- conflicted
+++ resolved
@@ -6,10 +6,6 @@
 
 #[derive(Serialize, Deserialize, Debug, Clone, PartialEq, Tsify)]
 #[serde(rename_all = "camelCase")]
-<<<<<<< HEAD
-
-=======
->>>>>>> ea4f99db
 pub struct AllGuiConfig {
     pub field_definitions_without_defaults: Vec<GuiFieldDefinitionCfg>,
     pub field_definitions_with_defaults: Vec<GuiFieldDefinitionCfg>,
@@ -294,11 +290,7 @@
         Ok(())
     }
 
-<<<<<<< HEAD
-    #[wasm_bindgen(js_name = "getAllGuiConfig")]
-=======
     #[wasm_export(js_name = "getAllGuiConfig", unchecked_return_type = "AllGuiConfig")]
->>>>>>> ea4f99db
     pub fn get_all_gui_config(&self) -> Result<AllGuiConfig, GuiError> {
         let deployment = self.get_current_deployment()?;
 
