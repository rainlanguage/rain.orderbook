--- conflicted
+++ resolved
@@ -423,12 +423,8 @@
             "Token 3".to_string(),
             "TKN3".to_string(),
         );
-<<<<<<< HEAD
-        gui.save_deposit("token3".to_string(), "100".to_string())
+        gui.set_deposit("token3".to_string(), "100".to_string())
             .await
-=======
-        gui.set_deposit("token3".to_string(), "100".to_string())
->>>>>>> 4b3fb657
             .unwrap();
         gui.set_field_value("binding-1".to_string(), "100".to_string())
             .unwrap();
@@ -525,12 +521,8 @@
             .expect("should have callbackCalled flag on globalThis");
         assert_eq!(callback_called, JsValue::from_bool(false));
 
-<<<<<<< HEAD
-        gui.save_deposit("token1".to_string(), "100".to_string())
+        gui.set_deposit("token1".to_string(), "100".to_string())
             .await
-=======
-        gui.set_deposit("token1".to_string(), "100".to_string())
->>>>>>> 4b3fb657
             .unwrap();
         gui.set_field_value("binding-1".to_string(), "100".to_string())
             .unwrap();
