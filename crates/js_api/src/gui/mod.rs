--- conflicted
+++ resolved
@@ -231,10 +231,10 @@
         Ok(deployment_detail.clone())
     }
 
-<<<<<<< HEAD
-    #[wasm_export(js_name = "generateDotrainText", unchecked_return_type = "string")]
-=======
-    #[wasm_bindgen(js_name = "getCurrentDeploymentDetails")]
+    #[wasm_export(
+        js_name = "getCurrentDeploymentDetails",
+        unchecked_return_type = "NameAndDescriptionCfg"
+    )]
     pub fn get_current_deployment_details(&self) -> Result<NameAndDescriptionCfg, GuiError> {
         let deployment_details =
             GuiCfg::parse_deployment_details(self.dotrain_order.dotrain_yaml().documents.clone())?;
@@ -246,8 +246,7 @@
             .clone())
     }
 
-    #[wasm_bindgen(js_name = "generateDotrainText")]
->>>>>>> 82891bfe
+    #[wasm_export(js_name = "generateDotrainText", unchecked_return_type = "string")]
     pub fn generate_dotrain_text(&self) -> Result<String, GuiError> {
         let rain_document = RainDocument::create(self.dotrain_order.dotrain(), None, None, None);
         let dotrain = format!(
