--- conflicted
+++ resolved
@@ -184,15 +184,8 @@
         let allowance = erc20
             .allowance(owner, transaction_args.orderbook_address)
             .await?;
-<<<<<<< HEAD
 
         Ok(TokenAllowance { token, allowance })
-=======
-        return Ok(TokenAllowance {
-            token: deposit_args.token,
-            allowance,
-        });
->>>>>>> 42120069
     }
 
     fn prepare_calldata_generation(
@@ -311,7 +304,6 @@
             return Ok(ApprovalCalldataResult::NoDeposits);
         }
 
-<<<<<<< HEAD
         let transaction_args = self.get_transaction_args()?;
         let rpc_url = url::Url::parse(&transaction_args.rpc_url)?;
         let owner = Address::from_str(&owner)?;
@@ -333,29 +325,6 @@
                     token: token_address,
                     calldata: Bytes::copy_from_slice(&approve_call),
                 });
-=======
-        let mut calldatas = Vec::new();
-
-        for (token_address, deposit_amount) in &deposits_map {
-            let deposit_args = DepositArgs {
-                token: *token_address,
-                amount: *deposit_amount,
-                vault_id: U256::default(),
-            };
-
-            let token_allowance = self.check_allowance(&deposit_args, &owner).await?;
-
-            if token_allowance.allowance < *deposit_amount {
-                let approve_call = deposit_args
-                    .get_approve_calldata(self.get_transaction_args()?)
-                    .await;
-                if let Ok(approve_call) = approve_call {
-                    calldatas.push(ApprovalCalldata {
-                        token: *token_address,
-                        calldata: Bytes::copy_from_slice(&approve_call),
-                    });
-                }
->>>>>>> 42120069
             }
         }
 
