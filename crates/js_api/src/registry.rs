--- conflicted
+++ resolved
@@ -438,23 +438,34 @@
         )]
         state_update_callback: Option<js_sys::Function>,
     ) -> Result<DotrainOrderGui, DotrainRegistryError> {
-<<<<<<< HEAD
-        let merged_content = self.merge_content_for_order(&order_key)?;
+        let dotrain = self
+            .orders
+            .get(&order_key)
+            .ok_or(DotrainRegistryError::OrderKeyNotFound(order_key.clone()))?;
+        let dotrain = dotrain.clone();
+        let additional_configs = if self.settings.is_empty() {
+            None
+        } else {
+            Some(vec![self.settings.clone()])
+        };
+
         let gui_result = match serialized_state {
             Some(serialized_state) => {
                 match DotrainOrderGui::new_from_state(
-                    merged_content.clone(),
+                    dotrain.clone(),
                     serialized_state,
                     state_update_callback.clone(),
+                    additional_configs.clone(),
                 )
                 .await
                 {
                     Ok(gui) => Ok(gui),
                     Err(_) => {
                         DotrainOrderGui::new_with_deployment(
-                            merged_content,
-                            deployment_key,
+                            dotrain.clone(),
+                            deployment_key.clone(),
                             state_update_callback.clone(),
+                            additional_configs.clone(),
                         )
                         .await
                     }
@@ -462,32 +473,16 @@
             }
             None => {
                 DotrainOrderGui::new_with_deployment(
-                    merged_content,
+                    dotrain,
                     deployment_key,
-                    state_update_callback.clone(),
+                    state_update_callback,
+                    additional_configs,
                 )
                 .await
             }
         };
 
         let gui = gui_result.map_err(DotrainRegistryError::GuiError)?;
-=======
-        let dotrain = self
-            .orders
-            .get(&order_key)
-            .ok_or(DotrainRegistryError::OrderKeyNotFound(order_key.clone()))?;
-        let gui = DotrainOrderGui::new_with_deployment(
-            dotrain.clone(),
-            deployment_key,
-            state_update_callback,
-            if self.settings.is_empty() {
-                None
-            } else {
-                Some(vec![self.settings.clone()])
-            },
-        )
-        .await?;
->>>>>>> 4a08df9b
         Ok(gui)
     }
 }
