--- conflicted
+++ resolved
@@ -1,9 +1,7 @@
 #[cfg(target_family = "wasm")]
-<<<<<<< HEAD
+pub mod bindings;
+#[cfg(target_family = "wasm")]
 pub mod config;
-=======
-pub mod bindings;
->>>>>>> 1554c929
 #[cfg(any(target_family = "wasm", test))]
 pub mod gui;
 #[cfg(target_family = "wasm")]
