--- conflicted
+++ resolved
@@ -270,16 +270,11 @@
     return_description = "Encoded approval calldata"
 )]
 pub async fn get_vault_approval_calldata(
-<<<<<<< HEAD
-    rpcs: Vec<String>,
-    vault: &SgVault,
-    deposit_amount: &str,
-=======
-    #[wasm_export(param_description = "Blockchain RPC endpoint for checking current allowance")]
-    rpc_url: &str,
+    #[wasm_export(param_description = "RPC endpoints for checking current allowance")] rpcs: Vec<
+        String,
+    >,
     #[wasm_export(param_description = "Target vault object")] vault: &SgVault,
     #[wasm_export(param_description = "Amount requiring approval")] deposit_amount: &str,
->>>>>>> 598dfdea
 ) -> Result<VaultCalldataResult, SubgraphError> {
     let deposit_amount = validate_amount(deposit_amount)?;
     let owner = Address::from_str(&vault.owner.0)?;
@@ -324,13 +319,10 @@
     return_description = "Current allowance amount as string"
 )]
 pub async fn check_vault_allowance(
-<<<<<<< HEAD
-    rpcs: Vec<String>,
-    vault: &SgVault,
-=======
-    #[wasm_export(param_description = "Blockchain RPC endpoint")] rpc_url: &str,
+    #[wasm_export(param_description = "RPC endpoints for checking current allowance")] rpcs: Vec<
+        String,
+    >,
     #[wasm_export(param_description = "Vault to check allowance for")] vault: &SgVault,
->>>>>>> 598dfdea
 ) -> Result<VaultAllowanceResult, SubgraphError> {
     let (deposit_args, transaction_args) =
         get_deposit_and_transaction_args(&rpcs, vault, U256::ZERO)?;
