use alloy::{hex::FromHexError, primitives::ruint::ParseError};
use rain_orderbook_common::{
<<<<<<< HEAD
    dotrain_order::calldata::DotrainOrderCalldataError,
=======
    deposit::DepositError, dotrain_order::calldata::DotrainOrderCalldataError,
>>>>>>> 9af1ed89
    transaction::WritableTransactionExecuteError,
};
use rain_orderbook_subgraph_client::OrderbookSubgraphClientError;
use thiserror::Error;
use wasm_bindgen::{JsError, JsValue};

pub mod order;
pub mod vault;

#[derive(Error, Debug)]
pub enum SubgraphError {
    #[error("Invalid amount")]
    InvalidAmount,
    #[error("Invalid output index")]
    InvalidOutputIndex,
    #[error("Invalid input index")]
    InvalidInputIndex,
    #[error(transparent)]
    OrderbookSubgraphClientError(#[from] OrderbookSubgraphClientError),
    #[error(transparent)]
    DotrainOrderCalldataError(#[from] DotrainOrderCalldataError),
    #[error(transparent)]
    WritableTransactionExecuteError(#[from] WritableTransactionExecuteError),
    #[error(transparent)]
    ParseError(#[from] ParseError),
    #[error(transparent)]
    FromHexError(#[from] FromHexError),
    #[error(transparent)]
    SerdeWasmBindgenError(#[from] serde_wasm_bindgen::Error),
<<<<<<< HEAD
=======
    #[error(transparent)]
    DepositError(#[from] DepositError),
>>>>>>> 9af1ed89
}
impl From<SubgraphError> for JsValue {
    fn from(value: SubgraphError) -> Self {
        JsError::new(&value.to_string()).into()
    }
}<|MERGE_RESOLUTION|>--- conflicted
+++ resolved
@@ -1,10 +1,6 @@
 use alloy::{hex::FromHexError, primitives::ruint::ParseError};
 use rain_orderbook_common::{
-<<<<<<< HEAD
-    dotrain_order::calldata::DotrainOrderCalldataError,
-=======
     deposit::DepositError, dotrain_order::calldata::DotrainOrderCalldataError,
->>>>>>> 9af1ed89
     transaction::WritableTransactionExecuteError,
 };
 use rain_orderbook_subgraph_client::OrderbookSubgraphClientError;
@@ -34,11 +30,8 @@
     FromHexError(#[from] FromHexError),
     #[error(transparent)]
     SerdeWasmBindgenError(#[from] serde_wasm_bindgen::Error),
-<<<<<<< HEAD
-=======
     #[error(transparent)]
     DepositError(#[from] DepositError),
->>>>>>> 9af1ed89
 }
 impl From<SubgraphError> for JsValue {
     fn from(value: SubgraphError) -> Self {
