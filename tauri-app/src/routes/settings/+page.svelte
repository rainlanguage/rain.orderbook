<script lang="ts">
  import { Alert, Heading, Label, Input, Helper, Button } from 'flowbite-svelte';
  import BadgeExternalLink from '$lib/BadgeExternalLink.svelte';
  import {
    rpcUrl,
    subgraphUrl,
    orderbookAddress,
<<<<<<< HEAD
    isRpcUrlValid,
    isSubgraphUrlValid,
    isOrderbookAddressValid,
=======
    walletAddress,
    walletDerivationIndex,
    isRpcUrlValid,
    isSubgraphUrlValid,
    isOrderbookAddressValid,
    isWalletAddressValid,
>>>>>>> 39630735
    isSettingsDefinedAndValid,
  } from '$lib/stores/settings';
  import InputLedgerWallet from '$lib/InputLedgerWallet.svelte';
</script>

<Heading tag="h1" class="mb-8 text-center text-4xl font-bold">Settings</Heading>

<div class="flex w-full justify-center">
  <div class="max-w-screen-lg">
    {#if !$isSettingsDefinedAndValid}
      <Alert color="red" class="m-8 text-lg">
        Please fill in all the settings to use the Orderbook.
      </Alert>
    {/if}

    <div class="mb-8">
      <Label class="bold mb-2 block text-xl">RPC URL</Label>
      <Input label="RPC URL" name="rpcUrl" required bind:value={$rpcUrl} />
      {#if !$isRpcUrlValid && $rpcUrl.length > 0}
        <Helper class="mt-2 text-sm" color="red">Invalid URL</Helper>
      {/if}
      <Helper class="mt-2 text-sm">
        The URL of the blockchain node RPC endpoint you will use to submit Orderbook transactions.
        You can setup a hosted RPC account at <BadgeExternalLink
          href="https://infura.io"
          text="Infura"
        />
        for a reliable hosted RPC service provider. Or visit
        <BadgeExternalLink href="https://chainlist.org/" text="Chainlist" /> for find other publically
        available RPC providerss.
      </Helper>
    </div>

    <div class="mb-8">
      <Label class="bold mb-2 block text-xl">Subgraph URL</Label>
      <Input label="Subgraph URL" name="subgraphUrl" required bind:value={$subgraphUrl} />
      {#if !$isSubgraphUrlValid && $subgraphUrl.length > 0}
        <Helper class="mt-2 text-sm" color="red">Invalid URL</Helper>
      {/if}
      <Helper class="mt-2 text-sm">
        The URL of the Subgraph you will use to query Orderbook data. Contact us for help setting up
        a Subgraph for your Orderbook deployment.
      </Helper>
    </div>

<<<<<<< HEAD
<div class="mb-8">
  <Label class="bold mb-2 block text-xl">RPC URL</Label>
  <Input label="RPC URL" name="rpcUrl" required bind:value={$rpcUrl} />
  {#if !$isRpcUrlValid && $rpcUrl.length > 0}
    <Helper class="mt-2 text-sm" color="red">Invalid URL</Helper>
  {/if}
  <Helper class="mt-2 text-sm">
    The URL of the blockchain node RPC endpoint you will use to submit Orderbook transactions. You
    can setup a hosted RPC account at <BadgeExternalLink href="https://infura.io" text="Infura" />
    for a reliable hosted RPC service provider. Or visit
    <BadgeExternalLink href="https://chainlist.org/" text="Chainlist" /> for find other publically available
    RPC providerss.
  </Helper>
</div>

<div class="mb-8">
  <Label class="bold mb-2 block text-xl">Subgraph URL</Label>
  <Input label="Subgraph URL" name="subgraphUrl" required bind:value={$subgraphUrl} />
  {#if !$isSubgraphUrlValid && $subgraphUrl.length > 0}
    <Helper class="mt-2 text-sm" color="red">Invalid URL</Helper>
  {/if}
  <Helper class="mt-2 text-sm">
    The URL of the Subgraph you will use to query Orderbook data. Contact us for help setting up a
    Subgraph for your Orderbook deployment.
  </Helper>
</div>

<div class="mb-8">
  <Label class="bold mb-2 block text-xl">Orderbook Address</Label>
  <Input label="Subgraph URL" name="orderbookAddress" required bind:value={$orderbookAddress} />
  {#if !$isOrderbookAddressValid && $orderbookAddress.length > 0}
    <Helper class="mt-2 text-sm" color="red">Invalid Address</Helper>
  {/if}
  <Helper class="mt-2 text-sm">
    The Address of the deployed OrderbookV3 contract. Contact us for help setting up an Orderbook
    deployment.
  </Helper>
=======
    <div class="mb-8">
      <Label class="bold mb-2 block text-xl">Orderbook Address</Label>
      <Input label="Subgraph URL" name="orderbookAddress" required bind:value={$orderbookAddress} />
      {#if !$isOrderbookAddressValid && $orderbookAddress.length > 0}
        <Helper class="mt-2 text-sm" color="red">Invalid Address</Helper>
      {/if}
      <Helper class="mt-2 text-sm">
        The address of the deployed OrderbookV3 contract. Contact us for help setting up an
        Orderbook deployment.
      </Helper>
    </div>

    <div class="mb-8">
      <Label class="bold mb-2 block text-xl">Ledger Wallet</Label>
      <InputLedgerWallet
        bind:derivationIndex={$walletDerivationIndex}
        bind:walletAddress={$walletAddress}
      />
    </div>
  </div>
>>>>>>> 39630735
</div><|MERGE_RESOLUTION|>--- conflicted
+++ resolved
@@ -5,18 +5,12 @@
     rpcUrl,
     subgraphUrl,
     orderbookAddress,
-<<<<<<< HEAD
-    isRpcUrlValid,
-    isSubgraphUrlValid,
-    isOrderbookAddressValid,
-=======
     walletAddress,
     walletDerivationIndex,
     isRpcUrlValid,
     isSubgraphUrlValid,
     isOrderbookAddressValid,
     isWalletAddressValid,
->>>>>>> 39630735
     isSettingsDefinedAndValid,
   } from '$lib/stores/settings';
   import InputLedgerWallet from '$lib/InputLedgerWallet.svelte';
@@ -62,45 +56,6 @@
       </Helper>
     </div>
 
-<<<<<<< HEAD
-<div class="mb-8">
-  <Label class="bold mb-2 block text-xl">RPC URL</Label>
-  <Input label="RPC URL" name="rpcUrl" required bind:value={$rpcUrl} />
-  {#if !$isRpcUrlValid && $rpcUrl.length > 0}
-    <Helper class="mt-2 text-sm" color="red">Invalid URL</Helper>
-  {/if}
-  <Helper class="mt-2 text-sm">
-    The URL of the blockchain node RPC endpoint you will use to submit Orderbook transactions. You
-    can setup a hosted RPC account at <BadgeExternalLink href="https://infura.io" text="Infura" />
-    for a reliable hosted RPC service provider. Or visit
-    <BadgeExternalLink href="https://chainlist.org/" text="Chainlist" /> for find other publically available
-    RPC providerss.
-  </Helper>
-</div>
-
-<div class="mb-8">
-  <Label class="bold mb-2 block text-xl">Subgraph URL</Label>
-  <Input label="Subgraph URL" name="subgraphUrl" required bind:value={$subgraphUrl} />
-  {#if !$isSubgraphUrlValid && $subgraphUrl.length > 0}
-    <Helper class="mt-2 text-sm" color="red">Invalid URL</Helper>
-  {/if}
-  <Helper class="mt-2 text-sm">
-    The URL of the Subgraph you will use to query Orderbook data. Contact us for help setting up a
-    Subgraph for your Orderbook deployment.
-  </Helper>
-</div>
-
-<div class="mb-8">
-  <Label class="bold mb-2 block text-xl">Orderbook Address</Label>
-  <Input label="Subgraph URL" name="orderbookAddress" required bind:value={$orderbookAddress} />
-  {#if !$isOrderbookAddressValid && $orderbookAddress.length > 0}
-    <Helper class="mt-2 text-sm" color="red">Invalid Address</Helper>
-  {/if}
-  <Helper class="mt-2 text-sm">
-    The Address of the deployed OrderbookV3 contract. Contact us for help setting up an Orderbook
-    deployment.
-  </Helper>
-=======
     <div class="mb-8">
       <Label class="bold mb-2 block text-xl">Orderbook Address</Label>
       <Input label="Subgraph URL" name="orderbookAddress" required bind:value={$orderbookAddress} />
@@ -121,5 +76,4 @@
       />
     </div>
   </div>
->>>>>>> 39630735
 </div>