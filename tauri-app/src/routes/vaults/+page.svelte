<script lang="ts">
  import { redirectIfSettingsNotDefined } from '$lib/utils/redirect';
  import {
    Button,
    Dropdown,
    DropdownItem,
    Table,
    TableBody,
    TableBodyCell,
    TableBodyRow,
    TableHead,
    TableHeadCell,
  } from 'flowbite-svelte';
  import { goto } from '$app/navigation';
  import { vaultsList } from '$lib/stores/vaultsList';
  import PageHeader from '$lib/components/PageHeader.svelte';
  import { DotsVerticalOutline, FileCsvOutline } from 'flowbite-svelte-icons';
  import { walletAddressMatchesOrBlank } from '$lib/stores/settings';
  import ModalVaultWithdraw from '$lib/components/ModalVaultWithdraw.svelte';
  import ModalVaultDeposit from '$lib/components/ModalVaultDeposit.svelte';
  import ModalVaultDepositGeneric from '$lib/components/ModalVaultDepositGeneric.svelte';
  import type { TokenVault } from '$lib/typeshare/vaultsList';
  import ButtonsPagination from '$lib/components/ButtonsPagination.svelte';
  import ButtonLoading from '$lib/components/ButtonLoading.svelte';
<<<<<<< HEAD
    import { bigintStringToHex } from '$lib/utils/hex';
=======
  import Hash from '$lib/components/Hash.svelte';
  import { HashType } from '$lib/utils/hash';
  import { bigintStringToHex } from '$lib/utils/hex';
>>>>>>> 25b40b71

  let showDepositModal = false;
  let showWithdrawModal = false;
  let showDepositGenericModal = false;
  let depositModalVault: TokenVault;
  let withdrawModalVault: TokenVault;

  redirectIfSettingsNotDefined();
  vaultsList.fetchFirst();
</script>

<PageHeader title="Vaults" />

{#if $vaultsList.page.length === 0}
  <div class="text-center text-gray-900 dark:text-white">No Vaults found</div>
{:else}
  <Table divClass="cursor-pointer" hoverable={true}>
    <TableHead>
      <TableHeadCell>Vault ID</TableHeadCell>
      <TableHeadCell>Owner</TableHeadCell>
      <TableHeadCell>Token</TableHeadCell>
      <TableHeadCell>Balance</TableHeadCell>
      <TableHeadCell></TableHeadCell>
    </TableHead>
    <TableBody>
      {#each $vaultsList.currentPage as vault}
        <TableBodyRow on:click={() => {goto(`/vaults/${vault.id}`)}}>
          <TableBodyCell tdClass="break-all px-4 py-2">{bigintStringToHex(vault.vault_id)}</TableBodyCell>
<<<<<<< HEAD
          <TableBodyCell tdClass="break-all px-4 py-2">{vault.owner.id}</TableBodyCell>
          <TableBodyCell tdClass="break-word p-2">{vault.token.name}</TableBodyCell>
          <TableBodyCell tdClass="break-all p-2">
=======
          <TableBodyCell tdClass="break-all px-4 py-2 min-w-48"><Hash type={HashType.Wallet} value={vault.owner.id} /></TableBodyCell>
          <TableBodyCell tdClass="break-word p-2 min-w-48">{vault.token.name}</TableBodyCell>
          <TableBodyCell tdClass="break-all p-2 min-w-48">
>>>>>>> 25b40b71
            {vault.balance_display}
            {vault.token.symbol}
          </TableBodyCell>
          <TableBodyCell tdClass="px-0">
            {#if $walletAddressMatchesOrBlank(vault.owner.id)}
              <Button color="alternative" outline={false} id={`vault-menu-${vault.id}`} class="border-none px-2 mr-2" on:click={(e)=> {e.stopPropagation();}}>
                <DotsVerticalOutline class="dark:text-white"/>
              </Button>
            {/if}
          </TableBodyCell>
          {#if $walletAddressMatchesOrBlank(vault.owner.id)}
            <Dropdown placement="bottom-end" triggeredBy={`#vault-menu-${vault.id}`}>
              <DropdownItem on:click={(e) => {e.stopPropagation(); depositModalVault=vault; showDepositModal = true;}}>Deposit</DropdownItem>
              <DropdownItem on:click={(e) => {e.stopPropagation(); withdrawModalVault=vault; showWithdrawModal = true;}}>Withdraw</DropdownItem>
            </Dropdown>
          {/if}
        </TableBodyRow>
      {/each}
    </TableBody>
  </Table>

  <div class="flex justify-between mt-2">
    <ButtonLoading size="xs" color="blue" on:click={() => vaultsList.exportCsv()} loading={$vaultsList.isExporting}>
      <FileCsvOutline class="w-4 h-4 mr-2"/>
      Export to CSV
    </ButtonLoading>
    <ButtonsPagination index={$vaultsList.index} on:previous={vaultsList.fetchPrev} on:next={vaultsList.fetchNext} loading={$vaultsList.isFetching} />
  </div>

  <ModalVaultDeposit bind:open={showDepositModal} vault={depositModalVault} />
  <ModalVaultWithdraw bind:open={showWithdrawModal} vault={withdrawModalVault} />
{/if}

<ModalVaultDepositGeneric bind:open={showDepositGenericModal} /><|MERGE_RESOLUTION|>--- conflicted
+++ resolved
@@ -22,13 +22,9 @@
   import type { TokenVault } from '$lib/typeshare/vaultsList';
   import ButtonsPagination from '$lib/components/ButtonsPagination.svelte';
   import ButtonLoading from '$lib/components/ButtonLoading.svelte';
-<<<<<<< HEAD
-    import { bigintStringToHex } from '$lib/utils/hex';
-=======
   import Hash from '$lib/components/Hash.svelte';
   import { HashType } from '$lib/utils/hash';
   import { bigintStringToHex } from '$lib/utils/hex';
->>>>>>> 25b40b71
 
   let showDepositModal = false;
   let showWithdrawModal = false;
@@ -57,15 +53,9 @@
       {#each $vaultsList.currentPage as vault}
         <TableBodyRow on:click={() => {goto(`/vaults/${vault.id}`)}}>
           <TableBodyCell tdClass="break-all px-4 py-2">{bigintStringToHex(vault.vault_id)}</TableBodyCell>
-<<<<<<< HEAD
-          <TableBodyCell tdClass="break-all px-4 py-2">{vault.owner.id}</TableBodyCell>
-          <TableBodyCell tdClass="break-word p-2">{vault.token.name}</TableBodyCell>
-          <TableBodyCell tdClass="break-all p-2">
-=======
           <TableBodyCell tdClass="break-all px-4 py-2 min-w-48"><Hash type={HashType.Wallet} value={vault.owner.id} /></TableBodyCell>
           <TableBodyCell tdClass="break-word p-2 min-w-48">{vault.token.name}</TableBodyCell>
           <TableBodyCell tdClass="break-all p-2 min-w-48">
->>>>>>> 25b40b71
             {vault.balance_display}
             {vault.token.symbol}
           </TableBodyCell>
