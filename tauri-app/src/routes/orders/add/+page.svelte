--- conflicted
+++ resolved
@@ -33,11 +33,8 @@
   import RaindexVersionValidator from '$lib/components/RaindexVersionValidator.svelte';
   import { page } from '$app/stores';
   import { codeMirrorTheme } from '$lib/stores/darkMode';
-<<<<<<< HEAD
   import { executeLedgerOrder } from '$lib/services/executeLedgerOrder';
-=======
   import { generateRainlangStrings } from '$lib/services/generateRainlangStrings';
->>>>>>> 55ac48e6
   import { getDeploymentsNetworks } from '$lib/utils/getDeploymentNetworks';
 
   let isSubmitting = false;
