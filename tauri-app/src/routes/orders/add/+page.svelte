--- conflicted
+++ resolved
@@ -15,16 +15,7 @@
   import { toasts } from '$lib/stores/toasts';
   import type { ConfigSource } from '@rainlanguage/orderbook';
   import ModalExecute from '$lib/components/ModalExecute.svelte';
-<<<<<<< HEAD
-  import {
-    orderAdd,
-    orderAddCalldata,
-    orderAddComposeRainlang,
-    validateSpecVersion,
-  } from '$lib/services/order';
-=======
-  import { orderAdd, orderAddCalldata, validateRaindexVersion } from '$lib/services/order';
->>>>>>> 55ac48e6
+  import { orderAdd, orderAddCalldata, validateSpecVersion } from '$lib/services/order';
   import { ethersExecute } from '$lib/services/ethersTx';
   import { formatEthersTransactionError } from '$lib/utils/transaction';
   import { promiseTimeout, CodeMirrorRainlang } from '@rainlanguage/ui-components';
@@ -183,43 +174,10 @@
     isSubmitting = false;
   }
 
-<<<<<<< HEAD
-  async function generateRainlangStrings(
-    dotrainText: string,
-    scenarios?: Record<string, ScenarioCfg>,
-  ): Promise<Map<ScenarioCfg, string> | undefined> {
-    try {
-      if (isEmpty(scenarios)) return;
-      composedRainlangForScenarios = new Map();
-      for (const scenario of Object.values(scenarios)) {
-        try {
-          const composedRainlang = await orderAddComposeRainlang(
-            dotrainText,
-            [$settingsText],
-            scenario,
-          );
-          composedRainlangForScenarios.set(scenario, composedRainlang);
-        } catch (e) {
-          composedRainlangForScenarios.set(
-            scenario,
-            e?.toString() || 'Error composing rainlang for scenario',
-          );
-        }
-      }
-      return composedRainlangForScenarios;
-    } catch (e) {
-      reportErrorToSentry(e);
-    }
-  }
-
   const { debouncedFn: debounceValidateSpecVersion, error: specVersionError } = useDebouncedFn(
     validateSpecVersion,
     500,
   );
-=======
-  const { debouncedFn: debounceValidateRaindexVersion, error: raindexVersionError } =
-    useDebouncedFn(validateRaindexVersion, 500);
->>>>>>> 55ac48e6
 
   $: debounceValidateSpecVersion($globalDotrainFile.text, [$settingsText]);
 
