--- conflicted
+++ resolved
@@ -38,12 +38,8 @@
   import RaindexVersionValidator from '$lib/components/RaindexVersionValidator.svelte';
   import { page } from '$app/stores';
   import { codeMirrorTheme } from '$lib/stores/darkMode';
-<<<<<<< HEAD
-  import * as chains from 'viem/chains';
   import { executeWalletConnectOrder } from '$lib/services/executeWalletConnectOrder';
-=======
   import { getDeploymentsNetworks } from '$lib/utils/getDeploymentNetworks';
->>>>>>> b559a224
 
   let isSubmitting = false;
   let isCharting = false;
