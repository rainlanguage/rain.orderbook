--- conflicted
+++ resolved
@@ -33,11 +33,8 @@
   import RaindexVersionValidator from '$lib/components/RaindexVersionValidator.svelte';
   import { page } from '$app/stores';
   import { codeMirrorTheme } from '$lib/stores/darkMode';
-<<<<<<< HEAD
   import { executeWalletConnectOrder } from '$lib/services/executeWalletConnectOrder';
-=======
   import { executeLedgerOrder } from '$lib/services/executeLedgerOrder';
->>>>>>> 2fc7bd1d
   import { generateRainlangStrings } from '$lib/services/generateRainlangStrings';
   import { getDeploymentsNetworks } from '$lib/utils/getDeploymentNetworks';
 
@@ -159,11 +156,7 @@
     isSubmitting = false;
   }
 
-<<<<<<< HEAD
   async function handleExecuteWalletConnect() {
-=======
-  async function executeWalletconnect() {
->>>>>>> 2fc7bd1d
     isSubmitting = true;
     try {
       if (!deployment) throw Error('Select a deployment to add order');
@@ -279,12 +272,7 @@
   overrideNetwork={deployment?.order.network}
   title="Add Order"
   execButtonLabel="Add Order"
-<<<<<<< HEAD
-  {executeLedger}
   executeWalletconnect={handleExecuteWalletConnect}
-=======
   executeLedger={handleExecuteLedger}
-  {executeWalletconnect}
->>>>>>> 2fc7bd1d
   bind:isSubmitting
 />