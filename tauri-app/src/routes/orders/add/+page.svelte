--- conflicted
+++ resolved
@@ -25,7 +25,7 @@
   } from '$lib/services/order';
   import { ethersExecute } from '$lib/services/ethersTx';
   import { formatEthersTransactionError } from '$lib/utils/transaction';
-  import CodeMirrorRainlang from '$lib/components/CodeMirrorRainlang.svelte';
+  import { CodeMirrorRainlang } from '@rainlanguage/ui-components';
   import { promiseTimeout } from '@rainlanguage/ui-components';
   import { SentrySeverityLevel, reportErrorToSentry } from '$lib/services/sentry';
   import { pickScenarios } from '$lib/services/pickConfig';
@@ -40,6 +40,7 @@
   import { getAuthoringMetaV2ForScenarios } from '$lib/services/authoringMeta';
   import RaindexVersionValidator from '$lib/components/RaindexVersionValidator.svelte';
   import { page } from '$app/stores';
+  import { codeMirrorTheme } from '$lib/stores/darkMode';
 
   let isSubmitting = false;
   let isCharting = false;
@@ -274,11 +275,7 @@
       >
         {#each Array.from($generatedRainlang.entries()) as [scenario, rainlangText]}
           <TabItem bind:open={openTab[scenario.name]} title={scenario.name}>
-<<<<<<< HEAD
-            <CodeMirrorRainlang bind:value={rainlangText} disabled={true} />
-=======
             <CodeMirrorRainlang {rainlangText} codeMirrorDisabled={true} {codeMirrorTheme} />
->>>>>>> 90d57128
           </TabItem>
         {/each}
       </Tabs>
