--- conflicted
+++ resolved
@@ -2,17 +2,10 @@
   import { Button, Card } from 'flowbite-svelte';
   import ArrowLeftSolid from 'flowbite-svelte-icons/ArrowLeftSolid.svelte';
   import { orderDetail } from '$lib/stores/orderDetail';
-<<<<<<< HEAD
-  import { walletAddress } from '$lib/stores/settings';
+  import { walletAddressMatchesOrBlank } from '$lib/stores/settings';
   import ButtonLoading from '$lib/components/ButtonLoading.svelte';
   import ModalOrderRemove from '$lib/components/ModalOrderRemove.svelte';
   import BadgeActive from '$lib/components/BadgeActive.svelte';
-=======
-  import { walletAddressMatchesOrBlank } from '$lib/stores/settings';
-  import ButtonLoading from '$lib/ButtonLoading.svelte';
-  import ModalOrderRemove from '$lib/ModalOrderRemove.svelte';
-  import BadgeActive from '$lib/BadgeActive.svelte';
->>>>>>> bba685a9
   import { formatTimestampSecondsAsLocal } from '$lib/utils/time';
 
   export let data: { id: string };
