--- conflicted
+++ resolved
@@ -65,7 +65,7 @@
             key: 'ethereum',
             network: {
               key: 'ethereum',
-              rpc: 'https://ethereum.example.com',
+              rpcs: ['https://ethereum.example.com'],
               chainId: 1,
             },
             address: '0xabc',
@@ -75,16 +75,6 @@
             },
           },
         },
-<<<<<<< HEAD
-      },
-      subgraphs: {
-        ethereum: 'https://api.thegraph.com/subgraphs/name/example',
-      },
-      networks: {
-        ethereum: {
-          rpcs: ['https://ethereum.example.com'],
-          'chain-id': 1,
-=======
         subgraphs: {
           ethereum: {
             key: 'ethereum',
@@ -94,10 +84,9 @@
         networks: {
           ethereum: {
             key: 'ethereum',
-            rpc: 'https://ethereum.example.com',
+            rpcs: ['https://ethereum.example.com'],
             chainId: 1,
           },
->>>>>>> af5c089f
         },
       },
     } as unknown as NewConfig);
@@ -135,18 +124,11 @@
               address: '0xabc',
             },
           },
-<<<<<<< HEAD
-        },
-        networks: {
-          ethereum: {
-            rpcs: ['https://ethereum.example.com'],
-=======
           networks: {
             ethereum: {
               key: 'ethereum',
-              rpc: 'https://ethereum.example.com',
+              rpcs: ['https://ethereum.example.com'],
             },
->>>>>>> af5c089f
           },
         },
       } as unknown as NewConfig);
