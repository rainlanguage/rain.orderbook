<script lang="ts">
  import { invalidateTanstackQueries, PageHeader } from '@rainlanguage/ui-components';
  import { page } from '$app/stores';
  import { OrderDetail } from '@rainlanguage/ui-components';
  import { codeMirrorTheme, lightweightChartsTheme, colorTheme } from '$lib/stores/darkMode';
  import { settings } from '$lib/stores/settings';
  import {
    handleDebugTradeModal,
    handleQuoteDebugModal,
    handleDepositModal,
    handleWithdrawModal,
    handleOrderRemoveModal,
  } from '$lib/services/modal';
  import type { Hex } from 'viem';
  import type { SgOrder, SgVault } from '@rainlanguage/orderbook';
  import { useQueryClient } from '@tanstack/svelte-query';
  import { Button } from 'flowbite-svelte';

  const queryClient = useQueryClient();
  const { orderHash, network } = $page.params;

<<<<<<< HEAD
  const orderbookAddress = $settings?.orderbooks?.[network]?.address as Hex;
  const subgraphUrl = $settings?.subgraphs?.[network].url;
  const rpcUrl = $settings?.networks?.[network]?.rpc;
=======
  let orderbookAddress: Hex | undefined;
  let subgraphUrl: string | undefined;
  let rpcUrl: string | undefined;

  if ($settings) {
    if ($settings.orderbooks?.[network]) {
      orderbookAddress = $settings.orderbooks[network].address as Hex;
    }

    if ($settings.subgraphs) {
      subgraphUrl = $settings.subgraphs[network];
    }

    if ($settings.networks?.[network]) {
      rpcUrl = $settings.networks[network].rpc;
    }
  }
>>>>>>> 58d4f3b3

  function onRemove(order: SgOrder) {
    handleOrderRemoveModal(order, () => {
      invalidateTanstackQueries(queryClient, [orderHash]);
    });
  }

  function onDeposit(vault: SgVault) {
    handleDepositModal(vault, () => {
      invalidateTanstackQueries(queryClient, [orderHash]);
    });
  }

  function onWithdraw(vault: SgVault) {
    handleWithdrawModal(vault, () => {
      invalidateTanstackQueries(queryClient, [orderHash]);
    });
  }
</script>

<PageHeader title="Order" pathname={$page.url.pathname} />

{#if rpcUrl && subgraphUrl && orderbookAddress}
  <div data-testid="order-detail">
    <OrderDetail
      {orderHash}
      {rpcUrl}
      {subgraphUrl}
      {colorTheme}
      {codeMirrorTheme}
      {lightweightChartsTheme}
      {handleQuoteDebugModal}
      {handleDebugTradeModal}
      {orderbookAddress}
      {onRemove}
      {onDeposit}
      {onWithdraw}
    />
  </div>
{:else}
  <div class="flex h-full flex-col items-center justify-center gap-4">
    <div class="flex flex-col items-center">
      <p class="mb-2 text-red-500">Failed to load order</p>
      <p class="mb-2">
        Missing the following items from settings for <b>{network}</b> network.
      </p>
      <ul class="flex list-none flex-col gap-1">
        {#if !rpcUrl}
          <li><span class="font-semibold">RPC URL</span></li>
        {/if}
        {#if !subgraphUrl}
          <li><span class="font-semibold">Subgraph URL</span></li>
        {/if}
        {#if !orderbookAddress}
          <li><span class="font-semibold">Orderbook Address</span></li>
        {/if}
      </ul>
    </div>
    <Button href="/settings">Go to settings</Button>
  </div>
{/if}<|MERGE_RESOLUTION|>--- conflicted
+++ resolved
@@ -19,11 +19,6 @@
   const queryClient = useQueryClient();
   const { orderHash, network } = $page.params;
 
-<<<<<<< HEAD
-  const orderbookAddress = $settings?.orderbooks?.[network]?.address as Hex;
-  const subgraphUrl = $settings?.subgraphs?.[network].url;
-  const rpcUrl = $settings?.networks?.[network]?.rpc;
-=======
   let orderbookAddress: Hex | undefined;
   let subgraphUrl: string | undefined;
   let rpcUrl: string | undefined;
@@ -34,14 +29,13 @@
     }
 
     if ($settings.subgraphs) {
-      subgraphUrl = $settings.subgraphs[network];
+      subgraphUrl = $settings.subgraphs[network].url;
     }
 
     if ($settings.networks?.[network]) {
       rpcUrl = $settings.networks[network].rpc;
     }
   }
->>>>>>> 58d4f3b3
 
   function onRemove(order: SgOrder) {
     handleOrderRemoveModal(order, () => {
