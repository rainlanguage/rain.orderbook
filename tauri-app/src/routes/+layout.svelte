<script>
  import '../app.pcss';
  import '@fontsource/dm-sans/400.css';
  import '@fontsource/dm-sans/600.css';
  import '@fontsource/dm-sans/800.css';
  import Sidebar from '$lib/Sidebar.svelte';
<<<<<<< HEAD
  import { toasts } from '$lib/stores/toasts';
  import AppToast from '$lib/AppToast.svelte';

  $: toastsList = toasts.toastsList;
=======
  import { toastsList } from '$lib/stores/toasts';
  import AppToast from '$lib/AppToast.svelte';
>>>>>>> 39630735
</script>

<div class="flex min-h-screen w-full justify-start bg-white p-2 dark:bg-gray-600">
  <Sidebar />

  <main class="ml-52 h-full w-full grow overflow-x-auto p-8">
    <slot />
  </main>

  <div class="fixed right-5 top-5 z-50">
    {#each $toastsList as toast}
      <AppToast {toast} />
    {/each}
  </div>
</div><|MERGE_RESOLUTION|>--- conflicted
+++ resolved
@@ -4,15 +4,8 @@
   import '@fontsource/dm-sans/600.css';
   import '@fontsource/dm-sans/800.css';
   import Sidebar from '$lib/Sidebar.svelte';
-<<<<<<< HEAD
-  import { toasts } from '$lib/stores/toasts';
-  import AppToast from '$lib/AppToast.svelte';
-
-  $: toastsList = toasts.toastsList;
-=======
   import { toastsList } from '$lib/stores/toasts';
   import AppToast from '$lib/AppToast.svelte';
->>>>>>> 39630735
 </script>
 
 <div class="flex min-h-screen w-full justify-start bg-white p-2 dark:bg-gray-600">
