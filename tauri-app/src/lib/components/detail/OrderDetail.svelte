--- conflicted
+++ resolved
@@ -6,15 +6,11 @@
   import { formatTimestampSecondsAsLocal } from '@rainlanguage/ui-components';
   import { ButtonVaultLink } from '@rainlanguage/ui-components';
   import { Hash, HashType } from '@rainlanguage/ui-components';
+
   import CodeMirrorRainlang from '$lib/components/CodeMirrorRainlang.svelte';
-<<<<<<< HEAD
-  import TanstackPageContentDetail from './TanstackPageContentDetail.svelte';
-  import { handleOrderRemoveModal } from '$lib/services/modal';
-=======
   import { settings } from '$lib/stores/settings';
   import { TanstackPageContentDetail } from '@rainlanguage/ui-components';
   import { handleOrderRemoveModal, handleDebugTradeModal } from '$lib/services/modal';
->>>>>>> 5b762235
   import { createQuery } from '@tanstack/svelte-query';
   import { QKEY_ORDER } from '@rainlanguage/ui-components';
   import { orderDetail } from '$lib/queries/orderDetail';
@@ -24,18 +20,10 @@
   import { onDestroy } from 'svelte';
   import { queryClient } from '$lib/queries/queryClient';
   import OrderVaultsVolTable from '../tables/OrderVaultsVolTable.svelte';
-<<<<<<< HEAD
-  import { settings } from '$lib/stores/settings';
-
-  export let id: string;
-  export let network: string;
-  const subgraphUrl = $settings?.subgraphs?.[network] || '';
-=======
   import { colorTheme, lightweightChartsTheme } from '$lib/stores/darkMode';
   export let id, network;
   const subgraphUrl = $settings?.subgraphs?.[network] || '';
   const rpcUrl = $settings?.networks?.[network]?.rpc || '';
->>>>>>> 5b762235
 
   $: orderDetailQuery = createQuery({
     queryKey: [id, QKEY_ORDER + id],
