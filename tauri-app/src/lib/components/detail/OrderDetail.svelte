--- conflicted
+++ resolved
@@ -7,8 +7,7 @@
   import { ButtonVaultLink } from '@rainlanguage/ui-components';
   import { Hash, HashType } from '@rainlanguage/ui-components';
 
-<<<<<<< HEAD
-  import CodeMirrorRainlang from '$lib/components/CodeMirrorRainlang.svelte';
+  import { CodeMirrorRainlang } from '@rainlanguage/ui-components';
   import { settings, orderbookAddress } from '$lib/stores/settings';
   import { TanstackPageContentDetail } from '@rainlanguage/ui-components';
   import {
@@ -16,12 +15,6 @@
     handleDebugTradeModal,
     handleQuoteDebugModal,
   } from '$lib/services/modal';
-=======
-  import { CodeMirrorRainlang } from '@rainlanguage/ui-components';
-  import { subgraphUrl } from '$lib/stores/settings';
-  import TanstackPageContentDetail from './TanstackPageContentDetail.svelte';
-  import { handleOrderRemoveModal } from '$lib/services/modal';
->>>>>>> c963c969
   import { createQuery } from '@tanstack/svelte-query';
   import { QKEY_ORDER } from '@rainlanguage/ui-components';
   import { orderDetail } from '$lib/queries/orderDetail';
@@ -30,17 +23,13 @@
   import { TanstackOrderQuote } from '@rainlanguage/ui-components';
   import { onDestroy } from 'svelte';
   import { queryClient } from '$lib/queries/queryClient';
-<<<<<<< HEAD
+
   import { OrderVaultsVolTable } from '@rainlanguage/ui-components';
   import { colorTheme, lightweightChartsTheme } from '$lib/stores/darkMode';
   export let id, network;
   const subgraphUrl = $settings?.subgraphs?.[network] || '';
   const rpcUrl = $settings?.networks?.[network]?.rpc || '';
-=======
-  import OrderVaultsVolTable from '../tables/OrderVaultsVolTable.svelte';
   import { codeMirrorTheme } from '$lib/stores/darkMode';
-  export let id: string;
->>>>>>> c963c969
 
   $: orderDetailQuery = createQuery({
     queryKey: [id, QKEY_ORDER + id],
