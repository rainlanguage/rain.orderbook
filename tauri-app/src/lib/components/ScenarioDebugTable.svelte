<script lang="ts">
<<<<<<< HEAD
=======
  import type { ChartData } from '@rainlanguage/orderbook';
>>>>>>> 4b058234
  import { transformData } from '$lib/utils/chartData';
  import { formatUnits, hexToNumber, isHex } from 'viem';
  import {
    Table,
    TableBody,
    TableBodyCell,
    TableBodyRow,
    TableHead,
    TableHeadCell,
  } from 'flowbite-svelte';
  import { BugOutline, PauseSolid, PlaySolid } from 'flowbite-svelte-icons';
  import { handleScenarioDebugModal } from '$lib/services/modal';
  import { Refresh } from '@rainlanguage/ui-components';
  import { EditableSpan } from '@rainlanguage/ui-components';
  import { makeDeploymentDebugData } from '$lib/services/chart';
  import { globalDotrainFile } from '$lib/storesGeneric/textFileStore';
  import { settingsText } from '$lib/stores/settings';
  import { createQuery } from '@tanstack/svelte-query';
  import { useDebouncedFn } from '$lib/utils/asyncDebounce';
  import { writable } from 'svelte/store';
  import type { DeploymentDebugData } from '@rainlanguage/orderbook/js_api';

  let enabled = false;
  let blockNumber: number | undefined;

  $: queryKey = writable([$globalDotrainFile.text, $settingsText]);

  const fetchData = async () => {
    const res = await makeDeploymentDebugData($queryKey[0], enabled ? undefined : blockNumber);
    blockNumber = parseInt(res.blockNumber);
    return res;
  };

  const fileUpdate = async (dotrain: string, settings: string): Promise<void> => {
    queryKey.set([dotrain, settings]);
  };
  const { debouncedFn: debounceFileUpdate } = useDebouncedFn(fileUpdate, 500);
  $: debounceFileUpdate($globalDotrainFile.text, $settingsText);

  $: scenarioDebugQuery = createQuery<DeploymentDebugData>({
    queryKey: $queryKey,
    queryFn: fetchData,
    refetchOnWindowFocus: false,
    enabled: $globalDotrainFile.text !== '' && $settingsText !== '',
  });

  const handleRefresh = () => {
    $scenarioDebugQuery.refetch();
  };
</script>

<div class="flex items-center justify-end">
  <div class="flex items-center gap-x-1">
    {#if $scenarioDebugQuery.isError}
      <div class="text-red-500">{$scenarioDebugQuery.error}</div>
    {/if}
    {#if $scenarioDebugQuery.data && isHex($scenarioDebugQuery.data.blockNumber)}
      <EditableSpan
        displayValue={blockNumber?.toString() ||
          hexToNumber($scenarioDebugQuery.data.blockNumber).toString()}
        on:focus={() => {
          enabled = false;
        }}
        on:blur={({ detail: { value } }) => {
          blockNumber = parseInt(value);
          handleRefresh();
        }}
      />
    {/if}
    <span></span>
    <Refresh
      data-testid="refreshButton"
      class="h-8 w-5 cursor-pointer text-gray-400 dark:text-gray-400"
      on:click={handleRefresh}
      spin={$scenarioDebugQuery.isFetching}
    />
    <PauseSolid
      class={`ml-2 h-8 w-3 cursor-pointer text-gray-400 dark:text-gray-400 ${!enabled ? 'hidden' : ''}`}
      on:click={() => {
        enabled = false;
      }}
    />
    <PlaySolid
      on:click={() => {
        enabled = true;
        blockNumber = undefined;
        handleRefresh();
      }}
      class={`ml-2 h-8 w-3 cursor-pointer text-gray-400 dark:text-gray-400 ${enabled ? 'hidden' : ''}`}
    />
  </div>
</div>

{#if !$scenarioDebugQuery.error}
  {#each Object.entries($scenarioDebugQuery.data?.result ?? {}) as [deploymentName, results]}
    <h2 class="text-md my-4">Deployment: <strong>{deploymentName}</strong></h2>
    <Table divClass="rounded-lg overflow-hidden dark:border-none border overflow-x-scroll">
      <TableHead>
        <TableHeadCell>Order</TableHeadCell>
        <TableHeadCell>Scenario</TableHeadCell>
        <TableHeadCell>Pair</TableHeadCell>
        <TableHeadCell>Maximum Output</TableHeadCell>
        <TableHeadCell>Ratio</TableHeadCell>
        <TableHeadCell class="w-[50px]" />
      </TableHead>

      <TableBody>
        {#each results as item}
          <TableBodyRow>
            <TableBodyCell>{item.order}</TableBodyCell>
            <TableBodyCell>{item.scenario}</TableBodyCell>
            <TableBodyCell>{item.pair}</TableBodyCell>
            {#if item.result}
              {@const fuzzResult = item.result}
              {@const data = transformData(fuzzResult)[0]}
              {@const dataEntries = Object.entries(data)}
              {#if dataEntries.length === 1}
                <TableBodyCell colspan="2" class="text-red-500"
                  >Missing stack data for max output and ratio</TableBodyCell
                >
              {:else}
                {@const maxOutput = dataEntries[dataEntries.length - 2]}
                {@const ioRatio = dataEntries[dataEntries.length - 1]}
                <TableBodyCell>
                  {maxOutput[1][0]}
                </TableBodyCell>
                <TableBodyCell>
                  {ioRatio[1][0]}
                  <span class="text-gray-400">
                    ({BigInt(ioRatio[1][1]) === 0n
                      ? '0'
                      : formatUnits(10n ** 36n / BigInt(ioRatio[1][1]), 18)})
                  </span>
                </TableBodyCell>
              {/if}
              <TableBodyCell>
                <button on:click={() => handleScenarioDebugModal(item.pair, fuzzResult.data)}>
                  <BugOutline size="sm" color="grey" />
                </button>
              </TableBodyCell>
            {:else}
              <TableBodyCell colspan="5" class="text-red-500">{item.error}</TableBodyCell>
            {/if}
          </TableBodyRow>
        {/each}
      </TableBody>
    </Table>
  {/each}
{/if}<|MERGE_RESOLUTION|>--- conflicted
+++ resolved
@@ -1,8 +1,5 @@
 <script lang="ts">
-<<<<<<< HEAD
-=======
-  import type { ChartData } from '@rainlanguage/orderbook';
->>>>>>> 4b058234
+  import type { ChartData, DeploymentDebugData } from '@rainlanguage/orderbook';
   import { transformData } from '$lib/utils/chartData';
   import { formatUnits, hexToNumber, isHex } from 'viem';
   import {
@@ -23,7 +20,6 @@
   import { createQuery } from '@tanstack/svelte-query';
   import { useDebouncedFn } from '$lib/utils/asyncDebounce';
   import { writable } from 'svelte/store';
-  import type { DeploymentDebugData } from '@rainlanguage/orderbook/js_api';
 
   let enabled = false;
   let blockNumber: number | undefined;
