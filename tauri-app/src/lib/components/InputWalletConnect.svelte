--- conflicted
+++ resolved
@@ -1,5 +1,4 @@
 <script lang="ts">
-<<<<<<< HEAD
   import IconWarning from "$lib/components/IconWarning.svelte";
   import { Alert } from "flowbite-svelte";
   import ButtonLoading from "./ButtonLoading.svelte";
@@ -12,21 +11,6 @@
     walletconnectIsConnecting,
     walletconnectIsDisconnecting,
   } from '$lib/stores/walletconnect';
-=======
-  import IconWarning from '$lib/components/IconWarning.svelte';
-  import { Alert } from 'flowbite-svelte';
-  import ButtonLoading from './ButtonLoading.svelte';
-  import {
-    walletconnectConnect,
-    walletconnectIsDisconnecting,
-    walletconnectAccount,
-    walletconnectIsConnecting,
-  } from '$lib/stores/walletconnect';
-
-  $: walletconnectLabel = $walletconnectAccount
-    ? `${$walletconnectAccount.slice(0, 5)}...${$walletconnectAccount.slice(-5)}  (click to disconnect)`
-    : 'Connect';
->>>>>>> 778e3751
 </script>
 
 <div>
@@ -35,10 +19,9 @@
     Only mobile wallets are supported in WalletConnect.
   </Alert>
 
-<<<<<<< HEAD
   <div class="flex w-full justify-end space-x-2">
     <ButtonLoading
-      color="blue"
+      color="primary"
       class="px-2 py-1 w-full"
       size="lg"
       pill
@@ -48,17 +31,8 @@
       {#if $walletconnectAccount}
         <Hash type={HashType.Wallet} value={$walletconnectAccount} />
       {:else}
-        CONNECT
+        Connect
       {/if}
-=======
-  <div class="flex w-full flex-col justify-between space-y-2">
-    <ButtonLoading
-      color="primary"
-      loading={$walletconnectIsDisconnecting || $walletconnectIsConnecting}
-      on:click={walletconnectConnect}
-    >
-      {walletconnectLabel}
->>>>>>> 778e3751
     </ButtonLoading>
     {#if $walletconnectAccount}
       <ButtonLoading
@@ -69,7 +43,7 @@
         loading={$walletconnectIsDisconnecting || $walletconnectIsConnecting}
         on:click={walletconnectDisconnect}
       >
-        DISCONNECT
+        Disconnect
       </ButtonLoading>
     {/if}
   </div>
