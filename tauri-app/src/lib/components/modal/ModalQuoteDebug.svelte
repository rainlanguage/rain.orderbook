<script lang="ts">
  import { debugOrderQuote } from '$lib/queries/orderQuote';
  import { queryClient } from '$lib/queries/queryClient';
<<<<<<< HEAD
  import type { Order } from '$lib/typeshare/subgraphTypes';
=======
  import type { OrderSubgraph } from '@rainlanguage/orderbook/js_api';
>>>>>>> 2bbc4f22
  import { createQuery } from '@tanstack/svelte-query';
  import { Alert, Modal } from 'flowbite-svelte';
  import { type Hex } from 'viem';
  import { Refresh } from '@rainlanguage/ui-components';
  import EvalResultsTable from '../debug/EvalResultsTable.svelte';
  import { fade } from 'svelte/transition';

  export let open: boolean;
  export let order: OrderSubgraph;
  export let inputIOIndex: number;
  export let outputIOIndex: number;
  export let pair: string;
  export let orderbook: Hex;
  export let rpcUrl: string;
  export let blockNumber: number | undefined;

  $: debugQuery = createQuery(
    {
      queryKey: [order + rpcUrl + pair + blockNumber],
      queryFn: () => {
        return debugOrderQuote(order, inputIOIndex, outputIOIndex, orderbook, rpcUrl, blockNumber);
      },
      retry: 0,
      refetchOnWindowFocus: false,
      refetchInterval: false,
      refetchOnMount: true,
    },
    queryClient,
  );
</script>

<Modal title={`Debugging quote for pair ${pair}`} bind:open outsideclose size="lg">
  <div class="flex items-center">
    {#if $debugQuery.data}
      <div class="flex flex-col text-sm">
        <span class="whitespace-nowrap" data-testid="modal-quote-debug-rpc-url">RPC: {rpcUrl}</span>
        <span class="whitespace-nowrap" data-testid="modal-quote-debug-block-number"
          >Block: {blockNumber}</span
        >
      </div>
    {/if}
    <div class="flex w-full items-center justify-end">
      {#if $debugQuery.isLoading || $debugQuery.isFetching}
        <span class="text-sm" transition:fade data-testid="modal-quote-debug-loading-message"
          >Getting quote stack...</span
        >
      {/if}
      <Refresh
        data-testid="refreshButton"
        class="ml-2 h-8 w-5 cursor-pointer text-gray-400 dark:text-gray-400"
        on:click={() => $debugQuery.refetch()}
        spin={$debugQuery.isLoading || $debugQuery.isFetching}
      />
    </div>
  </div>
  {#if $debugQuery.data}
    {#if !!$debugQuery.data[1]}
      <Alert data-testid="modal-quote-debug-error-partial" color="red">{$debugQuery.data[1]}</Alert>
    {/if}
    <EvalResultsTable table={$debugQuery.data[0]} />
  {/if}
  <div class="flex flex-col gap-y-2 text-sm"></div>
</Modal><|MERGE_RESOLUTION|>--- conflicted
+++ resolved
@@ -1,11 +1,7 @@
 <script lang="ts">
   import { debugOrderQuote } from '$lib/queries/orderQuote';
   import { queryClient } from '$lib/queries/queryClient';
-<<<<<<< HEAD
-  import type { Order } from '$lib/typeshare/subgraphTypes';
-=======
   import type { OrderSubgraph } from '@rainlanguage/orderbook/js_api';
->>>>>>> 2bbc4f22
   import { createQuery } from '@tanstack/svelte-query';
   import { Alert, Modal } from 'flowbite-svelte';
   import { type Hex } from 'viem';
