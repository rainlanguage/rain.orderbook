--- conflicted
+++ resolved
@@ -6,11 +6,7 @@
   import { toasts } from '$lib/stores/toasts';
   import { reportErrorToSentry } from '$lib/services/sentry';
   import { formatEthersTransactionError } from '$lib/utils/transaction';
-<<<<<<< HEAD
-  import type { Order as OrderDetailOrder } from '$lib/typeshare/subgraphTypes';
-=======
   import type { OrderSubgraph as OrderDetailOrder } from '@rainlanguage/orderbook/js_api';
->>>>>>> 2bbc4f22
 
   let openOrderRemoveModal = true;
   export let order: OrderDetailOrder;
