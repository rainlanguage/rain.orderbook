--- conflicted
+++ resolved
@@ -6,10 +6,7 @@
 import { formatEther } from 'viem';
 import { mockQuoteDebug } from '$lib/queries/orderQuote';
 import ModalQuoteDebug from './ModalQuoteDebug.svelte';
-<<<<<<< HEAD
-=======
 import type { OrderSubgraph } from '@rainlanguage/orderbook/js_api';
->>>>>>> 2bbc4f22
 
 test('renders table with the correct data', async () => {
   const queryClient = new QueryClient();
@@ -36,11 +33,7 @@
         addEvents: [],
         timestampAdded: '123',
         trades: [],
-<<<<<<< HEAD
-      },
-=======
       } as unknown as OrderSubgraph,
->>>>>>> 2bbc4f22
       rpcUrl: 'https://rpc-url.com',
       inputIOIndex: 0,
       outputIOIndex: 0,
