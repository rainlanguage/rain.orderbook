<<<<<<< HEAD
import { chainId } from "$lib/stores/settings";
import { invoke } from "@tauri-apps/api";
import { get } from "svelte/store";

export const getAddressFromLedger = (derivationIndex: number): Promise<`0x${string}`> => invoke('get_address_from_ledger', {
  chainId: get(chainId),
  derivationIndex,
});
=======
import { chainId, rpcUrl } from '$lib/stores/settings';
import { invoke } from '@tauri-apps/api';
import { get } from 'svelte/store';

export const getAddressFromLedger = (derivationIndex: number): Promise<string> =>
  invoke('get_address_from_ledger', {
    derivationIndex,
    chainId: get(chainId),
    rpcUrl: get(rpcUrl),
  });
>>>>>>> 794d2831
<|MERGE_RESOLUTION|>--- conflicted
+++ resolved
@@ -1,21 +1,9 @@
-<<<<<<< HEAD
-import { chainId } from "$lib/stores/settings";
-import { invoke } from "@tauri-apps/api";
-import { get } from "svelte/store";
-
-export const getAddressFromLedger = (derivationIndex: number): Promise<`0x${string}`> => invoke('get_address_from_ledger', {
-  chainId: get(chainId),
-  derivationIndex,
-});
-=======
-import { chainId, rpcUrl } from '$lib/stores/settings';
+import { chainId } from '$lib/stores/settings';
 import { invoke } from '@tauri-apps/api';
 import { get } from 'svelte/store';
 
-export const getAddressFromLedger = (derivationIndex: number): Promise<string> =>
+export const getAddressFromLedger = (derivationIndex: number): Promise<`0x${string}`> =>
   invoke('get_address_from_ledger', {
+    chainId: get(chainId),
     derivationIndex,
-    chainId: get(chainId),
-    rpcUrl: get(rpcUrl),
-  });
->>>>>>> 794d2831
+  });