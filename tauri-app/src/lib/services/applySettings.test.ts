--- conflicted
+++ resolved
@@ -25,12 +25,8 @@
   it('should successfully apply settings and update stores', async () => {
     const settingsContent = '{ "networks": {} }';
     const parsedConfig: ConfigSource = {
-<<<<<<< HEAD
+      version: '1',
       networks: { mainnet: { 'chain-id': 1, rpcs: ['rpc'] } },
-=======
-      version: '1',
-      networks: { mainnet: { 'chain-id': 1, rpc: 'rpc' } },
->>>>>>> 3b19c6cb
     };
     mockParseConfigSourceFn = vi.fn().mockResolvedValue(parsedConfig);
 
