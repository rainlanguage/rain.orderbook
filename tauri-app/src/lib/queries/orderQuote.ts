--- conflicted
+++ resolved
@@ -1,26 +1,8 @@
-import { get } from 'svelte/store';
 import { invoke } from '@tauri-apps/api';
-<<<<<<< HEAD
-import { rpcUrl } from '$lib/stores/settings';
-import type { Order } from '$lib/typeshare/subgraphTypes';
-import type { BatchOrderQuotesResponse } from '$lib/typeshare/orderQuote';
-=======
 import type { OrderSubgraph } from '@rainlanguage/orderbook/js_api';
->>>>>>> 2bbc4f22
 import type { Hex } from 'viem';
 import { mockIPC } from '@tauri-apps/api/mocks';
 import type { RainEvalResultsTable } from '$lib/typeshare/config';
-
-export async function batchOrderQuotes(
-  orders: Order[],
-  blockNumber?: number,
-): Promise<BatchOrderQuotesResponse[]> {
-  return invoke('batch_order_quotes', {
-    orders,
-    blockNumber,
-    rpcUrl: get(rpcUrl),
-  });
-}
 
 export async function debugOrderQuote(
   order: OrderSubgraph,
@@ -71,11 +53,7 @@
         addEvents: [],
         timestampAdded: '123',
         trades: [],
-<<<<<<< HEAD
-      },
-=======
       } as unknown as OrderSubgraph,
->>>>>>> 2bbc4f22
       0,
       0,
       '0x123',
