<script lang="ts">
<<<<<<< HEAD
  import { Button, Modal, Label, Input, InputAddon, ButtonGroup, Helper } from 'flowbite-svelte';
  import { parseUnits } from 'viem';
  import type { TokenVault } from '$lib/typeshare/vault';
  import { isStringValidNumber } from './utils/number';

  export let open = false;
  export let vault: TokenVault;
  let amount: string;

  $: amountIsValidNumber = amount && isStringValidNumber(amount);
  let amountRaw: bigint;

  $: {
    if (amount) {
      try {
        amountRaw = parseUnits(amount, vault.token.decimals);
      } catch (e) {}
    }
=======
  import { Button, Modal, Label, ButtonGroup } from 'flowbite-svelte';
  import type { Vault } from '$lib/typeshare/vault';
  import InputTokenAmount from '$lib/InputTokenAmount.svelte';

  export let open = false;
  export let vault: Vault;
  let amount: string = '';
  let amountRaw: bigint;

  function reset() {
    amount = '';
    amountRaw = 0n;
>>>>>>> 119c2053
  }
</script>

<Modal title="Deposit to Vault" bind:open outsideclose size="sm" on:close={reset}>
  <div>
    <h5 class="mb-2 w-full text-xl font-bold tracking-tight text-gray-900 dark:text-white">
      Vault ID
    </h5>
    <p class="break-all font-normal leading-tight text-gray-700 dark:text-gray-400">
      {vault.id}
    </p>
  </div>

  <div>
    <h5 class="mb-2 w-full text-xl font-bold tracking-tight text-gray-900 dark:text-white">
      Token
    </h5>
    <p class="break-all font-normal leading-tight text-gray-700 dark:text-gray-400">
      {vault.token.name}
    </p>
  </div>

  <div>
    <h5 class="mb-2 w-full text-xl font-bold tracking-tight text-gray-900 dark:text-white">
      Balance
    </h5>
    <p class="break-all font-normal leading-tight text-gray-700 dark:text-gray-400">
      {vault.balance_display}
    </p>
  </div>

  <div class="mb-6">
    <Label
      for="amount"
      class="mb-2 w-full text-xl font-bold tracking-tight text-gray-900 dark:text-white"
    >
      Amount
    </Label>
    <ButtonGroup class="w-full">
      <InputTokenAmount
        bind:value={amount}
        bind:valueRaw={amountRaw}
        symbol={vault.token_vaults ? vault.token_vaults[0].token.symbol : ''}
        decimals={vault.token_vaults ? vault.token_vaults[0].token.decimals : 16}
      />
<<<<<<< HEAD
      <InputAddon>
        {vault.token.symbol}
      </InputAddon>
=======
>>>>>>> 119c2053
    </ButtonGroup>
  </div>

  <svelte:fragment slot="footer">
    <div class="flex w-full justify-end space-x-4">
      <Button color="alternative" on:click={() => (open = false)}>Cancel</Button>
      <Button on:click={() => alert('Handle "success"')} disabled={!amountRaw || amountRaw === 0n}
        >Submit Deposit</Button
      >
    </div>
  </svelte:fragment>
</Modal><|MERGE_RESOLUTION|>--- conflicted
+++ resolved
@@ -1,37 +1,16 @@
 <script lang="ts">
-<<<<<<< HEAD
-  import { Button, Modal, Label, Input, InputAddon, ButtonGroup, Helper } from 'flowbite-svelte';
-  import { parseUnits } from 'viem';
+  import { Button, Modal, Label, ButtonGroup } from 'flowbite-svelte';
   import type { TokenVault } from '$lib/typeshare/vault';
-  import { isStringValidNumber } from './utils/number';
+  import InputTokenAmount from '$lib/InputTokenAmount.svelte';
 
   export let open = false;
   export let vault: TokenVault;
-  let amount: string;
-
-  $: amountIsValidNumber = amount && isStringValidNumber(amount);
-  let amountRaw: bigint;
-
-  $: {
-    if (amount) {
-      try {
-        amountRaw = parseUnits(amount, vault.token.decimals);
-      } catch (e) {}
-    }
-=======
-  import { Button, Modal, Label, ButtonGroup } from 'flowbite-svelte';
-  import type { Vault } from '$lib/typeshare/vault';
-  import InputTokenAmount from '$lib/InputTokenAmount.svelte';
-
-  export let open = false;
-  export let vault: Vault;
   let amount: string = '';
   let amountRaw: bigint;
 
   function reset() {
     amount = '';
     amountRaw = 0n;
->>>>>>> 119c2053
   }
 </script>
 
@@ -74,15 +53,9 @@
       <InputTokenAmount
         bind:value={amount}
         bind:valueRaw={amountRaw}
-        symbol={vault.token_vaults ? vault.token_vaults[0].token.symbol : ''}
-        decimals={vault.token_vaults ? vault.token_vaults[0].token.decimals : 16}
+        symbol={vault.token.symbol}
+        decimals={vault.token.decimals}
       />
-<<<<<<< HEAD
-      <InputAddon>
-        {vault.token.symbol}
-      </InputAddon>
-=======
->>>>>>> 119c2053
     </ButtonGroup>
   </div>
 
