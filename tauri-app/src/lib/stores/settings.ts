<<<<<<< HEAD
import { derived, get } from '@square/svelte-store';
=======
import { asyncDerived, derived, get } from '@square/svelte-store';
>>>>>>> c81656d5
import { cachedWritableStore, cachedWritableStringOptional } from '@rainlanguage/ui-components';
import find from 'lodash/find';
import * as chains from 'viem/chains';
import { textFileStore } from '$lib/storesGeneric/textFileStore';
import {
  parseYaml,
  type Config,
  type OrderbookCfg,
  type SubgraphCfg,
} from '@rainlanguage/orderbook';
import { getBlockNumberFromRpc } from '$lib/services/chain';
import { pickBy } from 'lodash';
import { mockConfigSource } from '$lib/mocks/mockConfigSource';
import { beforeEach, describe } from 'vitest';

export const EMPTY_SETTINGS: Config = {
  orderbook: {
    networks: {},
    subgraphs: {},
    metaboards: {},
    orderbooks: {},
    accounts: {},
    tokens: {},
    deployers: {},
  },
  dotrainOrder: {
    orders: {},
    scenarios: {},
    charts: {},
    deployments: {},
  },
};

// general
export const settingsText = cachedWritableStore<string>(
  'settingsText',
  '',
  (s) => s,
  (s) => s,
);
export const settingsFile = textFileStore(
  'Orderbook Settings Yaml',
  ['yml', 'yaml'],
  get(settingsText),
);
export const settings = cachedWritableStore<Config>(
  'settings',
  EMPTY_SETTINGS,
  (value) => JSON.stringify(value),
  (str) => {
    try {
      return parseYaml([str]);
    } catch {
      return EMPTY_SETTINGS;
    }
  },
);
export const enableSentry = derived(settings, ($settings) =>
  $settings.orderbook.sentry !== undefined ? $settings.orderbook.sentry : true,
);

// networks
export const activeNetworkRef = cachedWritableStringOptional('settings.activeNetworkRef');
export const activeNetwork = derived(
  [settings, activeNetworkRef],
  ([$settings, $activeNetworkRef]) => {
    return $activeNetworkRef !== undefined && $settings.orderbook.networks !== undefined
      ? $settings.orderbook.networks[$activeNetworkRef]
      : undefined;
  },
);
export const rpcUrl = derived(activeNetwork, ($activeNetwork) => $activeNetwork?.rpc);
export const chainId = derived(activeNetwork, ($activeNetwork) => $activeNetwork?.chainId);
export const activeChain = derived(chainId, ($activeChainId) =>
  find(Object.values(chains), (c) => c.id === $activeChainId),
);
export const activeChainHasBlockExplorer = derived(activeChain, ($activeChain) => {
  return $activeChain && $activeChain?.blockExplorers?.default !== undefined;
});
export const activeChainLatestBlockNumber = derived(activeNetwork, ($activeNetwork) =>
  $activeNetwork !== undefined ? getBlockNumberFromRpc($activeNetwork.rpc) : 0,
);

// orderbook
export const activeOrderbookRef = cachedWritableStringOptional('settings.activeOrderbookRef');
export const activeNetworkOrderbooks = derived(
  [settings, activeNetworkRef],
  ([$settings, $activeNetworkRef]) =>
    $settings.orderbook.orderbooks
      ? (pickBy(
          $settings.orderbook.orderbooks,
          (orderbook) => orderbook.network.key === $activeNetworkRef,
        ) as Record<string, OrderbookCfg>)
      : ({} as Record<string, OrderbookCfg>),
);
export const activeOrderbook = derived(
  [settings, activeOrderbookRef],
  ([$settings, $activeOrderbookRef]) =>
    $settings.orderbook.orderbooks !== undefined && $activeOrderbookRef !== undefined
      ? $settings.orderbook.orderbooks[$activeOrderbookRef]
      : undefined,
);
export const subgraph = derived([settings, activeOrderbook], ([$settings, $activeOrderbook]) =>
  $settings.orderbook.subgraphs !== undefined && $activeOrderbook?.subgraph !== undefined
    ? $settings.orderbook.subgraphs[$activeOrderbook.subgraph.key]
    : undefined,
);
export const orderbookAddress = derived(
  activeOrderbook,
  ($activeOrderbook) => $activeOrderbook?.address,
);

export const hasRequiredSettings = derived(
  [activeNetworkRef, activeOrderbookRef],
  ([$activeNetworkRef, $activeOrderbookRef]) =>
    $activeNetworkRef !== undefined && $activeOrderbookRef !== undefined,
);

// accounts
export const accounts = derived(settings, ($settings) => $settings.orderbook.accounts ?? {});
export const activeAccountsItems = cachedWritableStore<Record<string, string>>(
  'settings.activeAccountsItems',
  {},
  JSON.stringify,
  (s) => {
    try {
      return JSON.parse(s);
    } catch {
      return {};
    }
  },
);
export const activeAccounts = derived(
  [accounts, activeAccountsItems],
  ([$accounts, $activeAccountsItems]) =>
    Object.keys($activeAccountsItems).length === 0
      ? {}
      : Object.fromEntries(
          Object.entries($accounts).filter(([key]) => key in $activeAccountsItems),
        ),
);

// subgraphs
export const subgraphs = derived(settings, ($settings) =>
  $settings.orderbook.subgraphs !== undefined ? Object.entries($settings.orderbook.subgraphs) : [],
);
export const activeSubgraphs = cachedWritableStore<Record<string, SubgraphCfg>>(
  'settings.activeSubgraphs',
  {},
  JSON.stringify,
  (s) => {
    try {
      return JSON.parse(s);
    } catch {
      return {};
    }
  },
);

// When networks / orderbooks settings updated, reset active network / orderbook
settings.subscribe(async () => {
  const $settings = get(settings);
  const $activeNetworkRef = get(activeNetworkRef);
  const $activeOrderbookRef = get(activeOrderbookRef);

  if (
    $settings.orderbook.networks === undefined ||
    $activeNetworkRef === undefined ||
    ($settings.orderbook.networks !== undefined &&
      $activeNetworkRef !== undefined &&
      !Object.keys($settings.orderbook.networks).includes($activeNetworkRef))
  ) {
    resetActiveNetworkRef();
  }

  if (
    $settings.orderbook.orderbooks === undefined ||
    $activeOrderbookRef === undefined ||
    ($settings.orderbook.orderbooks !== undefined &&
      $activeOrderbookRef !== undefined &&
      !Object.keys($settings.orderbook.orderbooks).includes($activeOrderbookRef))
  ) {
    resetActiveOrderbookRef();
  }

  // Reset active account items if accounts have changed
  if ($settings.orderbook.accounts === undefined) {
    activeAccountsItems.set({});
  } else {
    const currentActiveAccounts = get(activeAccountsItems);
    const updatedActiveAccounts = Object.fromEntries(
      Object.entries($settings.orderbook.accounts ?? {})
        .filter(([key, value]) => {
          if (key in currentActiveAccounts) {
            return currentActiveAccounts[key] === value.address;
          }
          return false;
        })
        .map(([key, value]) => [key, value.address]),
    );
    activeAccountsItems.set(updatedActiveAccounts);
  }

  // Reset active subgraphs if subgraphs have changed
  if ($settings.orderbook.subgraphs === undefined) {
    activeSubgraphs.set({});
  } else {
    const currentActiveSubgraphs = get(activeSubgraphs);
    const updatedActiveSubgraphs = Object.fromEntries(
      Object.entries($settings.orderbook.subgraphs).filter(([key, value]) => {
        if (key in currentActiveSubgraphs) {
          return JSON.stringify(currentActiveSubgraphs[key]) === JSON.stringify(value);
        }
        return false;
      }),
    );
    activeSubgraphs.set(updatedActiveSubgraphs);
  }
});

// When active network is updated to undefined, reset active orderbook
activeNetworkRef.subscribe(($activeNetworkRef) => {
  if ($activeNetworkRef === undefined) {
    resetActiveOrderbookRef();
  }
});

// When active network is updated to not include active orderbook, reset active orderbook
activeNetworkOrderbooks.subscribe(async ($activeNetworkOrderbooks) => {
  const $activeOrderbookRef = get(activeOrderbookRef);

  if (
    $activeOrderbookRef !== undefined &&
    !Object.keys($activeNetworkOrderbooks).includes($activeOrderbookRef)
  ) {
    resetActiveOrderbookRef();
  }
});

// reset active orderbook to first available, otherwise undefined
export function resetActiveOrderbookRef() {
  const $activeNetworkOrderbooks = get(activeNetworkOrderbooks);
  const $activeNetworkOrderbookRefs = Object.keys($activeNetworkOrderbooks);

  if ($activeNetworkOrderbookRefs.length > 0) {
    activeOrderbookRef.set($activeNetworkOrderbookRefs[0]);
  } else {
    activeOrderbookRef.set(undefined);
  }
}

// reset active orderbook to first available, otherwise undefined
export async function resetActiveNetworkRef() {
  const $networks = get(settings)?.orderbook.networks;

  if ($networks !== undefined && Object.keys($networks).length > 0) {
    activeNetworkRef.set(Object.keys($networks)[0]);
  } else {
    activeNetworkRef.set(undefined);
  }
}

export const activeOrderStatus = cachedWritableStore<boolean | undefined>(
  'settings.activeOrderStatus',
  undefined,
  (value) => JSON.stringify(value),
  (str) => {
    try {
      const parsed = JSON.parse(str);
      return typeof parsed === 'boolean' ? parsed : undefined;
    } catch {
      return undefined;
    }
  },
);

export const hideZeroBalanceVaults = cachedWritableStore<boolean>(
  'settings.hideZeroBalanceVaults',
  true, // default value is true
  (value) => JSON.stringify(value),
  (str) => {
    try {
      return JSON.parse(str) as boolean;
    } catch {
      return true;
    }
  },
);

export const orderHash = cachedWritableStore<string>(
  'settings.orderHash',
  '',
  (value) => value,
  (str) => str || '',
);

if (import.meta.vitest) {
<<<<<<< HEAD
  const { beforeEach, describe, test, expect } = import.meta.vitest;

  const mockConfig: Config = {
    orderbook: {
      networks: {
        mainnet: {
          key: 'mainnet',
          rpc: 'https://mainnet.infura.io/v3/YOUR-PROJECT-ID',
          chainId: 1,
          label: 'Ethereum Mainnet',
          currency: 'ETH',
        },
      },
      subgraphs: {
        mainnet: {
          key: 'mainnet',
          url: 'https://api.thegraph.com/subgraphs/name/mainnet',
        },
      },
      orderbooks: {
        orderbook1: {
          key: 'orderbook1',
          address: '0xOrderbookAddress1',
          network: {
            key: 'mainnet',
            rpc: 'https://mainnet.infura.io/v3/YOUR-PROJECT-ID',
            chainId: 1,
            label: 'Ethereum Mainnet',
            currency: 'ETH',
          },
          subgraph: {
            key: 'uniswap',
            url: 'https://api.thegraph.com/subgraphs/name/mainnet',
          },
        },
      },
      tokens: {},
      deployers: {
        deployer1: {
          key: 'deployer1',
          address: '0xDeployerAddress1',
          network: {
            key: 'mainnet',
            rpc: 'https://mainnet.infura.io/v3/YOUR-PROJECT-ID',
            chainId: 1,
            label: 'Ethereum Mainnet',
            currency: 'ETH',
          },
        },
      },
      metaboards: {
        metaboard1: 'https://example.com/metaboard1',
      },
      accounts: {
        name_one: {
          key: 'name_one',
          address: 'address_one',
        },
        name_two: {
          key: 'name_two',
          address: 'address_two',
        },
      },
    },
    dotrainOrder: {
      orders: {},
      scenarios: {},
      charts: {},
      deployments: {},
    },
  };
=======
  const { test, expect } = import.meta.vitest;
>>>>>>> c81656d5

  describe('Settings active accounts items', () => {
    // Reset store values before each test to prevent state leakage
    beforeEach(() => {
      // Reset all store values
<<<<<<< HEAD
      settings.set(EMPTY_SETTINGS);
=======
      settings.set(undefined);
>>>>>>> c81656d5
      activeAccountsItems.set({});
      activeSubgraphs.set({});

      // Then set our initial test values
<<<<<<< HEAD
      settings.set(mockConfig);
=======
      settings.set(mockConfigSource);
>>>>>>> c81656d5
      activeAccountsItems.set({
        name_one: 'address_one',
        name_two: 'address_two',
      });
      activeSubgraphs.set({
<<<<<<< HEAD
        mainnet: {
          key: 'mainnet',
          url: 'https://api.thegraph.com/subgraphs/name/mainnet',
        },
      });

      // Verify initial state
      expect(get(settings)).toEqual(mockConfig);
=======
        mainnet: 'https://api.thegraph.com/subgraphs/name/mainnet',
      });

      // Verify initial state
      expect(get(settings)).toEqual(mockConfigSource);
>>>>>>> c81656d5
      expect(get(activeAccountsItems)).toEqual({
        name_one: 'address_one',
        name_two: 'address_two',
      });
      expect(get(activeSubgraphs)).toEqual({
<<<<<<< HEAD
        mainnet: {
          key: 'mainnet',
          url: 'https://api.thegraph.com/subgraphs/name/mainnet',
        },
=======
        mainnet: 'https://api.thegraph.com/subgraphs/name/mainnet',
>>>>>>> c81656d5
      });
    });

    test('should remove account if that account is removed', () => {
      // Test removing an account
      const newSettings = {
<<<<<<< HEAD
        ...mockConfig,
        orderbook: {
          ...mockConfig.orderbook,
          accounts: {
            name_one: {
              key: 'name_one',
              address: 'address_one',
            },
          },
        },
      } as unknown as Config;
=======
        ...mockConfigSource,
        accounts: {
          name_one: 'address_one',
        },
      };
>>>>>>> c81656d5

      // Update settings - this should trigger the subscription
      settings.set(newSettings);

      // Check the expected result
      expect(get(activeAccountsItems)).toEqual({
        name_one: 'address_one',
      });
    });

    test('should remove account if the value is different', () => {
      const newSettings = {
<<<<<<< HEAD
        ...mockConfig,
        orderbook: {
          ...mockConfig.orderbook,
          accounts: {
            name_one: {
              key: 'name_one',
              address: 'address_one',
            },
            name_two: {
              key: 'name_two',
              address: 'new_value',
            },
          },
        },
      } as unknown as Config;
=======
        ...mockConfigSource,
        accounts: {
          name_one: 'address_one',
          name_two: 'new_value',
        },
      };
>>>>>>> c81656d5

      settings.set(newSettings);

      expect(get(activeAccountsItems)).toEqual({
        name_one: 'address_one',
      });
    });

    test('should update active subgraphs when subgraph value changes', () => {
      const newSettings = {
<<<<<<< HEAD
        ...mockConfig,
        orderbook: {
          ...mockConfig.orderbook,
          subgraphs: {
            mainnet: {
              key: 'mainnet',
              url: 'new value',
            },
          },
        },
      } as unknown as Config;
=======
        ...mockConfigSource,
        subgraphs: {
          mainnet: 'new value',
        },
      };
>>>>>>> c81656d5

      settings.set(newSettings);

      expect(get(activeSubgraphs)).toEqual({});
    });

    test('should update active subgraphs when subgraph removed', () => {
      const newSettings = {
<<<<<<< HEAD
        ...mockConfig,
        orderbook: {
          ...mockConfig.orderbook,
          subgraphs: {
            testnet: {
              key: 'testnet',
              url: 'testnet',
            },
          },
        },
      } as unknown as Config;
=======
        ...mockConfigSource,
        subgraphs: {
          testnet: 'testnet',
        },
      };
>>>>>>> c81656d5

      settings.set(newSettings);

      expect(get(activeSubgraphs)).toEqual({});
    });

    test('should reset active subgraphs when subgraphs are undefined', () => {
      const newSettings = {
<<<<<<< HEAD
        ...mockConfig,
        orderbook: {
          ...mockConfig.orderbook,
          subgraphs: undefined,
        },
      } as unknown as Config;
=======
        ...mockConfigSource,
        subgraphs: undefined,
      };
>>>>>>> c81656d5

      settings.set(newSettings);

      expect(get(activeSubgraphs)).toEqual({});
    });
  });
}<|MERGE_RESOLUTION|>--- conflicted
+++ resolved
@@ -1,8 +1,4 @@
-<<<<<<< HEAD
 import { derived, get } from '@square/svelte-store';
-=======
-import { asyncDerived, derived, get } from '@square/svelte-store';
->>>>>>> c81656d5
 import { cachedWritableStore, cachedWritableStringOptional } from '@rainlanguage/ui-components';
 import find from 'lodash/find';
 import * as chains from 'viem/chains';
@@ -300,7 +296,6 @@
 );
 
 if (import.meta.vitest) {
-<<<<<<< HEAD
   const { beforeEach, describe, test, expect } = import.meta.vitest;
 
   const mockConfig: Config = {
@@ -372,34 +367,22 @@
       deployments: {},
     },
   };
-=======
-  const { test, expect } = import.meta.vitest;
->>>>>>> c81656d5
 
   describe('Settings active accounts items', () => {
     // Reset store values before each test to prevent state leakage
     beforeEach(() => {
       // Reset all store values
-<<<<<<< HEAD
       settings.set(EMPTY_SETTINGS);
-=======
-      settings.set(undefined);
->>>>>>> c81656d5
       activeAccountsItems.set({});
       activeSubgraphs.set({});
 
       // Then set our initial test values
-<<<<<<< HEAD
       settings.set(mockConfig);
-=======
-      settings.set(mockConfigSource);
->>>>>>> c81656d5
       activeAccountsItems.set({
         name_one: 'address_one',
         name_two: 'address_two',
       });
       activeSubgraphs.set({
-<<<<<<< HEAD
         mainnet: {
           key: 'mainnet',
           url: 'https://api.thegraph.com/subgraphs/name/mainnet',
@@ -408,33 +391,21 @@
 
       // Verify initial state
       expect(get(settings)).toEqual(mockConfig);
-=======
-        mainnet: 'https://api.thegraph.com/subgraphs/name/mainnet',
-      });
-
-      // Verify initial state
-      expect(get(settings)).toEqual(mockConfigSource);
->>>>>>> c81656d5
       expect(get(activeAccountsItems)).toEqual({
         name_one: 'address_one',
         name_two: 'address_two',
       });
       expect(get(activeSubgraphs)).toEqual({
-<<<<<<< HEAD
         mainnet: {
           key: 'mainnet',
           url: 'https://api.thegraph.com/subgraphs/name/mainnet',
         },
-=======
-        mainnet: 'https://api.thegraph.com/subgraphs/name/mainnet',
->>>>>>> c81656d5
       });
     });
 
     test('should remove account if that account is removed', () => {
       // Test removing an account
       const newSettings = {
-<<<<<<< HEAD
         ...mockConfig,
         orderbook: {
           ...mockConfig.orderbook,
@@ -446,13 +417,6 @@
           },
         },
       } as unknown as Config;
-=======
-        ...mockConfigSource,
-        accounts: {
-          name_one: 'address_one',
-        },
-      };
->>>>>>> c81656d5
 
       // Update settings - this should trigger the subscription
       settings.set(newSettings);
@@ -465,7 +429,6 @@
 
     test('should remove account if the value is different', () => {
       const newSettings = {
-<<<<<<< HEAD
         ...mockConfig,
         orderbook: {
           ...mockConfig.orderbook,
@@ -481,14 +444,6 @@
           },
         },
       } as unknown as Config;
-=======
-        ...mockConfigSource,
-        accounts: {
-          name_one: 'address_one',
-          name_two: 'new_value',
-        },
-      };
->>>>>>> c81656d5
 
       settings.set(newSettings);
 
@@ -499,7 +454,6 @@
 
     test('should update active subgraphs when subgraph value changes', () => {
       const newSettings = {
-<<<<<<< HEAD
         ...mockConfig,
         orderbook: {
           ...mockConfig.orderbook,
@@ -511,13 +465,6 @@
           },
         },
       } as unknown as Config;
-=======
-        ...mockConfigSource,
-        subgraphs: {
-          mainnet: 'new value',
-        },
-      };
->>>>>>> c81656d5
 
       settings.set(newSettings);
 
@@ -526,7 +473,6 @@
 
     test('should update active subgraphs when subgraph removed', () => {
       const newSettings = {
-<<<<<<< HEAD
         ...mockConfig,
         orderbook: {
           ...mockConfig.orderbook,
@@ -538,13 +484,6 @@
           },
         },
       } as unknown as Config;
-=======
-        ...mockConfigSource,
-        subgraphs: {
-          testnet: 'testnet',
-        },
-      };
->>>>>>> c81656d5
 
       settings.set(newSettings);
 
@@ -553,18 +492,12 @@
 
     test('should reset active subgraphs when subgraphs are undefined', () => {
       const newSettings = {
-<<<<<<< HEAD
         ...mockConfig,
         orderbook: {
           ...mockConfig.orderbook,
           subgraphs: undefined,
         },
       } as unknown as Config;
-=======
-        ...mockConfigSource,
-        subgraphs: undefined,
-      };
->>>>>>> c81656d5
 
       settings.set(newSettings);
 
