--- conflicted
+++ resolved
@@ -73,13 +73,8 @@
       : undefined;
   },
 );
-<<<<<<< HEAD
 export const rpcUrls = derived(activeNetwork, ($activeNetwork) => $activeNetwork?.rpcs);
-export const chainId = derived(activeNetwork, ($activeNetwork) => $activeNetwork?.['chain-id']);
-=======
-export const rpcUrl = derived(activeNetwork, ($activeNetwork) => $activeNetwork?.rpc);
 export const chainId = derived(activeNetwork, ($activeNetwork) => $activeNetwork?.chainId);
->>>>>>> af5c089f
 export const activeChain = derived(chainId, ($activeChainId) =>
   find(Object.values(chains), (c) => c.id === $activeChainId),
 );
