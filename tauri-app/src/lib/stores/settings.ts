--- conflicted
+++ resolved
@@ -1,18 +1,7 @@
 import { derived, get } from '@square/svelte-store';
 import { cachedWritableStore } from '@rainlanguage/ui-components';
 import { textFileStore } from '$lib/storesGeneric/textFileStore';
-<<<<<<< HEAD
-import {
-  parseYaml,
-  type NewConfig,
-  type OrderbookCfg,
-  type SgErc20,
-  type SubgraphCfg,
-} from '@rainlanguage/orderbook';
-import { pickBy } from 'lodash';
-=======
 import { parseYaml, type Address, type Hex, type NewConfig } from '@rainlanguage/orderbook';
->>>>>>> 978c1197
 
 export const EMPTY_SETTINGS: NewConfig = {
   orderbook: {
@@ -170,8 +159,7 @@
   // @ts-expect-error initially the value is empty
   '',
   (value) => value,
-<<<<<<< HEAD
-  (str) => str || '',
+  (str) => (str || '') as Hex,
 );
 
 /**
@@ -180,7 +168,7 @@
  * @default [] - Empty array by default
  * @returns A writable store containing selected tokens mapped by address
  */
-export const activeTokens = cachedWritableStore<SgErc20['address'][]>(
+export const activeTokens = cachedWritableStore<Address[]>(
   'settings.selectedTokens',
   [],
   JSON.stringify,
@@ -191,7 +179,4 @@
       return [];
     }
   },
-=======
-  (str) => (str || '') as Hex,
->>>>>>> 978c1197
 );