--- conflicted
+++ resolved
@@ -10,10 +10,6 @@
 } from '@rainlanguage/orderbook';
 import { getBlockNumberFromRpc } from '$lib/services/chain';
 import { pickBy } from 'lodash';
-<<<<<<< HEAD
-import { mockConfigSource } from '$lib/mocks/mockConfigSource';
-=======
->>>>>>> db61b6b2
 
 // general
 export const settingsText = cachedWritableStore<string>(
@@ -274,113 +270,4 @@
   '',
   (value) => value,
   (str) => str || '',
-<<<<<<< HEAD
-);
-
-if (import.meta.vitest) {
-  const { test, expect, beforeEach, describe } = import.meta.vitest;
-
-  describe('Settings active accounts items', () => {
-    // Reset store values before each test to prevent state leakage
-    beforeEach(() => {
-      // Reset all store values
-      settings.set(undefined);
-      activeAccountsItems.set({});
-      activeSubgraphs.set({});
-
-      // Then set our initial test values
-      settings.set(mockConfigSource);
-      activeAccountsItems.set({
-        name_one: 'address_one',
-        name_two: 'address_two',
-      });
-      activeSubgraphs.set({
-        mainnet: 'https://api.thegraph.com/subgraphs/name/mainnet',
-      });
-
-      // Verify initial state
-      expect(get(settings)).toEqual(mockConfigSource);
-      expect(get(activeAccountsItems)).toEqual({
-        name_one: 'address_one',
-        name_two: 'address_two',
-      });
-      expect(get(activeSubgraphs)).toEqual({
-        mainnet: 'https://api.thegraph.com/subgraphs/name/mainnet',
-      });
-    });
-
-    test('should remove account if that account is removed', () => {
-      // Test removing an account
-      const newSettings = {
-        ...mockConfigSource,
-        accounts: {
-          name_one: 'address_one',
-        },
-      };
-
-      // Update settings - this should trigger the subscription
-      settings.set(newSettings);
-
-      // Check the expected result
-      expect(get(activeAccountsItems)).toEqual({
-        name_one: 'address_one',
-      });
-    });
-
-    test('should remove account if the value is different', () => {
-      const newSettings = {
-        ...mockConfigSource,
-        accounts: {
-          name_one: 'address_one',
-          name_two: 'new_value',
-        },
-      };
-
-      settings.set(newSettings);
-
-      expect(get(activeAccountsItems)).toEqual({
-        name_one: 'address_one',
-      });
-    });
-
-    test('should update active subgraphs when subgraph value changes', () => {
-      const newSettings = {
-        ...mockConfigSource,
-        subgraphs: {
-          mainnet: 'new value',
-        },
-      };
-
-      settings.set(newSettings);
-
-      expect(get(activeSubgraphs)).toEqual({});
-    });
-
-    test('should update active subgraphs when subgraph removed', () => {
-      const newSettings = {
-        ...mockConfigSource,
-        subgraphs: {
-          testnet: 'testnet',
-        },
-      };
-
-      settings.set(newSettings);
-
-      expect(get(activeSubgraphs)).toEqual({});
-    });
-
-    test('should reset active subgraphs when subgraphs are undefined', () => {
-      const newSettings = {
-        ...mockConfigSource,
-        subgraphs: undefined,
-      };
-
-      settings.set(newSettings);
-
-      expect(get(activeSubgraphs)).toEqual({});
-    });
-  });
-}
-=======
-);
->>>>>>> db61b6b2
+);