/// <reference types="vitest" />
import { sentrySvelteKit } from '@sentry/sveltekit';
import { sveltekit } from '@sveltejs/kit/vite';
import { defineConfig, loadEnv } from 'vite';
import checker from 'vite-plugin-checker';
import { svelteTesting } from '@testing-library/svelte/vite';

export default defineConfig(({ mode }) => {
  const env = loadEnv(mode, process.cwd(), '');

  const sentryPlugins =
    env.VITE_SENTRY_ENVIRONMENT === 'release' && env.SENTRY_SOURCE_MAPS_ENABLED === 'true'
      ? [
          sentrySvelteKit({
            sourceMapsUploadOptions: {
              org: env.SENTRY_ORG,
              project: env.SENTRY_PROJECT,
              authToken: env.SENTRY_AUTH_TOKEN,
            },
          }),
        ]
      : [];

  return {
    plugins: [
      ...sentryPlugins,
      sveltekit(),
      svelteTesting(),
      checker({
        typescript: true,
        eslint: {
          lintCommand: 'eslint src',
        },
      }),
    ],

    // prevent vite from obscuring rust errors
    clearScreen: false,

    // tauri expects a fixed port, fail if that port is not available
    server: {
      port: 1420,
      strictPort: true,
      watch: {
        // tell vite to ignore watching `src-tauri`
        ignored: ['**/src-tauri/**'],
      },
    },

    build: {
      sourcemap: true,
    },

<<<<<<< HEAD
 test: {
=======
   test: {
>>>>>>> 80036bfa
		// Jest like globals
		includeSource: ['src/**/*.{js,ts}'],
		globals: true,
		environment: 'jsdom',
		include: ['src/**/*.{test,spec}.ts'],
		// Extend jest-dom matchers
		setupFiles: ['./vitest-setup.ts'],
		// load env vars
		env: loadEnv('', process.cwd(), ''),
		testTimeout: 10000,
		server: {
			deps: {
				inline: [/@tanstack\/svelte-query/]
			}
		}
<<<<<<< HEAD
	},
=======
	  },
>>>>>>> 80036bfa

    define: {
      'import.meta.vitest': 'undefined',
    },
  };
});<|MERGE_RESOLUTION|>--- conflicted
+++ resolved
@@ -51,11 +51,7 @@
       sourcemap: true,
     },
 
-<<<<<<< HEAD
- test: {
-=======
    test: {
->>>>>>> 80036bfa
 		// Jest like globals
 		includeSource: ['src/**/*.{js,ts}'],
 		globals: true,
@@ -71,11 +67,7 @@
 				inline: [/@tanstack\/svelte-query/]
 			}
 		}
-<<<<<<< HEAD
-	},
-=======
 	  },
->>>>>>> 80036bfa
 
     define: {
       'import.meta.vitest': 'undefined',
