--- conflicted
+++ resolved
@@ -11,18 +11,12 @@
 use tauri::AppHandle;
 
 #[tauri::command]
-<<<<<<< HEAD
-pub async fn vaults_list(subgraph_args: SubgraphArgs) -> CommandResult<Vec<VaultsListItem>> {
-    let vaults = subgraph_args.to_subgraph_client().await?.vaults().await?;
-=======
 pub async fn vaults_list(subgraph_args: SubgraphArgs, pagination_args: SubgraphPaginationArgs) -> CommandResult<Vec<vaults_list::TokenVault>> {
     let vaults = subgraph_args
         .to_subgraph_client()
         .await?
         .vaults_list(pagination_args)
         .await?;
->>>>>>> a056f9a7
-
     Ok(vaults)
 }
 
