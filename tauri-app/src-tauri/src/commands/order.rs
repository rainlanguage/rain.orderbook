--- conflicted
+++ resolved
@@ -1,12 +1,6 @@
 use crate::error::CommandResult;
 use crate::{toast::toast_error, transaction_status::TransactionStatusNoticeRwLock};
 use rain_orderbook_common::{
-<<<<<<< HEAD
-    remove_order::RemoveOrderArgs, subgraph::SubgraphArgs, transaction::TransactionArgs,
-};
-use rain_orderbook_subgraph_client::types::{
-    order::Order as OrderDetail, orders::Order as OrdersListItem,
-=======
     subgraph::{SubgraphArgs, SubgraphPaginationArgs},
     remove_order::RemoveOrderArgs,
     transaction::TransactionArgs,
@@ -14,24 +8,16 @@
 use rain_orderbook_subgraph_client::types::{
     order_detail,
     orders_list
->>>>>>> a056f9a7
 };
 use tauri::AppHandle;
 
 #[tauri::command]
-<<<<<<< HEAD
-pub async fn orders_list(subgraph_args: SubgraphArgs) -> CommandResult<Vec<OrdersListItem>> {
-    let orders = subgraph_args.to_subgraph_client().await?.orders().await?;
-
-=======
 pub async fn orders_list(subgraph_args: SubgraphArgs, pagination_args: SubgraphPaginationArgs) -> CommandResult<Vec<orders_list::Order>> {
     let orders = subgraph_args
         .to_subgraph_client()
         .await?
         .orders_list(pagination_args)
         .await?;
-    
->>>>>>> a056f9a7
     Ok(orders)
 }
 
