--- conflicted
+++ resolved
@@ -1,10 +1,5 @@
-<<<<<<< HEAD
 use crate::error::CommandResult;
 use alloy::primitives::U256;
-=======
-use crate::error::{CommandError, CommandResult};
-use alloy::primitives::{Address, U256};
->>>>>>> be04272b
 use rain_orderbook_bindings::IOrderBookV4::Quote;
 use rain_orderbook_common::{
     fuzz::{RainEvalResults, RainEvalResultsTable},
@@ -17,11 +12,6 @@
     order: RaindexOrder,
     input_io_index: u32,
     output_io_index: u32,
-<<<<<<< HEAD
-=======
-    orderbook: Address,
-    rpcs: Vec<String>,
->>>>>>> be04272b
     block_number: Option<u32>,
 ) -> CommandResult<(RainEvalResultsTable, Option<String>)> {
     let rpc_url = order.get_rpc_url()?;
@@ -35,38 +25,11 @@
         },
     };
 
-<<<<<<< HEAD
     let mut debugger = QuoteDebugger::new(NewQuoteDebugger {
         fork_url: rpc_url,
         fork_block_number: block_number.map(|s| s.into()),
     })
     .await?;
-=======
-    let mut debugger: Option<QuoteDebugger> = None;
-    let mut err = None;
-    for rpc in rpcs {
-        match QuoteDebugger::new(NewQuoteDebugger {
-            fork_url: rpc.parse()?,
-            fork_block_number: block_number.map(|s| s.into()),
-        })
-        .await
-        {
-            Ok(res) => {
-                debugger = Some(res);
-                err = None;
-                break;
-            }
-            Err(e) => {
-                err = Some(CommandError::QuoteDebuggerError(e));
-            }
-        }
-    }
-    if let Some(err) = err {
-        return Err(err);
-    }
-    // debugger should be some here
-    let mut debugger = debugger.unwrap();
->>>>>>> be04272b
 
     let res = debugger.debug(quote_target).await?;
     let eval_res: RainEvalResults = vec![res.0.clone()].into();
@@ -335,11 +298,6 @@
             .unwrap(),
             input_io_index,
             output_io_index,
-<<<<<<< HEAD
-=======
-            *orderbook.address(),
-            vec![rpc_url],
->>>>>>> be04272b
             None,
         )
         .await;
