--- conflicted
+++ resolved
@@ -32,15 +32,9 @@
         Self(RwLock::new(notice))
     }
 
-<<<<<<< HEAD
-    pub fn update_status_and_emit<R: Runtime, T: SolCall + Clone>(
-        &self,
-        app_handle: AppHandle<R>,
-=======
     pub fn update_status_and_emit<T: SolCall + Clone, R: Runtime>(
         &self,
         app_handle: &AppHandle<R>,
->>>>>>> 8964dbc2
         status: WriteTransactionStatus<T>,
     ) {
         self.update_status(status);
@@ -49,11 +43,7 @@
 
     pub fn set_failed_status_and_emit<R: Runtime>(
         &self,
-<<<<<<< HEAD
-        app_handle: AppHandle<R>,
-=======
         app_handle: &AppHandle<R>,
->>>>>>> 8964dbc2
         message: String,
     ) {
         self.set_failed_status(message);
@@ -70,11 +60,7 @@
         notice.status = TransactionStatus::Failed(message);
     }
 
-<<<<<<< HEAD
-    fn emit<R: Runtime>(&self, app_handle: AppHandle<R>) {
-=======
     fn emit<R: Runtime>(&self, app_handle: &AppHandle<R>) {
->>>>>>> 8964dbc2
         app_handle
             .emit_all("transaction_status_notice", self.0.read().unwrap().clone())
             .unwrap();
@@ -104,7 +90,7 @@
         let notice = TransactionStatusNoticeRwLock::new("test".to_string());
 
         notice.update_status_and_emit(
-            app.handle(),
+            &app.handle(),
             WriteTransactionStatus::PendingPrepare(Box::new(WriteContractParameters {
                 call: deposit2Call {
                     token: Address::ZERO,
@@ -132,7 +118,7 @@
         let app = tauri::test::mock_app();
         let notice = TransactionStatusNoticeRwLock::new("test".to_string());
 
-        notice.set_failed_status_and_emit(app.handle(), "failed".to_string());
+        notice.set_failed_status_and_emit(&app.handle(), "failed".to_string());
         assert_eq!(
             notice.0.read().unwrap().status,
             TransactionStatus::Failed("failed".to_string())
