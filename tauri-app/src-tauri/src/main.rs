// Prevents additional console window on Windows in release, DO NOT REMOVE!!
#![cfg_attr(not(debug_assertions), windows_subsystem = "windows")]

pub mod error;
pub mod toast;
pub mod transaction_status;

mod commands;
use commands::chain::{get_block_number, get_chainid};
<<<<<<< HEAD
use commands::config::{get_config, parse_config};
=======
use commands::charts::make_charts;
>>>>>>> f84eec00
use commands::dotrain::parse_dotrain;
use commands::dotrain_add_order_lsp::{call_lsp_completion, call_lsp_hover, call_lsp_problems};
use commands::order::{order_add, order_detail, order_remove, orders_list, orders_list_write_csv};
use commands::order_take::{order_takes_list, order_takes_list_write_csv};
use commands::vault::{
    vault_balance_changes_list, vault_balance_changes_list_write_csv, vault_deposit, vault_detail,
    vault_withdraw, vaults_list, vaults_list_write_csv,
};
use commands::wallet::get_address_from_ledger;

fn main() {
    if std::env::consts::OS == "linux" {
        // Disable webkitgtk Accelerated Compositing to avoid a blank screen
        // See https://github.com/tauri-apps/tauri/issues/5143
        std::env::set_var("WEBKIT_DISABLE_COMPOSITING_MODE", "1");
        run_tauri_app();
        std::env::remove_var("WEBKIT_DISABLE_COMPOSITING_MODE");
    } else {
        run_tauri_app();
    }
}

fn run_tauri_app() {
    tauri::Builder::default()
        .invoke_handler(tauri::generate_handler![
            vaults_list,
            vaults_list_write_csv,
            vault_balance_changes_list,
            vault_balance_changes_list_write_csv,
            vault_detail,
            vault_deposit,
            vault_withdraw,
            orders_list,
            orders_list_write_csv,
            order_detail,
            order_add,
            order_remove,
            order_takes_list,
            order_takes_list_write_csv,
            get_address_from_ledger,
            get_chainid,
            get_block_number,
            parse_dotrain,
            call_lsp_completion,
            call_lsp_hover,
            call_lsp_problems,
<<<<<<< HEAD
            parse_config,
            get_config,
=======
            parse_settings,
            make_charts
>>>>>>> f84eec00
        ])
        .run(tauri::generate_context!())
        .expect("error while running tauri application");
}<|MERGE_RESOLUTION|>--- conflicted
+++ resolved
@@ -7,11 +7,8 @@
 
 mod commands;
 use commands::chain::{get_block_number, get_chainid};
-<<<<<<< HEAD
+use commands::charts::make_charts;
 use commands::config::{get_config, parse_config};
-=======
-use commands::charts::make_charts;
->>>>>>> f84eec00
 use commands::dotrain::parse_dotrain;
 use commands::dotrain_add_order_lsp::{call_lsp_completion, call_lsp_hover, call_lsp_problems};
 use commands::order::{order_add, order_detail, order_remove, orders_list, orders_list_write_csv};
@@ -58,13 +55,9 @@
             call_lsp_completion,
             call_lsp_hover,
             call_lsp_problems,
-<<<<<<< HEAD
             parse_config,
             get_config,
-=======
-            parse_settings,
             make_charts
->>>>>>> f84eec00
         ])
         .run(tauri::generate_context!())
         .expect("error while running tauri application");
