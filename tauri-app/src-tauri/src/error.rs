use alloy::hex::FromHexError;
use alloy::primitives::ruint::{FromUintError, ParseError as FromUintParseError};
use alloy::signers::ledger::LedgerError;
use alloy_ethers_typecast::ReadableClientError;
use dotrain::error::ComposeError;
use rain_math_float::FloatError;
use rain_orderbook_app_settings::config::ParseConfigSourceError;
use rain_orderbook_app_settings::config_source::ConfigSourceError;
use rain_orderbook_app_settings::merge::MergeError;
use rain_orderbook_app_settings::new_config::ParseConfigError;
use rain_orderbook_common::dotrain_order::DotrainOrderError;
use rain_orderbook_common::fuzz::FuzzRunnerError;
use rain_orderbook_common::remove_order::RemoveOrderArgsError;
use rain_orderbook_common::transaction::WritableTransactionExecuteError;
use rain_orderbook_common::{
    add_order::AddOrderArgsError, csv::TryIntoCsvError, meta::TryDecodeRainlangSourceError,
    rainlang::ForkParseError, utils::timestamp::FormatTimestampDisplayError,
};
use rain_orderbook_quote::QuoteDebuggerError;
use rain_orderbook_subgraph_client::OrderbookSubgraphClientError;
use serde::{ser::Serializer, Serialize};
use thiserror::Error;
use url::ParseError;

#[derive(Debug, Error)]
pub enum CommandError {
    #[error(transparent)]
    ReadableClientError(#[from] ReadableClientError),

    #[error(transparent)]
    FromU64Error(#[from] FromUintError<u64>),

    #[error(transparent)]
    URLParseError(#[from] ParseError),

    #[error(transparent)]
    OrderbookSubgraphClientError(#[from] OrderbookSubgraphClientError),

    #[error(transparent)]
    LedgerError(#[from] LedgerError),

    #[error(transparent)]
    TryIntoCsvError(#[from] TryIntoCsvError),

    #[error(transparent)]
    ForkParseError(#[from] ForkParseError),

    #[error(transparent)]
    AddOrderArgsError(#[from] AddOrderArgsError),

    #[error(transparent)]
    TryIntoFlattenedError(#[from] FormatTimestampDisplayError),

    #[error(transparent)]
    IOError(#[from] std::io::Error),

    #[error(transparent)]
    TryDecodeRainlangSourceError(#[from] TryDecodeRainlangSourceError),

    #[error(transparent)]
    FuzzRunnerError(#[from] FuzzRunnerError),

    #[error(transparent)]
    MergeError(#[from] MergeError),

    #[error(transparent)]
    ParseConfigSourceError(#[from] ParseConfigSourceError),

    #[error(transparent)]
    ParseConfigYamlError(#[from] serde_yaml::Error),

    #[error(transparent)]
    RemoveOrderArgsError(#[from] RemoveOrderArgsError),

    #[error(transparent)]
    WritableTransactionExecuteError(#[from] WritableTransactionExecuteError),

    #[error(transparent)]
    ComposeError(#[from] ComposeError),

    #[error(transparent)]
    ConfigSourceError(#[from] ConfigSourceError),

    #[error(transparent)]
    DotrainOrderError(#[from] DotrainOrderError),

    #[error(transparent)]
    FlattenError(#[from] rain_orderbook_common::types::FlattenError),

    #[error(transparent)]
    QuoteError(#[from] rain_orderbook_quote::error::Error),

    #[error(transparent)]
    FailedQuoteError(#[from] rain_orderbook_quote::error::FailedQuote),

    #[error(transparent)]
    FromUintParseError(#[from] FromUintParseError),

    #[error(transparent)]
    FromHexError(#[from] FromHexError),

    #[error(transparent)]
    TradeReplayerError(#[from] rain_orderbook_common::replays::TradeReplayerError),

    #[error(transparent)]
    QuoteDebuggerError(#[from] QuoteDebuggerError),

    #[error(transparent)]
    OrderDetailError(
        #[from] rain_orderbook_subgraph_client::types::order_detail_traits::OrderDetailError,
    ),

    #[error(transparent)]
    NewConfigError(#[from] ParseConfigError),

    #[error(transparent)]
<<<<<<< HEAD
    FloatError(#[from] FloatError),
=======
    NewConfigError(#[from] ParseConfigError),

    #[error("Missing RPCs")]
    MissingRpcs,
>>>>>>> 42120069
}

impl Serialize for CommandError {
    fn serialize<S>(&self, serializer: S) -> Result<S::Ok, S::Error>
    where
        S: Serializer,
    {
        serializer.serialize_str(self.to_string().as_ref())
    }
}

pub type CommandResult<T> = Result<T, CommandError>;<|MERGE_RESOLUTION|>--- conflicted
+++ resolved
@@ -114,14 +114,10 @@
     NewConfigError(#[from] ParseConfigError),
 
     #[error(transparent)]
-<<<<<<< HEAD
     FloatError(#[from] FloatError),
-=======
-    NewConfigError(#[from] ParseConfigError),
 
     #[error("Missing RPCs")]
     MissingRpcs,
->>>>>>> 42120069
 }
 
 impl Serialize for CommandError {
