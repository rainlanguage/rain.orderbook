--- conflicted
+++ resolved
@@ -50,12 +50,8 @@
     "@observablehq/plot": "^0.6.13",
     "@square/svelte-store": "^1.0.18",
     "@tauri-apps/api": "^1.5.3",
-<<<<<<< HEAD
+    "@web3modal/ethers5": "^4.1.1",
     "codemirror-rainlang": "^3.0.6",
-=======
-    "@web3modal/ethers5": "^4.1.1",
-    "codemirror-rainlang": "^3.0.3",
->>>>>>> d36ed779
     "dayjs": "^1.11.10",
     "ethers": "^5.7.2",
     "lightweight-charts": "^4.1.3",
