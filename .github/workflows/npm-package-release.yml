name: NPM Packages Release
on: [push]
  # push:
  #   branches:
  #     - main

jobs:
  release:
    # if: ${{ github.ref == 'refs/heads/main' && !startsWith(github.event.head_commit.message, 'NPM Package Release') }}
    runs-on: ubuntu-latest
    permissions:
      id-token: write
      contents: write
    env:
      DEPLOYMENT_KEY: ${{ github.ref == 'refs/heads/main' && secrets.PRIVATE_KEY || secrets.PRIVATE_KEY_DEV }}
      DEPLOY_METABOARD_ADDRESS: ${{ vars.CI_DEPLOY_SEPOLIA_METABOARD_ADDRESS }}
      CI_FORK_SEPOLIA_BLOCK_NUMBER: ${{ vars.CI_FORK_SEPOLIA_BLOCK_NUMBER }}
      CI_FORK_SEPOLIA_DEPLOYER_ADDRESS: ${{ vars.CI_FORK_SEPOLIA_DEPLOYER_ADDRESS }}
      CI_DEPLOY_SEPOLIA_RPC_URL: ${{ secrets.CI_DEPLOY_SEPOLIA_RPC_URL || vars.CI_DEPLOY_SEPOLIA_RPC_URL }}
      CI_SEPOLIA_METABOARD_URL: ${{ vars.CI_SEPOLIA_METABOARD_URL }}
      CI_DEPLOY_POLYGON_RPC_URL: ${{ secrets.CI_DEPLOY_POLYGON_RPC_URL }}
      RPC_URL_ETHEREUM_FORK: ${{ secrets.RPC_URL_ETHEREUM_FORK }}
      CI_DEPLOY_FLARE_RPC_URL: ${{ secrets.CI_DEPLOY_FLARE_RPC_URL }}
      COMMIT_SHA: ${{ github.sha }}
    outputs:
      version: ${{ env.NEW_VERSION }}
    steps:
      - uses: actions/checkout@v4
        with:
          ssh-key: ${{ secrets.PUBLISH_PRIVATE_KEY }}
          submodules: recursive

      - uses: nixbuild/nix-quick-install-action@v30
        with:
          nix_conf: |
            keep-env-derivations = true
            keep-outputs = true
      - name: Restore and save Nix store
        uses: nix-community/cache-nix-action@v6
        with:
          # restore and save a cache using this key
          primary-key: nix-${{ runner.os }}-${{ hashFiles('**/*.nix', '**/flake.lock') }}
          # if there's no cache hit, restore a cache by this prefix
          restore-prefixes-first-match: nix-${{ runner.os }}-
          # collect garbage until the Nix store size (in bytes) is at most this number
          # before trying to save a new cache
          # 1G = 1073741824
          gc-max-store-size-linux: 1G

      - name: Install NodeJS v22
        uses: actions/setup-node@v4
        with:
          node-version: 22
          cache: "npm"

<<<<<<< HEAD
      - run: ./prep-base.sh
        env:
          PUBLIC_WALLETCONNECT_PROJECT_ID: ${{ secrets.WALLETCONNECT_PROJECT_ID || 'test' }}
=======
      - run: nix develop -c rainix-sol-prelude
        working-directory: lib/rain.interpreter/lib/rain.interpreter.interface/lib/rain.math.float
      - run: nix develop -c rainix-rs-prelude
        working-directory: lib/rain.interpreter/lib/rain.interpreter.interface/lib/rain.math.float
      - run: nix develop -c forge build
        working-directory: lib/rain.tofu.erc20-decimals
      - run: nix develop -c rainix-sol-prelude
        working-directory: lib/rain.interpreter
      - run: nix develop -c rainix-rs-prelude
        working-directory: lib/rain.interpreter
      - run: nix develop -c rainix-sol-prelude
        working-directory: lib/rain.interpreter/lib/rain.metadata
      - run: nix develop -c rainix-rs-prelude
        working-directory: lib/rain.interpreter/lib/rain.metadata
      - run: nix develop -c rainix-sol-prelude
      - run: nix develop -c rainix-rs-prelude
      - run: nix develop -c raindex-prelude
>>>>>>> 2ed50cf1

      - name: Remove Unused Artifacts
        run: rm -rf ./target/debug

      - name: Test JS/TS Binding 1/2
        run: nix develop -c rainix-wasm-test

      - name: Remove Test Artifacts
        run: |
          rm -rf ./target/debug
          rm -rf ./target/wasm32-unknown-unknown/debug

      - name: Test JS/TS Binding 2/2
        run: nix develop -c test-js-bindings

      - name: Build UI Components
        run: nix develop -c npm run build -w @rainlanguage/ui-components
      - name: Test UI Components
        run: nix develop -c npm run test -w @rainlanguage/ui-components

      # check for npm package blacklists pkgs across all orderbook related packages
      - uses: rainlanguage/github-chore/.github/actions/npm-blacklist@main

      - uses: rainlanguage/github-chore/.github/actions/npm-blacklist@main
        with:
          working-directory: packages/orderbook

      - uses: rainlanguage/github-chore/.github/actions/npm-blacklist@main
        with:
          working-directory: packages/ui-components

      - name: Git Config
        run: |
          git config --global user.email "${{ secrets.CI_GIT_EMAIL }}"
          git config --global user.name "${{ secrets.CI_GIT_USER }}"

      # get hash of latest published pkgs from npm and concat them
      - name: Get Old Hash
        run: |
          OB_PKG_OLD_HASH=$(npm view @rainlanguage/orderbook@latest dist.shasum)
          UC_PKG_OLD_HASH=$(npm view @rainlanguage/ui-components@latest dist.shasum)
          OLD_HASH=$OB_PKG_OLD_HASH-$UC_PKG_OLD_HASH
          echo "OLD_HASH=$OLD_HASH" >> $GITHUB_ENV
          echo "old hash: $OLD_HASH"

      # calc hash of current workspace pkgs by packing them and concat them
      - name: Get New Hash
        run: |
          OB_PKG_NEW_HASH=$(npm pack --silent -w @rainlanguage/orderbook | xargs shasum | cut -c1-40)
          UC_PKG_NEW_HASH=$(npm pack --silent -w @rainlanguage/ui-components | xargs shasum | cut -c1-40)
          NEW_HASH=$OB_PKG_NEW_HASH-$UC_PKG_NEW_HASH
          echo "NEW_HASH=$NEW_HASH" >> $GITHUB_ENV
          echo "new hash: $NEW_HASH"
          rm -f *.tgz

      # from here on, we'll skip if OLD_HASH and NEW_HASH are the same (ie no publish)
      # this means we need to skip every step by using an if statement.
      # set npm version
      - name: Set Version
        if: ${{ env.OLD_HASH != env.NEW_HASH }}
        run: |
          npm version prerelease --preid alpha --no-git-tag-version  -w @rainlanguage/orderbook
          NEW_VERSION=$(jq -r '.version' ./packages/orderbook/package.json)
          echo "NEW_VERSION=$NEW_VERSION" >> $GITHUB_ENV
          jq --arg v "$NEW_VERSION" '.dependencies."@rainlanguage/orderbook" = $v' ./packages/ui-components/package.json > tmp.json && mv tmp.json ./packages/ui-components/package.json
          npx prettier --write ./packages/ui-components/package.json
          npm version prerelease --preid alpha --no-git-tag-version  -w @rainlanguage/ui-components

      # # Commit changes and tag
      # - name: Commit And Tag
      #   if: ${{ env.OLD_HASH != env.NEW_HASH }}
      #   run: |
      #     git add "packages/orderbook/package.json"
      #     git add "packages/ui-components/package.json"
      #     git add "package-lock.json"
      #     git commit -m "NPM Package Release v${{ env.NEW_VERSION }}"
      #     git tag npm-v${{ env.NEW_VERSION }}

      # # Push the commit to remote
      # - name: Push Changes To Remote
      #   if: ${{ env.OLD_HASH != env.NEW_HASH }}
      #   run: |
      #     git push origin
      #     git push -u origin npm-v${{ env.NEW_VERSION }}
      #   env:
      #     GITHUB_TOKEN: ${{ secrets.GITHUB_TOKEN }}

      # # Create orderbook npm package tarball
      # - name: Create orderbook NPM Package Tarball
      #   if: ${{ env.OLD_HASH != env.NEW_HASH }}
      #   run: echo "NPM_PACKAGE=$(npm pack --silent -w @rainlanguage/orderbook)" >> $GITHUB_ENV

      # - name: Rename orderbook NPM Package Tarball
      #   if: ${{ env.OLD_HASH != env.NEW_HASH }}
      #   run: mv ${{ env.NPM_PACKAGE }} orderbook_npm_package_${{ env.NEW_VERSION }}.tgz

      # # publish orderbook pkg to npm
      # - name: Publish orderbook pkg To NPM
      #   if: ${{ env.OLD_HASH != env.NEW_HASH }}
      #   uses: JS-DevTools/npm-publish@v3
      #   with:
      #     token: ${{ secrets.NPM_TOKEN }}
      #     access: public
      #     package: orderbook_npm_package_${{ env.NEW_VERSION }}.tgz

      # # Create npm package tarball for ui-components
      # - name: Create ui-components NPM Package Tarball
      #   if: ${{ env.OLD_HASH != env.NEW_HASH }}
      #   run: echo "NPM_PACKAGE=$(npm pack --silent -w @rainlanguage/ui-components)" >> $GITHUB_ENV

      # - name: Rename ui-components NPM Package Tarball
      #   if: ${{ env.OLD_HASH != env.NEW_HASH }}
      #   run: mv ${{ env.NPM_PACKAGE }} ui_components_npm_package_${{ env.NEW_VERSION }}.tgz

      # # publish ui-components to npm
      # - name: Publish ui-components To NPM
      #   if: ${{ env.OLD_HASH != env.NEW_HASH }}
      #   uses: JS-DevTools/npm-publish@v3
      #   with:
      #     token: ${{ secrets.NPM_TOKEN }}
      #     access: public
      #     package: ui_components_npm_package_${{ env.NEW_VERSION }}.tgz

      # # Create gitHub release with tarballs
      # - name: Create GitHub Release with orderbook pkg
      #   if: ${{ env.OLD_HASH != env.NEW_HASH }}
      #   id: gh_release
      #   uses: softprops/action-gh-release@v2
      #   with:
      #     tag_name: npm-v${{ env.NEW_VERSION }}
      #     name: NPM Package Release v${{ env.NEW_VERSION }}
      #     files: |
      #       orderbook_npm_package_${{ env.NEW_VERSION }}.tgz
      #       ui_components_npm_package_${{ env.NEW_VERSION }}.tgz
      #   env:
      #     GITHUB_TOKEN: ${{ secrets.GITHUB_TOKEN }}<|MERGE_RESOLUTION|>--- conflicted
+++ resolved
@@ -53,29 +53,9 @@
           node-version: 22
           cache: "npm"
 
-<<<<<<< HEAD
       - run: ./prep-base.sh
         env:
           PUBLIC_WALLETCONNECT_PROJECT_ID: ${{ secrets.WALLETCONNECT_PROJECT_ID || 'test' }}
-=======
-      - run: nix develop -c rainix-sol-prelude
-        working-directory: lib/rain.interpreter/lib/rain.interpreter.interface/lib/rain.math.float
-      - run: nix develop -c rainix-rs-prelude
-        working-directory: lib/rain.interpreter/lib/rain.interpreter.interface/lib/rain.math.float
-      - run: nix develop -c forge build
-        working-directory: lib/rain.tofu.erc20-decimals
-      - run: nix develop -c rainix-sol-prelude
-        working-directory: lib/rain.interpreter
-      - run: nix develop -c rainix-rs-prelude
-        working-directory: lib/rain.interpreter
-      - run: nix develop -c rainix-sol-prelude
-        working-directory: lib/rain.interpreter/lib/rain.metadata
-      - run: nix develop -c rainix-rs-prelude
-        working-directory: lib/rain.interpreter/lib/rain.metadata
-      - run: nix develop -c rainix-sol-prelude
-      - run: nix develop -c rainix-rs-prelude
-      - run: nix develop -c raindex-prelude
->>>>>>> 2ed50cf1
 
       - name: Remove Unused Artifacts
         run: rm -rf ./target/debug
